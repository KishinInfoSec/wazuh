/* Copyright (C) 2015, Wazuh Inc.
 * Copyright (C) 2009 Trend Micro Inc.
 * All right reserved.
 *
 * This program is free software; you can redistribute it
 * and/or modify it under the terms of the GNU General Public
 * License (version 2) as published by the FSF - Free Software
 * Foundation
 */

#include "shared.h"
#include "../os_net/os_net.h"
#include "remoted.h"
#include "state.h"
#include "../wazuh_db/helpers/wdb_global_helpers.h"
#include "router.h"
#include "sym_load.h"
#include "utils/flatbuffers/include/syscollector_synchronization_schema.h"
#include "utils/flatbuffers/include/syscollector_deltas_schema.h"
#include "agent_messages_adapter.h"

enum msg_type {
    MT_INVALID,
    MT_SYS_DELTAS,
    MT_SYS_SYNC,
} msg_type_t;
#ifdef WAZUH_UNIT_TESTING
// Remove static qualifier when unit testing
#define STATIC
#else
#define STATIC static
#endif

/* Global variables */
int sender_pool;

netbuffer_t netbuffer_recv;
netbuffer_t netbuffer_send;

wnotify_t * notify = NULL;

size_t global_counter;

_Atomic (time_t) current_ts;

OSHash *remoted_agents_state;

extern remoted_state_t remoted_state;
ROUTER_PROVIDER_HANDLE router_rsync_handle = NULL;
ROUTER_PROVIDER_HANDLE router_syscollector_handle = NULL;
STATIC void handle_outgoing_data_to_tcp_socket(int sock_client);
STATIC void handle_incoming_data_from_tcp_socket(int sock_client);
STATIC void handle_incoming_data_from_udp_socket(struct sockaddr_storage * peer_info);
STATIC void handle_new_tcp_connection(wnotify_t * notify, struct sockaddr_storage * peer_info);

// Headers for syscollector messages: DBSYNC_MQ + WM_SYS_LOCATION and SYSCOLLECTOR_MQ + WM_SYS_LOCATION
#define DBSYNC_SYSCOLLECTOR_HEADER "5:syscollector:"
#define SYSCOLLECTOR_HEADER "d:syscollector:"
#define DBSYNC_SYSCOLLECTOR_HEADER_SIZE 15
#define SYSCOLLECTOR_HEADER_SIZE 15

// Router message forwarder
void router_message_forward(char* msg, const char* agent_id, const char* agent_ip, const char* agent_name);

// Message handler thread
static void * rem_handler_main(void * args);

// Key reloader thread
void * rem_keyupdate_main(__attribute__((unused)) void * args);

/* Handle each message received */
STATIC void HandleSecureMessage(const message_t *message, w_linked_queue_t * control_msg_queue);

// Close and remove socket from keystore
int _close_sock(keystore * keys, int sock);

/* Get current timestamp */
STATIC void *current_timestamp(void *none);

STATIC void * close_fp_main(void * args);

/* Status of key-request feature */
static char key_request_available = 0;

/* Decode hostinfo input queue */
static w_queue_t * key_request_queue;

/* Remote key request thread */
void * key_request_thread(__attribute__((unused)) void * args);

/* Push key request */
static void _push_request(const char *request,const char *type);
#define push_request(x, y) if (key_request_available) _push_request(x, y);

/* Connect to key-request feature */
#define KEY_RECONNECT_INTERVAL 300 // 5 minutes
static int key_request_connect();
static int key_request_reconnect();

/* Family address reference */
#define FAMILY_ADDRESS_SIZE 46
char *str_family_address[FAMILY_ADDRESS_SIZE] = {
    "AF_UNSPEC", "AF_LOCAL/AF_UNIX/AF_FILE", "AF_INET", "AF_AX25", "AF_IPX",
    "AF_APPLETALK","AF_NETROM", "AF_BRIDGE", "AF_ATMPVC", "AF_X25", "AF_INET6",
    "AF_ROSE", "AF_DECnet", "AF_NETBEUI", "AF_SECURITY", "AF_KEY",
    "AF_NETLINK/AF_ROUTE", "AF_PACKET", "AF_ASH", "AF_ECONET", "AF_ATMSVC",
    "AF_RDS", "AF_SNA", "AF_IRDA", "AF_PPPOX", "AF_WANPIPE", "AF_LLC", "AF_IB",
    "AF_MPLS", "AF_CAN", "AF_TIPC", "AF_BLUETOOTH", "AF_IUCV", "AF_RXRPC",
    "AF_ISDN", "AF_PHONET", "AF_IEEE802154", "AF_CAIF", "AF_ALG", "AF_NFC",
    "AF_VSOCK", "AF_KCM", "AF_QIPCRTR", "AF_SMC", "AF_XDP", "AF_MCTP"
};

/**
 * @brief Structure to hold control message data
 * 
 */
typedef struct {
    keyentry * key; ///< Pointer to the key entry of agent to which the message belongs
    char * message; ///< Raw message received
    size_t length;  ///< Length of the message
} w_ctrl_msg_data_t;

/**
 * @brief Thread function to save control messages
 * 
 * This function is executed by the control message thread pool. It waits for messages to be pushed into the queue and processes them.
 * Updates the agent's status in wazuhdb and sends the message to the appropriate handler.
 * @param queue Pointer to the control message queue, which is used to store messages to be processed.
 * @return void* Null
 */
void * save_control_thread(void * queue);


/* Handle secure connections */
void HandleSecure()
{
    const int protocol = logr.proto[logr.position];
    int n_events = 0;

    w_linked_queue_t * control_msg_queue = linked_queue_init(); ///< Pointer to the control message queue

    struct sockaddr_storage peer_info;
    memset(&peer_info, 0, sizeof(struct sockaddr_storage));

    /* Global stats uptime */
    remoted_state.uptime = time(NULL);

    /* Create OSHash for agents statistics */
    remoted_agents_state = OSHash_Create();
    if (!remoted_agents_state) {
        merror_exit(HASH_ERROR);
    }
    if (!OSHash_setSize(remoted_agents_state, 2048)) {
        merror_exit(HSETSIZE_ERROR, "remoted_agents_state");
    }

    /* Initialize manager */
    manager_init();

    // Initialize messag equeue
    rem_msginit(logr.queue_size);

    /* Initialize the agent key table mutex */
    key_lock_init();

    /* Create current timestamp getter thread */
    w_create_thread(current_timestamp, NULL);

    /* Create shared file updating thread */
    w_create_thread(update_shared_files, NULL);

    /* Create Active Response forwarder thread */
    w_create_thread(AR_Forward, NULL);

    /* Create Security configuration assessment forwarder thread */
    w_create_thread(SCFGA_Forward, NULL);

    // Initialize request module
    req_init();

    // Create com request thread
    w_create_thread(remcom_main, NULL);

    // Create State writer thread
    w_create_thread(rem_state_main, NULL);

    key_request_queue = queue_init(1024);

    // Create key request thread
    w_create_thread(key_request_thread, NULL);

    /* Create wait_for_msgs threads */
    {
        sender_pool = getDefine_Int("remoted", "sender_pool", 1, 64);

        mdebug2("Creating %d sender threads.", sender_pool);

        for (int i = 0; i < sender_pool; i++) {
            w_create_thread(wait_for_msgs, NULL);
        }
    }

    // Reset all the agents' connection status in Wazuh DB
    // The master will disconnect and alert the agents on its own DB. Thus, synchronization is not required.
    if (OS_SUCCESS != wdb_reset_agents_connection("synced", NULL))
        mwarn("Unable to reset the agents' connection status. Possible incorrect statuses until the agents get connected to the manager.");

    // Router module logging initialization
    router_initialize(taggedLogFunction);

    // Router providers initialization
    if (router_syscollector_handle = router_provider_create("deltas-syscollector", false), !router_syscollector_handle) {
        mdebug2("Failed to create router handle for 'syscollector'.");
    }

    if (router_rsync_handle = router_provider_create("rsync-syscollector", false), !router_rsync_handle) {
        mdebug2("Failed to create router handle for 'rsync'.");
    }

    // Create upsert control message thread
    w_create_thread(save_control_thread, (void *) control_msg_queue);

    // Create message handler thread pool
    {
        int worker_pool = getDefine_Int("remoted", "worker_pool", 1, 16);
        // Initialize FD list and counter.
        global_counter = 0;
        rem_initList(FD_LIST_INIT_VALUE);
        while (worker_pool > 0) {
            w_create_thread(rem_handler_main, control_msg_queue);
            worker_pool--;
        }
    }

    /* Connect to the message queue
     * Exit if it fails.
     */
    if ((logr.m_queue = StartMQ(DEFAULTQUEUE, WRITE, INFINITE_OPENQ_ATTEMPTS)) < 0) {
        merror_exit(QUEUE_FATAL, DEFAULTQUEUE);
    }

    /* Read authentication keys */
    minfo(ENC_READ);

    key_lock_write();
    OS_ReadKeys(&keys, W_ENCRYPTION_KEY, 0);
    key_unlock();

    OS_StartCounter(&keys);

    // Key reloader thread
    w_create_thread(rem_keyupdate_main, NULL);

    // fp closer thread
    w_create_thread(close_fp_main, &keys);

    /* Set up peer size */
    logr.peer_size = sizeof(peer_info);

    /* Events watcher is started (is used to monitor sockets events) */
    if (notify = wnotify_init(MAX_EVENTS), !notify) {
        merror_exit("wnotify_init(): %s (%d)", strerror(errno), errno);
    }

    /* If TCP is set on the config, then the corresponding sockets is added to the watching list  */
    if (protocol & REMOTED_NET_PROTOCOL_TCP) {
        if (wnotify_add(notify, logr.tcp_sock, WO_READ) < 0) {
            merror_exit("wnotify_add(%d): %s (%d)", logr.tcp_sock, strerror(errno), errno);
        }
    }

    /* If UDP is set on the config, then the corresponding sockets is added to the watching list  */
    if (protocol & REMOTED_NET_PROTOCOL_UDP) {
        if (wnotify_add(notify, logr.udp_sock, WO_READ) < 0) {
            merror_exit("wnotify_add(%d): %s (%d)", logr.udp_sock, strerror(errno), errno);
        }
    }

    while (1) {

        /* It waits for a socket event */
        if (n_events = wnotify_wait(notify, EPOLL_MILLIS), n_events < 0) {
            if (errno != EINTR) {
                merror("Waiting for connection: %s (%d)", strerror(errno), errno);
                sleep(1);
            }

            continue;
        }

        for (int i = 0u; i < n_events; i++) {
            // Returns the fd of the socket that recived a message
            wevent_t event;
            int fd = wnotify_get(notify, i, &event);

            // In case of failure or unexpected file descriptor
            if (fd <= 0) {
                merror("Unexpected file descriptor: %d, %s (%d)", fd, strerror(errno), errno);
                continue;
            }
            // If a new TCP connection was received and TCP is enabled
            else if ((fd == logr.tcp_sock) && (protocol & REMOTED_NET_PROTOCOL_TCP)) {
                handle_new_tcp_connection(notify, &peer_info);
            }
            // If a new UDP connection was received and UDP is enabled
            else if ((fd == logr.udp_sock) && (protocol & REMOTED_NET_PROTOCOL_UDP)) {
                handle_incoming_data_from_udp_socket(&peer_info);
            }
            // If a message was received through a TCP client and tcp is enabled
            else if ((protocol & REMOTED_NET_PROTOCOL_TCP) && (event & WE_READ)) {
                handle_incoming_data_from_tcp_socket(fd);
            }
            // If a TCP client socket is ready for sending and tcp is enabled
            else if ((protocol & REMOTED_NET_PROTOCOL_TCP) && (event & WE_WRITE)) {
                handle_outgoing_data_to_tcp_socket(fd);
            }
        }
    }

    manager_free();
}

STATIC void handle_new_tcp_connection(wnotify_t * notify, struct sockaddr_storage * peer_info)
{
    int sock_client = accept(logr.tcp_sock, (struct sockaddr *) peer_info, &logr.peer_size);

    if (sock_client >= 0) {
        nb_open(&netbuffer_recv, sock_client, peer_info);
        nb_open(&netbuffer_send, sock_client, peer_info);

        rem_inc_tcp();

        mdebug1("New TCP connection [%d]", sock_client);

        if (wnotify_add(notify, sock_client, WO_READ) < 0) {
            merror("wnotify_add(%d, %d): %s (%d)", notify->fd, sock_client, strerror(errno), errno);
            _close_sock(&keys, sock_client);
        }
    } else {
        switch (errno) {
        case ECONNABORTED:
            mdebug1(ACCEPT_ERROR, strerror(errno), errno);
            break;
        default:
            merror(ACCEPT_ERROR, strerror(errno), errno);
        }
    }
}

STATIC void handle_incoming_data_from_udp_socket(struct sockaddr_storage * peer_info)
{
    char buffer[OS_MAXSTR + 1];
    memset(buffer, '\0', OS_MAXSTR + 1);

    int recv_b = recvfrom(logr.udp_sock, buffer, OS_MAXSTR, 0, (struct sockaddr *) peer_info, &logr.peer_size);

    if (recv_b > 0) {
        rem_msgpush(buffer, recv_b, peer_info, USING_UDP_NO_CLIENT_SOCKET);
        rem_add_recv((unsigned long) recv_b);
    }
}

STATIC void handle_incoming_data_from_tcp_socket(int sock_client)
{
    int recv_b = nb_recv(&netbuffer_recv, sock_client);

    switch (recv_b) {
    case -2:
        mwarn("Too big message size from socket [%d].", sock_client);
        _close_sock(&keys, sock_client);
        return;

    case -1:
        switch (errno) {
        case ECONNRESET:
        case ENOTCONN:
        case EAGAIN:
#if EAGAIN != EWOULDBLOCK
        case EWOULDBLOCK:
#endif
        case ETIMEDOUT:
            mdebug1("TCP peer [%d]: %s (%d)", sock_client, strerror(errno), errno);
            break;
        default:
            merror("TCP peer [%d]: %s (%d)", sock_client, strerror(errno), errno);
        }
        WFALLTHROUGH;
    case 0:
        mdebug1("handle incoming close socket [%d].", sock_client);
        _close_sock(&keys, sock_client);
        return;

    default:
        rem_add_recv((unsigned long) recv_b);
    }
}

STATIC void handle_outgoing_data_to_tcp_socket(int sock_client)
{
    int sent_b = nb_send(&netbuffer_send, sock_client);

    switch (sent_b) {
    case -1:
        mdebug1("TCP peer [%d]: %s (%d)", sock_client, strerror(errno), errno);

        switch (errno) {
        case EAGAIN:
#if EAGAIN != EWOULDBLOCK
        case EWOULDBLOCK:
#endif
            break;
        case EPIPE:
        case EBADF:
        case ECONNRESET:
        default:
            mdebug1("handle outgoing close socket [%d].", sock_client);
            _close_sock(&keys, sock_client);
        }
        return;

    default:
        rem_add_send((unsigned long) sent_b);
    }
}

// Message handler thread
void * rem_handler_main(void * args) {
    message_t * message;
    w_linked_queue_t * control_msg_queue = (w_linked_queue_t *) args;
    mdebug1("Message handler thread started.");

    while (1) {
        message = rem_msgpop();
        HandleSecureMessage(message, control_msg_queue);
        rem_msgfree(message);
    }

    return NULL;
}

// Key reloader thread
void * rem_keyupdate_main(__attribute__((unused)) void * args) {
    int seconds;

    mdebug1("Key reloader thread started.");
    seconds = getDefine_Int("remoted", "keyupdate_interval", 1, 3600);

    while (1) {
        mdebug2("Checking for keys file changes.");
        if (check_keyupdate() == 1) {
            rem_inc_keys_reload();
        }
        sleep(seconds);
    }
}

// Closer rids thread
STATIC void * close_fp_main(void * args) {
    keystore * keys = (keystore *)args;
    int seconds;
    int flag;

    mdebug1("Rids closer thread started.");
    seconds = logr.rids_closing_time;

    while (1) {
        sleep(seconds);
        key_lock_write();
        flag = 1;
        while (flag) {
            w_linked_queue_node_t * first_node = keys->opened_fp_queue->first;
            mdebug2("Opened rids queue size: %d", keys->opened_fp_queue->elements);
            if (first_node) {
                int now = time(0);
                keyentry * first_node_key = (keyentry *)first_node->data;
                mdebug2("Checking rids_node of agent %s.", first_node_key->id);
                if ((now - seconds) > first_node_key->updating_time) {
                    first_node_key = (keyentry *)linked_queue_pop_ex(keys->opened_fp_queue);
                    w_mutex_lock(&first_node_key->mutex);
                    mdebug2("Pop rids_node of agent %s.", first_node_key->id);
                    if (first_node_key->fp != NULL) {
                        mdebug2("Closing rids for agent %s.", first_node_key->id);
                        fclose(first_node_key->fp);
                        first_node_key->fp = NULL;
                    }
                    first_node_key->updating_time = 0;
                    first_node_key->rids_node = NULL;
                    w_mutex_unlock(&first_node_key->mutex);
                } else {
                    flag = 0;
                }
            } else {
                flag = 0;
            }
        }
        key_unlock();
    #ifdef WAZUH_UNIT_TESTING
        break;
    #endif
    }
    return NULL;
}

STATIC const char * get_schema(const int type)
{
    if (type == MT_SYS_DELTAS) {
        return syscollector_deltas_SCHEMA;
    } else if (type == MT_SYS_SYNC) {
        return syscollector_synchronization_SCHEMA;
    }
    return NULL;

}
STATIC void HandleSecureMessage(const message_t *message, w_linked_queue_t * control_msg_queue) {
    int agentid;
    const int protocol = (message->sock == USING_UDP_NO_CLIENT_SOCKET) ? REMOTED_NET_PROTOCOL_UDP : REMOTED_NET_PROTOCOL_TCP;
    char cleartext_msg[OS_MAXSTR + 1];
    char srcmsg[OS_FLSIZE + 1];
    char srcip[IPSIZE + 1] = {0};
    char agname[KEYSIZE + 1] = {0};
    char *agentid_str = NULL;
    char *agent_ip = NULL;
    char *agent_name = NULL;
    char buffer[OS_MAXSTR + 1] = "";
    char *tmp_msg;
    size_t msg_length;
    char ip_found = 0;
    int r;
    int recv_b = message->size;
    int sock_idle = -1;

    /* Set the source IP */
    switch (message->addr.ss_family) {
    case AF_INET:
        get_ipv4_string(((struct sockaddr_in *)&message->addr)->sin_addr, srcip, IPSIZE);
        break;
    case AF_INET6:
        get_ipv6_string(((struct sockaddr_in6 *)&message->addr)->sin6_addr, srcip, IPSIZE);
        break;
    default:
        if (message->addr.ss_family < sizeof(str_family_address)/sizeof(str_family_address[0])) {
            merror("IP address family '%d':'%s' not supported.", message->addr.ss_family, str_family_address[message->addr.ss_family]);
        }
        else {
            merror("IP address family '%d' not found.", message->addr.ss_family);
        }

        rem_inc_recv_unknown();
        return;
    }

    /* Initialize some variables */
    memset(cleartext_msg, '\0', OS_MAXSTR + 1);
    memset(srcmsg, '\0', OS_FLSIZE + 1);
    tmp_msg = NULL;
    memcpy(buffer, message->buffer, recv_b);

    /* Get a valid agent id */
    if (buffer[0] == '!') {
        tmp_msg = buffer;
        tmp_msg++;

        /* We need to make sure that we have a valid id
         * and that we reduce the recv buffer size
         */
        while (isdigit((int)*tmp_msg)) {
            tmp_msg++;
            recv_b--;
        }

        if (*tmp_msg != '!') {
            merror(ENCFORMAT_ERROR, "(unknown)", srcip);

            if (message->sock >= 0) {
                _close_sock(&keys, message->sock);
            }

            rem_inc_recv_unknown();
            return;
        }

        *tmp_msg = '\0';
        tmp_msg++;
        recv_b -= 2;

        key_lock_read();
        agentid = OS_IsAllowedDynamicID(&keys, buffer + 1, srcip);

        if (agentid == -1) {
            int id = OS_IsAllowedID(&keys, buffer + 1);

            if (id < 0) {
                snprintf(agname, sizeof(agname), "unknown");
            } else {
                snprintf(agname, sizeof(agname), "%s", keys.keyentries[id]->name);
            }

            key_unlock();

            mwarn(ENC_IP_ERROR, buffer + 1, srcip, agname);

            // Send key request by id
            push_request(buffer + 1, "id");
            if (message->sock >= 0) {
                _close_sock(&keys, message->sock);
            }

            rem_inc_recv_unknown();
            return;
        } else {
            w_mutex_lock(&keys.keyentries[agentid]->mutex);

            if ((keys.keyentries[agentid]->sock >= 0) && (keys.keyentries[agentid]->sock != message->sock)) {
                if ((logr.connection_overtake_time > 0) && (current_ts - keys.keyentries[agentid]->rcvd) > logr.connection_overtake_time) {
                    sock_idle = keys.keyentries[agentid]->sock;

                    mdebug2("Idle socket [%d] from agent ID '%s' will be closed.", sock_idle, keys.keyentries[agentid]->id);

                    keys.keyentries[agentid]->rcvd = current_ts;
                } else {
                    mwarn("Agent key already in use: agent ID '%s'", keys.keyentries[agentid]->id);

                    w_mutex_unlock(&keys.keyentries[agentid]->mutex);
                    key_unlock();

                    if (message->sock >= 0) {
                        _close_sock(&keys, message->sock);
                    }

                    rem_inc_recv_unknown();
                    return;
                }
            }

            w_mutex_unlock(&keys.keyentries[agentid]->mutex);
        }
    } else if (strncmp(buffer, "#ping", 5) == 0) {
            int retval = 0;
            char *msg = "#pong";
            ssize_t msg_size = strlen(msg);

            if (protocol == REMOTED_NET_PROTOCOL_UDP) {
                retval = sendto(logr.udp_sock, msg, msg_size, 0, (struct sockaddr *)&message->addr, logr.peer_size) == msg_size ? 0 : -1;
            } else {
                retval = OS_SendSecureTCP(message->sock, msg_size, msg);
            }

            if (retval < 0) {
                mwarn("Ping operation could not be delivered completely (%d)", retval);
            }

            rem_inc_recv_ping();
            return;

    } else {
        key_lock_read();

        agentid = OS_IsAllowedIP(&keys, srcip);

        if (agentid < 0) {
            key_unlock();

            mwarn(DENYIP_WARN " Source agent ID is unknown.", srcip);

            // Send key request by ip
            push_request(srcip, "ip");
            if (message->sock >= 0) {
                _close_sock(&keys, message->sock);
            }

            rem_inc_recv_unknown();
            return;
        } else {
            w_mutex_lock(&keys.keyentries[agentid]->mutex);

            if ((keys.keyentries[agentid]->sock >= 0) && (keys.keyentries[agentid]->sock != message->sock)) {
                if ((logr.connection_overtake_time > 0) && (current_ts - keys.keyentries[agentid]->rcvd) > logr.connection_overtake_time) {
                    sock_idle = keys.keyentries[agentid]->sock;

                    mdebug2("Idle socket [%d] from agent ID '%s' will be closed.", sock_idle, keys.keyentries[agentid]->id);

                    keys.keyentries[agentid]->rcvd = current_ts;
                } else {
                    mwarn("Agent key already in use: agent ID '%s'", keys.keyentries[agentid]->id);

                    w_mutex_unlock(&keys.keyentries[agentid]->mutex);
                    key_unlock();

                    if (message->sock >= 0) {
                        _close_sock(&keys, message->sock);
                    }

                    rem_inc_recv_unknown();
                    return;
                }
            }

            ip_found = 1;
            w_mutex_unlock(&keys.keyentries[agentid]->mutex);
        }

        tmp_msg = buffer;
    }

    if (recv_b <= 0) {
        mwarn("Received message is empty");
        key_unlock();
        if (message->sock >= 0) {
            _close_sock(&keys, message->sock);
        }

        if (sock_idle >= 0) {
            _close_sock(&keys, sock_idle);
        }

        rem_inc_recv_unknown();
        return;
    }

    /* Decrypt the message */
    if (r = ReadSecMSG(&keys, tmp_msg, cleartext_msg, agentid, recv_b - 1, &msg_length, srcip, &tmp_msg), r != KS_VALID) {
        /* If duplicated, a warning was already generated */
        key_unlock();

        if (r == KS_ENCKEY) {
            if (ip_found) {
                push_request(srcip, "ip");
            } else {
                push_request(buffer + 1, "id");
            }
        }

        if (message->sock >= 0) {
            mwarn("Decrypt the message fail, socket %d", message->sock);
            _close_sock(&keys, message->sock);
        }

        if (sock_idle >= 0) {
            _close_sock(&keys, sock_idle);
        }

        rem_inc_recv_unknown();
        return;
    }

    /* Recieved valid message timestamp updated. */
    keys.keyentries[agentid]->rcvd = current_ts;

    /* Check if it is a control message */
    if (IsValidHeader(tmp_msg)) {

        /* let through new and shutdown messages */
        if (message->sock == USING_UDP_NO_CLIENT_SOCKET || message->counter > rem_getCounter(message->sock) || (strncmp(tmp_msg, HC_SHUTDOWN, strlen(HC_SHUTDOWN)) == 0)) {
            /* We need to save the peerinfo if it is a control msg */

            w_mutex_lock(&keys.keyentries[agentid]->mutex);
            keys.keyentries[agentid]->net_protocol = protocol;
            memcpy(&keys.keyentries[agentid]->peer_info, &message->addr, logr.peer_size);

            keyentry * key = OS_DupKeyEntry(keys.keyentries[agentid]);

            if (protocol == REMOTED_NET_PROTOCOL_TCP) {
                if (sock_idle >= 0 || message->counter > rem_getCounter(message->sock)) {
                    keys.keyentries[agentid]->sock = message->sock;
                }

                w_mutex_unlock(&keys.keyentries[agentid]->mutex);

                if ((strncmp(tmp_msg, HC_SHUTDOWN, strlen(HC_SHUTDOWN)) != 0)) {
                    r = OS_AddSocket(&keys, agentid, message->sock);

                    switch (r) {
                    case OS_ADDSOCKET_ERROR:
                        merror("Couldn't add TCP socket to keystore.");
                        break;
                    case OS_ADDSOCKET_KEY_UPDATED:
                        mdebug2("TCP socket %d already in keystore. Updating...", message->sock);
                        break;
                    case OS_ADDSOCKET_KEY_ADDED:
                        mdebug2("TCP socket %d added to keystore.", message->sock);
                        break;
                    default:
                        ;
                    }
                }
            } else {
                keys.keyentries[agentid]->sock = USING_UDP_NO_CLIENT_SOCKET;
                w_mutex_unlock(&keys.keyentries[agentid]->mutex);
            }

            key_unlock();

            if (sock_idle >= 0) {
                _close_sock(&keys, sock_idle);
            }

            bool is_startup = key->is_startup;

            // The critical section for readers closes within this function
<<<<<<< HEAD
            save_controlmsg(key, tmp_msg, msg_length - 3, wdb_sock, &is_startup);

            // Update agent is_startup flag in case it changed
            if (key->is_startup != is_startup) {
                key_lock_read();
                keys.keyentries[agentid]->is_startup = is_startup;
                key_unlock();
            }

=======
>>>>>>> 365938b4
            rem_inc_recv_ctrl(key->id);

            // Send the control message to the queue for processing in the control thread
            {
                w_ctrl_msg_data_t * ctrl_msg_data;
                os_calloc(sizeof(w_ctrl_msg_data_t), 1, ctrl_msg_data);

                ctrl_msg_data->key = key;
                key = NULL;

                ctrl_msg_data->length = msg_length - 3;
                os_calloc(msg_length, sizeof(char), ctrl_msg_data->message);
                memcpy(ctrl_msg_data->message, tmp_msg, ctrl_msg_data->length);

                linked_queue_push_ex(control_msg_queue, ctrl_msg_data);

                rem_inc_ctrl_msg_queue_usage();
                mdebug2("Control message pushed to queue.");
            }

        } else {
            key_unlock();
            rem_inc_recv_dequeued();
        }
        return;
    }

    /* Generate srcmsg */

    snprintf(srcmsg, OS_FLSIZE, "[%s] (%s) %s", keys.keyentries[agentid]->id,
             keys.keyentries[agentid]->name, keys.keyentries[agentid]->ip->ip);

    os_strdup(keys.keyentries[agentid]->id, agentid_str);
    os_strdup(keys.keyentries[agentid]->name, agent_name);
    os_strdup(keys.keyentries[agentid]->ip->ip, agent_ip);

    key_unlock();

    if (sock_idle >= 0) {
        _close_sock(&keys, sock_idle);
    }

    /* If we can't send the message, try to connect to the
     * socket again. If it not exit.
     */
    if (SendMSG(logr.m_queue, tmp_msg, srcmsg, SECURE_MQ) < 0) {
        merror(QUEUE_ERROR, DEFAULTQUEUE, strerror(errno));

        // Try to reconnect infinitely
        logr.m_queue = StartMQ(DEFAULTQUEUE, WRITE, INFINITE_OPENQ_ATTEMPTS);

        minfo("Successfully reconnected to '%s'", DEFAULTQUEUE);

        if (SendMSG(logr.m_queue, tmp_msg, srcmsg, SECURE_MQ) < 0) {
            // Something went wrong sending a message after an immediate reconnection...
            merror(QUEUE_ERROR, DEFAULTQUEUE, strerror(errno));
        } else {
            rem_inc_recv_evt(agentid_str);
        }
    } else {
        rem_inc_recv_evt(agentid_str);
    }

    // Forwarding events to subscribers
    router_message_forward(tmp_msg, agentid_str, agent_ip, agent_name);

    os_free(agentid_str);
    os_free(agent_ip);
    os_free(agent_name);
}

void router_message_forward(char* msg, const char* agent_id, const char* agent_ip, const char* agent_name) {
    // Both syscollector delta and sync messages are sent to the router
    ROUTER_PROVIDER_HANDLE router_handle = NULL;
    int message_header_size = 0;
    int schema_type = -1;

    if(strncmp(msg, SYSCOLLECTOR_HEADER, SYSCOLLECTOR_HEADER_SIZE) == 0) {
        if (!router_syscollector_handle) {
            mdebug2("Router handle for 'syscollector' not available.");
            return;
        }
        router_handle = router_syscollector_handle;
        message_header_size = SYSCOLLECTOR_HEADER_SIZE;
        schema_type = MT_SYS_DELTAS;
    } else if(strncmp(msg, DBSYNC_SYSCOLLECTOR_HEADER, DBSYNC_SYSCOLLECTOR_HEADER_SIZE) == 0) {
        if (!router_rsync_handle) {
            mdebug2("Router handle for 'rsync' not available.");
            return;
        }
        router_handle = router_rsync_handle;
        message_header_size = DBSYNC_SYSCOLLECTOR_HEADER_SIZE;
        schema_type = MT_SYS_SYNC;
    }

    if (!router_handle) {
        return;
    }

    char* msg_to_send = NULL;
    char* msg_start = msg + message_header_size;
    size_t msg_size = strnlen(msg_start, OS_MAXSTR - message_header_size);
    if ((msg_size + message_header_size) < OS_MAXSTR) {
        if (schema_type == MT_SYS_DELTAS) {
            msg_to_send = adapt_delta_message(msg_start, agent_name, agent_id, agent_ip, agent_data_hash);
        } else if (schema_type == MT_SYS_SYNC) {
            msg_to_send = adapt_sync_message(msg_start, agent_name, agent_id, agent_ip, agent_data_hash);
        }

        if (msg_to_send) {
            if (router_provider_send_fb(router_handle, msg_to_send, get_schema(schema_type)) != 0) {
                mdebug2("Unable to forward message for agent %s", agent_id);
            }
            cJSON_free(msg_to_send);
        }
    }
}

// Close and remove socket from keystore
int _close_sock(keystore * keys, int sock) {
    int retval = 0;

    rem_setCounter(sock, global_counter);

    key_lock_read();
    retval = OS_DeleteSocket(keys, sock);
    key_unlock();

    if (!close(sock)) {
        nb_close(&netbuffer_recv, sock);
        nb_close(&netbuffer_send, sock);
        rem_dec_tcp();
    }

    mdebug1("TCP peer disconnected [%d]", sock);

    return retval;
}

int key_request_connect() {
#ifndef WIN32
    return OS_ConnectUnixDomain(KEY_REQUEST_SOCK, SOCK_DGRAM, OS_MAXSTR);
#else
    return -1;
#endif
}

static int send_key_request(int socket,const char *msg) {
    return OS_SendUnix(socket,msg,strlen(msg));
}

static void _push_request(const char *request,const char *type) {
    char *msg = NULL;

    os_calloc(OS_MAXSTR, sizeof(char), msg);
    snprintf(msg, OS_MAXSTR, "%s:%s", type, request);

    if(queue_push_ex(key_request_queue, msg) < 0) {
        os_free(msg);
    }
}

int key_request_reconnect() {
    int socket;
    static int max_attempts = 4;
    int attempts;

    while (1) {
        for (attempts = 0; attempts < max_attempts; attempts++) {
            if (socket = key_request_connect(), socket < 0) {
                sleep(1);
            } else {
                if(OS_SetSendTimeout(socket, 5) < 0){
                    close(socket);
                    continue;
                }
                key_request_available = 1;
                return socket;
            }
        }
        mdebug1("Key-request feature is not available. Retrying connection in %d seconds.", KEY_RECONNECT_INTERVAL);
        sleep(KEY_RECONNECT_INTERVAL);
    }
}

void * key_request_thread(__attribute__((unused)) void * args) {
    char * msg = NULL;
    int socket = -1;

    while(1) {
        if (socket < 0) {
            socket = key_request_reconnect();
        }

        if (msg || (msg = queue_pop_ex(key_request_queue))) {
            int rc;

            if ((rc = send_key_request(socket, msg)) < 0) {
                if (rc == OS_SOCKBUSY) {
                    mdebug1("Key request socket busy.");
                    sleep(1);
                } else {
                    merror("Could not communicate with key request queue (%d). Is the module running?", rc);
                    if (socket >= 0) {
                        key_request_available = 0;
                        close(socket);
                        socket = -1;
                    }
                }
            } else {
                os_free(msg);
            }
        }
    }
}

/* Get current timestamp */
void *current_timestamp(__attribute__((unused)) void *none)
{
    while (1) {
        current_ts = time(NULL);
        sleep(1);
    }

    return NULL;
}

// Save control message thread
void * save_control_thread(void * control_msg_queue)
{
    assert(control_msg_queue != NULL);
    w_linked_queue_t * queue = (w_linked_queue_t *)control_msg_queue;
    w_ctrl_msg_data_t * ctrl_msg_data = NULL;
    int wdb_sock = -1;

    while (FOREVER()) {
        if ((ctrl_msg_data = (w_ctrl_msg_data_t *)linked_queue_pop_ex(queue))) {

            rem_dec_ctrl_msg_queue_usage();
            // Process the control message
            save_controlmsg(ctrl_msg_data->key, ctrl_msg_data->message, ctrl_msg_data->length, &wdb_sock);

            // Free the key entry
            OS_FreeKey(ctrl_msg_data->key);
            os_free(ctrl_msg_data->message);
            os_free(ctrl_msg_data);
        }
    }

    return NULL;

}<|MERGE_RESOLUTION|>--- conflicted
+++ resolved
@@ -112,17 +112,18 @@
 
 /**
  * @brief Structure to hold control message data
- * 
+ *
  */
 typedef struct {
     keyentry * key; ///< Pointer to the key entry of agent to which the message belongs
     char * message; ///< Raw message received
     size_t length;  ///< Length of the message
+    int agent_id;   ///< Agent ID
 } w_ctrl_msg_data_t;
 
 /**
  * @brief Thread function to save control messages
- * 
+ *
  * This function is executed by the control message thread pool. It waits for messages to be pushed into the queue and processes them.
  * Updates the agent's status in wazuhdb and sends the message to the appropriate handler.
  * @param queue Pointer to the control message queue, which is used to store messages to be processed.
@@ -794,21 +795,7 @@
                 _close_sock(&keys, sock_idle);
             }
 
-            bool is_startup = key->is_startup;
-
             // The critical section for readers closes within this function
-<<<<<<< HEAD
-            save_controlmsg(key, tmp_msg, msg_length - 3, wdb_sock, &is_startup);
-
-            // Update agent is_startup flag in case it changed
-            if (key->is_startup != is_startup) {
-                key_lock_read();
-                keys.keyentries[agentid]->is_startup = is_startup;
-                key_unlock();
-            }
-
-=======
->>>>>>> 365938b4
             rem_inc_recv_ctrl(key->id);
 
             // Send the control message to the queue for processing in the control thread
@@ -816,6 +803,7 @@
                 w_ctrl_msg_data_t * ctrl_msg_data;
                 os_calloc(sizeof(w_ctrl_msg_data_t), 1, ctrl_msg_data);
 
+                ctrl_msg_data->agent_id = agentid;
                 ctrl_msg_data->key = key;
                 key = NULL;
 
@@ -1048,8 +1036,18 @@
         if ((ctrl_msg_data = (w_ctrl_msg_data_t *)linked_queue_pop_ex(queue))) {
 
             rem_dec_ctrl_msg_queue_usage();
+
+            bool is_startup = ctrl_msg_data->key->is_startup;
+
             // Process the control message
-            save_controlmsg(ctrl_msg_data->key, ctrl_msg_data->message, ctrl_msg_data->length, &wdb_sock);
+            save_controlmsg(ctrl_msg_data->key, ctrl_msg_data->message, ctrl_msg_data->length, &wdb_sock, &is_startup);
+
+            // Update agent is_startup flag in case it changed
+            if (ctrl_msg_data->key->is_startup != is_startup) {
+                key_lock_read();
+                keys.keyentries[ctrl_msg_data->agent_id]->is_startup = is_startup;
+                key_unlock();
+            }
 
             // Free the key entry
             OS_FreeKey(ctrl_msg_data->key);
@@ -1059,5 +1057,4 @@
     }
 
     return NULL;
-
 }