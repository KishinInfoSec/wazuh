/*
 * Copyright (C) 2015-2020, Wazuh Inc.
 *
 * This program is free software; you can redistribute it
 * and/or modify it under the terms of the GNU General Public
 * License (version 2) as published by the FSF - Free Software
 * Foundation.
 */

#include <stdarg.h>
#include <stddef.h>
#include <setjmp.h>
#include <cmocka.h>
#include <stdio.h>
#include <string.h>

#include "../wrappers/common.h"
#include "../wrappers/posix/dirent_wrappers.h"
#include "../wrappers/posix/pthread_wrappers.h"
#include "../wrappers/posix/stat_wrappers.h"
#include "../wrappers/wazuh/shared/debug_op_wrappers.h"
#include "../wrappers/wazuh/shared/hash_op_wrappers.h"
#include "../wrappers/wazuh/shared/fs_op_wrappers.h"
#include "../wrappers/wazuh/shared/syscheck_op_wrappers.h"
#include "../wrappers/wazuh/syscheckd/fim_db_wrappers.h"
#include "../wrappers/wazuh/syscheckd/run_check_wrappers.h"
#include "../wrappers/wazuh/syscheckd/run_realtime_wrappers.h"
#include "../wrappers/wazuh/syscheckd/seechanges_wrappers.h"
#include "../wrappers/wazuh/syscheckd/win-registry_wrappers.h"
#include "../wrappers/wazuh/os_crypto/md5_op_wrappers.h"
#include "../wrappers/wazuh/shared/file_op_wrappers.h"

#include "../syscheckd/syscheck.h"
#include "../config/syscheck-config.h"
#include "../syscheckd/fim_db.h"

extern fim_state_db _db_state;

/* auxiliary structs */
typedef struct __fim_data_s {
    fim_element *item;
    whodata_evt *w_evt;
    fim_entry *fentry;
    fim_inode_data *inode_data;
    fim_file_data *new_data;
    fim_file_data *old_data;
    fim_file_data *local_data; // Used on certain tests, not affected by group setup/teardown
    struct dirent *entry;       // Used on fim_directory tests, not affected by group setup/teardown
    cJSON *json;
}fim_data_t;

/* redefinitons/wrapping */

#ifdef TEST_WINAGENT
void __wrap_decode_win_attributes(char *str, unsigned int attrs) {
    check_expected(str);
    check_expected(attrs);
}
#endif

/* setup/teardowns */

static int setup_fim_data(void **state) {
    fim_data_t *fim_data = calloc(1, sizeof(fim_data_t));

    test_mode = 0;

    if(fim_data == NULL)
        return -1;

    if(fim_data->item = calloc(1, sizeof(fim_element)), fim_data->item == NULL)
        return -1;

    if(fim_data->w_evt = calloc(1, sizeof(whodata_evt)), fim_data->w_evt == NULL)
        return -1;

    if(fim_data->new_data = calloc(1, sizeof(fim_file_data)), fim_data->new_data == NULL)
        return -1;

    if(fim_data->old_data = calloc(1, sizeof(fim_file_data)), fim_data->old_data == NULL)
        return -1;

    // Setup mock whodata event
    fim_data->w_evt->user_id = strdup("100");
    fim_data->w_evt->user_name = strdup("test");
    fim_data->w_evt->process_name = strdup("test_proc");
    fim_data->w_evt->path = strdup("./test/test.file");
#ifndef TEST_WINAGENT
    fim_data->w_evt->group_id = strdup("1000");
    fim_data->w_evt->group_name = "testing";
    fim_data->w_evt->audit_uid = strdup("99");
    fim_data->w_evt->audit_name = strdup("audit_user");
    fim_data->w_evt->effective_uid = strdup("999");
    fim_data->w_evt->effective_name = strdup("effective_user");
    fim_data->w_evt->inode = strdup("606060");
    fim_data->w_evt->dev = strdup("12345678");
    fim_data->w_evt->parent_name = strdup("parent_name");
    fim_data->w_evt->parent_cwd = strdup("parent_cwd");
    fim_data->w_evt->ppid = 1000;
    fim_data->w_evt->cwd = strdup("process_cwd");
#endif
    fim_data->w_evt->process_id = 1001;

    // Setup mock old fim_entry
    fim_data->old_data->size = 1500;
    fim_data->old_data->perm = strdup("0664");
    fim_data->old_data->attributes = strdup("r--r--r--");
    fim_data->old_data->uid = strdup("100");
    fim_data->old_data->gid = strdup("1000");
    fim_data->old_data->user_name = strdup("test");
    fim_data->old_data->group_name = strdup("testing");
    fim_data->old_data->mtime = 1570184223;
    fim_data->old_data->inode = 606060;
    strcpy(fim_data->old_data->hash_md5, "3691689a513ace7e508297b583d7050d");
    strcpy(fim_data->old_data->hash_sha1, "07f05add1049244e7e71ad0f54f24d8094cd8f8b");
    strcpy(fim_data->old_data->hash_sha256, "672a8ceaea40a441f0268ca9bbb33e99f9643c6262667b61fbe57694df224d40");
    fim_data->old_data->mode = FIM_REALTIME;
    fim_data->old_data->last_event = 1570184220;
    fim_data->old_data->dev = 12345678;
    fim_data->old_data->scanned = 123456;
    fim_data->old_data->options = 511;
    strcpy(fim_data->old_data->checksum, "07f05add1049244e7e71ad0f54f24d8094cd8f8b");

    // Setup mock new fim_entry
    fim_data->new_data->size = 1501;
    fim_data->new_data->perm = strdup("0666");
    fim_data->new_data->attributes = strdup("rw-rw-rw-");
    fim_data->new_data->uid = strdup("101");
    fim_data->new_data->gid = strdup("1001");
    fim_data->new_data->user_name = strdup("test1");
    fim_data->new_data->group_name = strdup("testing1");
    fim_data->new_data->mtime = 1570184224;
    fim_data->new_data->inode = 606061;
    strcpy(fim_data->new_data->hash_md5, "3691689a513ace7e508297b583d7550d");
    strcpy(fim_data->new_data->hash_sha1, "07f05add1049244e7e75ad0f54f24d8094cd8f8b");
    strcpy(fim_data->new_data->hash_sha256, "672a8ceaea40a441f0268ca9bbb33e9959643c6262667b61fbe57694df224d40");
    fim_data->new_data->mode = FIM_REALTIME;
    fim_data->new_data->last_event = 1570184221;
    fim_data->new_data->dev = 12345678;
    fim_data->new_data->scanned = 123456;
    fim_data->new_data->options = 511;
    strcpy(fim_data->new_data->checksum, "07f05add1049244e7e71ad0f54f24d8094cd8f8b");

    fim_data->json = NULL;

    *state = fim_data;

    return 0;
}

static int teardown_fim_data(void **state) {
    fim_data_t *fim_data = *state;

    free(fim_data->item);
    free_whodata_event(fim_data->w_evt);
    free_entry_data(fim_data->new_data);
    free_entry_data(fim_data->old_data);
    free(fim_data);

    return 0;
}

static int setup_group(void **state) {
    if(setup_fim_data(state) != 0)
        return -1;

    test_mode = 0;
    expect_any_always(__wrap__mdebug1, formatted_msg);

#ifdef TEST_AGENT
    will_return_always(__wrap_isChroot, 1);
#endif

    // Read and setup global values.
    Read_Syscheck_Config("test_syscheck.conf");

    syscheck.rt_delay = 1;
    syscheck.max_depth = 256;
    syscheck.file_max_size = 1024;

    test_mode = 1;

    return 0;
}

static int setup_root_group(void **state) {
    if(setup_fim_data(state) != 0)
        return -1;

    test_mode = 0;
    expect_any_always(__wrap__mdebug1, formatted_msg);

#ifdef TEST_AGENT
    will_return_always(__wrap_isChroot, 1);
#endif

    // Read and setup global values.
    Read_Syscheck_Config("test_syscheck_top_level.conf");

    syscheck.rt_delay = 1;
    syscheck.max_depth = 256;
    syscheck.file_max_size = 1024;

    test_mode = 1;

    return 0;
}

static int teardown_group(void **state) {
    test_mode = 0;

    if(teardown_fim_data(state) != 0)
        return -1;

    Free_Syscheck(&syscheck);

    syscheck.audit_key = NULL;

#ifdef TEST_WINAGENT
    syscheck.registry_ignore = NULL;
    syscheck.registry_ignore_regex = NULL;
#endif

    return 0;
}

static int teardown_delete_json(void **state) {
    fim_data_t *fim_data = *state;
    cJSON_Delete(fim_data->json);
    return 0;
}
typedef struct __fim_data_s {
    fim_element *item;
    whodata_evt *w_evt;
    fim_entry *fentry;
    fim_inode_data *inode_data;
    fim_file_data *new_data;
    fim_file_data *old_data;
    fim_file_data *local_data; // Used on certain tests, not affected by group setup/teardown
    struct dirent *entry;       // Used on fim_directory tests, not affected by group setup/teardown
    cJSON *json;
}fim_data_t;

static int setup_fim_entry(void **state) {
    fim_data_t *fim_data = *state;
    fim_data->fentry = calloc(1, sizeof(fim_entry));
<<<<<<< HEAD
    fim_data->fentry.file_entry->type = FIM_TYPE_FILE;
=======
>>>>>>> 8ed0a1fc

    if(fim_data->fentry == NULL)
        return -1;

    fim_data->fentry->type = FIM_TYPE_FILE;

    if(fim_data->local_data = calloc(1, sizeof(fim_file_data)), fim_data->local_data == NULL)
        return -1;

    fim_data->fentry->file_entry.data = fim_data->local_data;
    fim_data->fentry->file_entry.path = NULL;

    return 0;
}

static int teardown_fim_entry(void **state) {
    fim_data_t *fim_data = *state;

    free_entry(fim_data->fentry);

    return 0;
}

static int teardown_local_data(void **state) {
    fim_data_t *fim_data = *state;

    free_entry_data(fim_data->local_data);
    return 0;
}

static int setup_struct_dirent(void **state) {
    fim_data_t *fim_data = *state;

    if(fim_data->entry = calloc(1, sizeof(struct dirent)), fim_data->entry == NULL)
        return -1;

    return 0;
}

static int teardown_struct_dirent(void **state) {
    fim_data_t *fim_data = *state;

    free(fim_data->entry);

    return 0;
}

static int setup_file_limit(void **state) {
    syscheck.file_limit_enabled = false;
    syscheck.file_limit = 0;

    return 0;
}

static int teardown_file_limit(void **state) {
    syscheck.file_limit_enabled = true;
    syscheck.file_limit = 50000;

    return 0;
}

#ifndef TEST_WINAGENT
static int teardown_fim_scan_realtime(void **state) {
    int *dir_opts = *state;
    int it = 0;

    while (dir_opts[it]) {
        syscheck.opts[it] = dir_opts[it];
        it++;
    }

    free(dir_opts);

    return 0;
}
#endif

/* tests */
static void test_fim_json_event(void **state) {
    fim_data_t *fim_data = *state;

#ifndef TEST_WINAGENT
    expect_value(__wrap_fim_db_get_paths_from_inode, fim_sql, syscheck.database);
    expect_value(__wrap_fim_db_get_paths_from_inode, inode, 606061);
    expect_value(__wrap_fim_db_get_paths_from_inode, dev, 12345678);
    will_return(__wrap_fim_db_get_paths_from_inode, NULL);
#endif

    fim_data->json = fim_json_event(
                    "test.file",
                    fim_data->old_data,
                    fim_data->new_data,
                    1,
                    FIM_MODIFICATION,
                    FIM_REALTIME,
                    NULL,
                    NULL
                );

    assert_non_null(fim_data->json);
    cJSON *type = cJSON_GetObjectItem(fim_data->json, "type");
    assert_string_equal(cJSON_GetStringValue(type), "event");
    cJSON *data = cJSON_GetObjectItem(fim_data->json, "data");
    assert_non_null(data);
    cJSON *path = cJSON_GetObjectItem(data, "path");
    assert_string_equal(cJSON_GetStringValue(path), "test.file");
    cJSON *mode = cJSON_GetObjectItem(data, "mode");
    assert_string_equal(cJSON_GetStringValue(mode), "realtime");
    cJSON *data_type = cJSON_GetObjectItem(data, "type");
    assert_string_equal(cJSON_GetStringValue(data_type), "modified");
    cJSON *timestamp = cJSON_GetObjectItem(data, "timestamp");
    assert_non_null(timestamp);
    assert_int_equal(timestamp->valueint, 1570184221);
    cJSON *tags = cJSON_GetObjectItem(data, "tags");
#ifdef TEST_WINAGENT
    assert_null(tags);
#else
    assert_string_equal(cJSON_GetStringValue(tags), "tag1,tag2");
    cJSON *hard_links = cJSON_GetObjectItem(data, "hard_links");
    assert_null(hard_links);
#endif
    cJSON *attributes = cJSON_GetObjectItem(data, "attributes");
    assert_non_null(attributes);
    cJSON *changed_attributes = cJSON_GetObjectItem(data, "changed_attributes");
    assert_non_null(changed_attributes);
    cJSON *old_attributes = cJSON_GetObjectItem(data, "old_attributes");
    assert_non_null(old_attributes);

#ifdef TEST_WINAGENT
    assert_int_equal(cJSON_GetArraySize(changed_attributes), 10);
#else
    assert_int_equal(cJSON_GetArraySize(changed_attributes), 11);
#endif
    assert_int_equal(cJSON_GetArraySize(attributes), 13);
    assert_int_equal(cJSON_GetArraySize(old_attributes), 13);

}


static void test_fim_json_event_whodata(void **state) {
    fim_data_t *fim_data = *state;

    syscheck.opts[1] |= CHECK_SEECHANGES;

#ifndef TEST_WINAGENT
    expect_value(__wrap_fim_db_get_paths_from_inode, fim_sql, syscheck.database);
    expect_value(__wrap_fim_db_get_paths_from_inode, inode, 606061);
    expect_value(__wrap_fim_db_get_paths_from_inode, dev, 12345678);
    will_return(__wrap_fim_db_get_paths_from_inode, NULL);
#endif

    fim_data->json = fim_json_event(
        "test.file",
        fim_data->old_data,
        fim_data->new_data,
        1,
        FIM_MODIFICATION,
        FIM_WHODATA,
        fim_data->w_evt,
        "diff"
    );

    syscheck.opts[1] &= ~CHECK_SEECHANGES;

    assert_non_null(fim_data->json);
    cJSON *type = cJSON_GetObjectItem(fim_data->json, "type");
    assert_string_equal(cJSON_GetStringValue(type), "event");
    cJSON *data = cJSON_GetObjectItem(fim_data->json, "data");
    assert_non_null(data);
    cJSON *path = cJSON_GetObjectItem(data, "path");
    assert_string_equal(cJSON_GetStringValue(path), "test.file");
    cJSON *mode = cJSON_GetObjectItem(data, "mode");
    assert_string_equal(cJSON_GetStringValue(mode), "whodata");
    cJSON *data_type = cJSON_GetObjectItem(data, "type");
    assert_string_equal(cJSON_GetStringValue(data_type), "modified");
    cJSON *timestamp = cJSON_GetObjectItem(data, "timestamp");
    assert_non_null(timestamp);
    assert_int_equal(timestamp->valueint, 1570184221);
    cJSON *tags = cJSON_GetObjectItem(data, "tags");
#ifdef TEST_WINAGENT
    assert_null(tags);
#else
    assert_string_equal(cJSON_GetStringValue(tags), "tag1,tag2");
    cJSON *hard_links = cJSON_GetObjectItem(data, "hard_links");
    assert_null(hard_links);
#endif
    cJSON *audit = cJSON_GetObjectItem(data, "audit");
    assert_non_null(audit);
#ifdef TEST_WINAGENT
    assert_int_equal(cJSON_GetArraySize(audit), 4);
#else
    assert_int_equal(cJSON_GetArraySize(audit), 14);
#endif
    cJSON *diff = cJSON_GetObjectItem(data, "content_changes");
    assert_string_equal(cJSON_GetStringValue(diff), "diff");
}


static void test_fim_json_event_no_changes(void **state) {
    fim_data_t *fim_data = *state;

    fim_data->json = fim_json_event(
                        "test.file",
                        fim_data->new_data,
                        fim_data->new_data,
                        1,
                        FIM_MODIFICATION,
                        FIM_WHODATA,
                        NULL,
                        NULL
                    );

    assert_null(fim_data->json);
}


static void test_fim_json_event_hardlink_one_path(void **state) {
    fim_data_t *fim_data = *state;

    char **paths = calloc(2, sizeof(char *));
    paths[0] = strdup("test.file");
    paths[1] = NULL;

#ifndef TEST_WINAGENT
    expect_value(__wrap_fim_db_get_paths_from_inode, fim_sql, syscheck.database);
    expect_value(__wrap_fim_db_get_paths_from_inode, inode, 606061);
    expect_value(__wrap_fim_db_get_paths_from_inode, dev, 12345678);
    will_return(__wrap_fim_db_get_paths_from_inode, paths);
#endif

    fim_data->json = fim_json_event(
                    "test.file",
                    fim_data->old_data,
                    fim_data->new_data,
                    2,
                    FIM_MODIFICATION,
                    FIM_REALTIME,
                    NULL,
                    NULL
                );

    assert_non_null(fim_data->json);
    cJSON *type = cJSON_GetObjectItem(fim_data->json, "type");
    assert_string_equal(cJSON_GetStringValue(type), "event");
    cJSON *data = cJSON_GetObjectItem(fim_data->json, "data");
    assert_non_null(data);
    cJSON *path = cJSON_GetObjectItem(data, "path");
    assert_string_equal(cJSON_GetStringValue(path), "test.file");
    cJSON *mode = cJSON_GetObjectItem(data, "mode");
    assert_string_equal(cJSON_GetStringValue(mode), "realtime");
    cJSON *data_type = cJSON_GetObjectItem(data, "type");
    assert_string_equal(cJSON_GetStringValue(data_type), "modified");
    cJSON *timestamp = cJSON_GetObjectItem(data, "timestamp");
    assert_non_null(timestamp);
    assert_int_equal(timestamp->valueint, 1570184221);
    cJSON *tags = cJSON_GetObjectItem(data, "tags");
#ifdef TEST_WINAGENT
    assert_string_equal(cJSON_GetStringValue(tags), "tag1,tag2");
#else
    assert_null(tags);
    cJSON *hard_links = cJSON_GetObjectItem(data, "hard_links");
    assert_null(hard_links);
#endif
    cJSON *attributes = cJSON_GetObjectItem(data, "attributes");
    assert_non_null(attributes);
    cJSON *changed_attributes = cJSON_GetObjectItem(data, "changed_attributes");
    assert_non_null(changed_attributes);
    cJSON *old_attributes = cJSON_GetObjectItem(data, "old_attributes");
    assert_non_null(old_attributes);

#ifndef TEST_WINAGENT
    assert_int_equal(cJSON_GetArraySize(changed_attributes), 11);
#else
    assert_int_equal(cJSON_GetArraySize(changed_attributes), 10);
#endif
    assert_int_equal(cJSON_GetArraySize(attributes), 13);
    assert_int_equal(cJSON_GetArraySize(old_attributes), 13);
}


static void test_fim_json_event_hardlink_two_paths(void **state) {
    fim_data_t *fim_data = *state;

    char **paths = calloc(3, sizeof(char *));
    paths[0] = strdup("test.file");
    paths[1] = strdup("hard_link.file");
    paths[2] = NULL;

#ifndef TEST_WINAGENT
    expect_value(__wrap_fim_db_get_paths_from_inode, fim_sql, syscheck.database);
    expect_value(__wrap_fim_db_get_paths_from_inode, inode, 606061);
    expect_value(__wrap_fim_db_get_paths_from_inode, dev, 12345678);
    will_return(__wrap_fim_db_get_paths_from_inode, paths);
#endif

    fim_data->json = fim_json_event(
                    "test.file",
                    fim_data->old_data,
                    fim_data->new_data,
                    2,
                    FIM_MODIFICATION,
                    FIM_REALTIME,
                    NULL,
                    NULL
                );

    assert_non_null(fim_data->json);
    cJSON *type = cJSON_GetObjectItem(fim_data->json, "type");
    assert_string_equal(cJSON_GetStringValue(type), "event");
    cJSON *data = cJSON_GetObjectItem(fim_data->json, "data");
    assert_non_null(data);
    cJSON *path = cJSON_GetObjectItem(data, "path");
    assert_string_equal(cJSON_GetStringValue(path), "test.file");
    cJSON *mode = cJSON_GetObjectItem(data, "mode");
    assert_string_equal(cJSON_GetStringValue(mode), "realtime");
    cJSON *data_type = cJSON_GetObjectItem(data, "type");
    assert_string_equal(cJSON_GetStringValue(data_type), "modified");
    cJSON *timestamp = cJSON_GetObjectItem(data, "timestamp");
    assert_non_null(timestamp);
    assert_int_equal(timestamp->valueint, 1570184221);
    cJSON *tags = cJSON_GetObjectItem(data, "tags");
#ifdef TEST_WINAGENT
    assert_string_equal(cJSON_GetStringValue(tags), "tag1,tag2");
#else
    assert_null(tags);
    cJSON *hard_links = cJSON_GetObjectItem(data, "hard_links");
    assert_non_null(hard_links);
#endif
    cJSON *attributes = cJSON_GetObjectItem(data, "attributes");
    assert_non_null(attributes);
    cJSON *changed_attributes = cJSON_GetObjectItem(data, "changed_attributes");
    assert_non_null(changed_attributes);
    cJSON *old_attributes = cJSON_GetObjectItem(data, "old_attributes");
    assert_non_null(old_attributes);

#ifndef TEST_WINAGENT
    assert_int_equal(cJSON_GetArraySize(hard_links), 1);
    assert_int_equal(cJSON_GetArraySize(changed_attributes), 11);
#else
    assert_int_equal(cJSON_GetArraySize(changed_attributes), 10);
#endif
    assert_int_equal(cJSON_GetArraySize(attributes), 13);
    assert_int_equal(cJSON_GetArraySize(old_attributes), 13);
}


static void test_fim_attributes_json(void **state) {
    fim_data_t *fim_data = *state;

    fim_data->json = fim_attributes_json(fim_data->old_data);

    assert_non_null(fim_data->json);
    assert_int_equal(cJSON_GetArraySize(fim_data->json), 13);

    cJSON *type = cJSON_GetObjectItem(fim_data->json, "type");
    assert_string_equal(cJSON_GetStringValue(type), "file");
    cJSON *size = cJSON_GetObjectItem(fim_data->json, "size");
    assert_non_null(size);
    assert_int_equal(size->valueint, 1500);
    cJSON *perm = cJSON_GetObjectItem(fim_data->json, "perm");
    assert_string_equal(cJSON_GetStringValue(perm), "0664");
    cJSON *uid = cJSON_GetObjectItem(fim_data->json, "uid");
    assert_string_equal(cJSON_GetStringValue(uid), "100");
    cJSON *gid = cJSON_GetObjectItem(fim_data->json, "gid");
    assert_string_equal(cJSON_GetStringValue(gid), "1000");
    cJSON *user_name = cJSON_GetObjectItem(fim_data->json, "user_name");
    assert_string_equal(cJSON_GetStringValue(user_name), "test");
    cJSON *group_name = cJSON_GetObjectItem(fim_data->json, "group_name");
    assert_string_equal(cJSON_GetStringValue(group_name), "testing");
    cJSON *inode = cJSON_GetObjectItem(fim_data->json, "inode");
    assert_non_null(inode);
    assert_int_equal(inode->valueint, 606060);
    cJSON *mtime = cJSON_GetObjectItem(fim_data->json, "mtime");
    assert_non_null(mtime);
    assert_int_equal(mtime->valueint, 1570184223);
    cJSON *hash_md5 = cJSON_GetObjectItem(fim_data->json, "hash_md5");
    assert_string_equal(cJSON_GetStringValue(hash_md5), "3691689a513ace7e508297b583d7050d");
    cJSON *hash_sha1 = cJSON_GetObjectItem(fim_data->json, "hash_sha1");
    assert_string_equal(cJSON_GetStringValue(hash_sha1), "07f05add1049244e7e71ad0f54f24d8094cd8f8b");
    cJSON *hash_sha256 = cJSON_GetObjectItem(fim_data->json, "hash_sha256");
    assert_string_equal(cJSON_GetStringValue(hash_sha256), "672a8ceaea40a441f0268ca9bbb33e99f9643c6262667b61fbe57694df224d40");
    cJSON *checksum = cJSON_GetObjectItem(fim_data->json, "checksum");
    assert_string_equal(cJSON_GetStringValue(checksum), "07f05add1049244e7e71ad0f54f24d8094cd8f8b");
}

static void test_fim_attributes_json_without_options(void **state) {
    fim_data_t *fim_data = *state;

    fim_data->old_data->options = 0;

    fim_data->json = fim_attributes_json(fim_data->old_data);

    fim_data->old_data->options = 511;

    assert_non_null(fim_data->json);
    assert_int_equal(cJSON_GetArraySize(fim_data->json), 4);

    cJSON *type = cJSON_GetObjectItem(fim_data->json, "type");
    assert_string_equal(cJSON_GetStringValue(type), "file");
    cJSON *user_name = cJSON_GetObjectItem(fim_data->json, "user_name");
    assert_string_equal(cJSON_GetStringValue(user_name), "test");
    cJSON *group_name = cJSON_GetObjectItem(fim_data->json, "group_name");
    assert_string_equal(cJSON_GetStringValue(group_name), "testing");
    cJSON *checksum = cJSON_GetObjectItem(fim_data->json, "checksum");
    assert_string_equal(cJSON_GetStringValue(checksum), "07f05add1049244e7e71ad0f54f24d8094cd8f8b");
}


static void test_fim_entry_json(void **state) {
    fim_data_t *fim_data = *state;
    const char *f_path = "/dir/test";

    fim_data->json = fim_entry_json(f_path, fim_data->old_data);

    assert_non_null(fim_data->json);
    cJSON *path = cJSON_GetObjectItem(fim_data->json, "path");
    assert_non_null(path);
    assert_string_equal(path->valuestring, f_path);
    cJSON *timestamp = cJSON_GetObjectItem(fim_data->json, "timestamp");
    assert_non_null(timestamp);
    assert_int_equal(timestamp->valueint, 1570184220);
}

static void test_fim_entry_json_null_path(void **state) {
    fim_data_t *fim_data = *state;

    expect_assert_failure(fim_entry_json(NULL, fim_data->old_data));
}
static void test_fim_entry_json_null_data(void **state) {
    expect_assert_failure(fim_entry_json("/a/path", NULL));
}

static void test_fim_json_compare_attrs(void **state) {
    fim_data_t *fim_data = *state;
    int i = 0;

    fim_data->json = fim_json_compare_attrs(
        fim_data->old_data,
        fim_data->new_data
    );

    assert_non_null(fim_data->json);
#ifdef TEST_WINAGENT
    assert_int_equal(cJSON_GetArraySize(fim_data->json), 10);
#else
    assert_int_equal(cJSON_GetArraySize(fim_data->json), 11);
#endif

    cJSON *size = cJSON_GetArrayItem(fim_data->json, i++);
    assert_string_equal(cJSON_GetStringValue(size), "size");
    cJSON *permission = cJSON_GetArrayItem(fim_data->json, i++);
    assert_string_equal(cJSON_GetStringValue(permission), "permission");
    cJSON *uid = cJSON_GetArrayItem(fim_data->json, i++);
    assert_string_equal(cJSON_GetStringValue(uid), "uid");
    cJSON *user_name = cJSON_GetArrayItem(fim_data->json, i++);
    assert_string_equal(cJSON_GetStringValue(user_name), "user_name");
    cJSON *gid = cJSON_GetArrayItem(fim_data->json, i++);
    assert_string_equal(cJSON_GetStringValue(gid), "gid");
    cJSON *group_name = cJSON_GetArrayItem(fim_data->json, i++);
    assert_string_equal(cJSON_GetStringValue(group_name), "group_name");
    cJSON *mtime = cJSON_GetArrayItem(fim_data->json, i++);
    assert_string_equal(cJSON_GetStringValue(mtime), "mtime");
#ifndef TEST_WINAGENT
    cJSON *inode = cJSON_GetArrayItem(fim_data->json, i++);
    assert_string_equal(cJSON_GetStringValue(inode), "inode");
#endif
    cJSON *md5 = cJSON_GetArrayItem(fim_data->json, i++);
    assert_string_equal(cJSON_GetStringValue(md5), "md5");
    cJSON *sha1 = cJSON_GetArrayItem(fim_data->json, i++);
    assert_string_equal(cJSON_GetStringValue(sha1), "sha1");
    cJSON *sha256 = cJSON_GetArrayItem(fim_data->json, i++);
    assert_string_equal(cJSON_GetStringValue(sha256), "sha256");

}

static void test_fim_json_compare_attrs_without_options(void **state) {
    fim_data_t *fim_data = *state;

    fim_data->old_data->options = 0;

    fim_data->json = fim_json_compare_attrs(
        fim_data->old_data,
        fim_data->new_data
    );

    fim_data->old_data->options = 511;

    assert_non_null(fim_data->json);
    assert_int_equal(cJSON_GetArraySize(fim_data->json), 0);

}


static void test_fim_audit_json(void **state) {
    fim_data_t *fim_data = *state;

    fim_data->json = fim_audit_json(fim_data->w_evt);

    assert_non_null(fim_data->json);
#ifdef TEST_WINAGENT
    assert_int_equal(cJSON_GetArraySize(fim_data->json), 4);
#else
    assert_int_equal(cJSON_GetArraySize(fim_data->json), 14);
#endif

    cJSON *user_id = cJSON_GetObjectItem(fim_data->json, "user_id");
    assert_string_equal(cJSON_GetStringValue(user_id), "100");
    cJSON *user_name = cJSON_GetObjectItem(fim_data->json, "user_name");
    assert_string_equal(cJSON_GetStringValue(user_name), "test");
    cJSON *process_name = cJSON_GetObjectItem(fim_data->json, "process_name");
    assert_string_equal(cJSON_GetStringValue(process_name), "test_proc");
    cJSON *process_id = cJSON_GetObjectItem(fim_data->json, "process_id");
    assert_non_null(process_id);
    assert_int_equal(process_id->valueint, 1001);

#ifndef TEST_WINAGENT
    cJSON *cwd = cJSON_GetObjectItem(fim_data->json, "cwd");
    assert_string_equal(cJSON_GetStringValue(cwd), "process_cwd");
    cJSON *group_id = cJSON_GetObjectItem(fim_data->json, "group_id");
    assert_string_equal(cJSON_GetStringValue(group_id), "1000");
    cJSON *group_name = cJSON_GetObjectItem(fim_data->json, "group_name");
    assert_string_equal(cJSON_GetStringValue(group_name), "testing");
    cJSON *audit_uid = cJSON_GetObjectItem(fim_data->json, "audit_uid");
    assert_string_equal(cJSON_GetStringValue(audit_uid), "99");
    cJSON *audit_name = cJSON_GetObjectItem(fim_data->json, "audit_name");
    assert_string_equal(cJSON_GetStringValue(audit_name), "audit_user");
    cJSON *effective_uid = cJSON_GetObjectItem(fim_data->json, "effective_uid");
    assert_string_equal(cJSON_GetStringValue(effective_uid), "999");
    cJSON *effective_name = cJSON_GetObjectItem(fim_data->json, "effective_name");
    assert_string_equal(cJSON_GetStringValue(effective_name), "effective_user");
    cJSON *ppid = cJSON_GetObjectItem(fim_data->json, "ppid");
    assert_non_null(ppid);
    assert_int_equal(ppid->valueint, 1000);
    cJSON *parent_cwd = cJSON_GetObjectItem(fim_data->json, "parent_cwd");
    assert_string_equal(cJSON_GetStringValue(parent_cwd), "parent_cwd");
    cJSON *parent_name = cJSON_GetObjectItem(fim_data->json, "parent_name");
    assert_string_equal(cJSON_GetStringValue(parent_name), "parent_name");
#endif
}

#ifndef TEST_WINAGENT
static void test_fim_check_ignore_strncasecmp(void **state) {
   int ret;

    expect_string(__wrap__mdebug2, formatted_msg, "(6204): Ignoring 'file' '/EtC/dumPDateS' due to '/etc/dumpdates'");

    ret = fim_check_ignore("/EtC/dumPDateS");

    assert_int_equal(ret, 1);
}
#else
static void test_fim_check_ignore_strncasecmp(void **state) {
    int ret;
    char *path = "%PROGRAMDATA%\\Microsoft\\Windows\\Start Menu\\Programs\\Startup\\DeskTop.ini";
    char expanded_path[OS_MAXSTR];
    char debug_msg[OS_MAXSTR];

    if(!ExpandEnvironmentStrings(path, expanded_path, OS_MAXSTR))
        fail();

    snprintf(debug_msg, OS_MAXSTR, "(6204): Ignoring 'file' '%s' due to '%s'", expanded_path, syscheck.ignore[0]);

    expect_string(__wrap__mdebug2, formatted_msg, debug_msg);


    ret = fim_check_ignore(expanded_path);

    assert_int_equal(ret, 1);
}
#endif

static void test_fim_check_ignore_regex(void **state) {
   int ret;

#ifndef TEST_WINAGENT
    expect_string(__wrap__mdebug2, formatted_msg, "(6205): Ignoring 'file' '/test/files/test.swp' due to sregex '.log$|.swp$'");
#else
    expect_string(__wrap__mdebug2, formatted_msg, "(6205): Ignoring 'file' '/test/files/test.swp' due to sregex '.log$|.htm$|.jpg$|.png$|.chm$|.pnf$|.evtx$|.swp$'");
#endif

    ret = fim_check_ignore("/test/files/test.swp");

    assert_int_equal(ret, 1);
}


static void test_fim_check_ignore_failure(void **state) {
   int ret;

    ret = fim_check_ignore("/test/files/test.sp");

    assert_int_equal(ret, 0);
}


static void test_fim_check_restrict_success(void **state) {
   int ret;

    OSMatch *restriction;
    restriction = calloc(1, sizeof(OSMatch));
    OSMatch_Compile("test$", restriction, 0);

    ret = fim_check_restrict("my_test", restriction);
    OSMatch_FreePattern(restriction);
    free(restriction);

    assert_int_equal(ret, 0);
}


static void test_fim_check_restrict_failure(void **state) {
   int ret;

    OSMatch *restriction;
    restriction = calloc(1, sizeof(OSMatch));
    OSMatch_Compile("test$", restriction, 0);

    expect_string(__wrap__mdebug2, formatted_msg, "(6203): Ignoring file 'my_test_' due to restriction 'test$'");

    ret = fim_check_restrict("my_test_", restriction);
    OSMatch_FreePattern(restriction);
    free(restriction);

    assert_int_equal(ret, 1);
}

static void test_fim_check_restrict_null_filename(void **state) {
   int ret;

    OSMatch *restriction;
    restriction = calloc(1, sizeof(OSMatch));
    OSMatch_Compile("test$", restriction, 0);

    expect_string(__wrap__merror, formatted_msg, "(1105): Attempted to use null string.");

    ret = fim_check_restrict(NULL, restriction);
    OSMatch_FreePattern(restriction);
    free(restriction);

    assert_int_equal(ret, 1);
}

static void test_fim_check_restrict_null_restriction(void **state) {
   int ret;

    ret = fim_check_restrict("my_test", NULL);

    assert_int_equal(ret, 0);
}


static void test_fim_scan_info_json_start(void **state) {
    fim_data_t *fim_data = *state;

    fim_data->json = fim_scan_info_json(FIM_SCAN_START, 1570184220);

    assert_non_null(fim_data->json);
    cJSON *type = cJSON_GetObjectItem(fim_data->json, "type");
    assert_string_equal(type->valuestring, "scan_start");
    cJSON *data = cJSON_GetObjectItem(fim_data->json, "data");
    assert_non_null(data);
    cJSON *timestamp = cJSON_GetObjectItem(data, "timestamp");
    assert_non_null(timestamp);
    assert_int_equal(timestamp->valueint, 1570184220);
}


static void test_fim_scan_info_json_end(void **state) {
    fim_data_t *fim_data = *state;

    fim_data->json = fim_scan_info_json(FIM_SCAN_END, 1570184220);

    assert_non_null(fim_data->json);
    cJSON *type = cJSON_GetObjectItem(fim_data->json, "type");
    assert_string_equal(type->valuestring, "scan_end");
    cJSON *data = cJSON_GetObjectItem(fim_data->json, "data");
    assert_non_null(data);
    cJSON *timestamp = cJSON_GetObjectItem(data, "timestamp");
    assert_non_null(timestamp);
    assert_int_equal(timestamp->valueint, 1570184220);
}


static void test_fim_get_checksum(void **state) {
    fim_data_t *fim_data = *state;

    fim_data->local_data->size = 1500;
    fim_data->local_data->perm = strdup("0664");
    fim_data->local_data->attributes = strdup("r--r--r--");
    fim_data->local_data->uid = strdup("100");
    fim_data->local_data->gid = strdup("1000");
    fim_data->local_data->user_name = strdup("test");
    fim_data->local_data->group_name = strdup("testing");
    fim_data->local_data->mtime = 1570184223;
    fim_data->local_data->inode = 606060;
    strcpy(fim_data->local_data->hash_md5, "3691689a513ace7e508297b583d7050d");
    strcpy(fim_data->local_data->hash_sha1, "07f05add1049244e7e71ad0f54f24d8094cd8f8b");
    strcpy(fim_data->local_data->hash_sha256, "672a8ceaea40a441f0268ca9bbb33e99f9643c6262667b61fbe57694df224d40");
    fim_data->local_data->mode = FIM_REALTIME;
    fim_data->local_data->last_event = 1570184220;
    fim_data->local_data->dev = 12345678;
    fim_data->local_data->scanned = 123456;
    fim_data->local_data->options = 511;
    strcpy(fim_data->local_data->checksum, "");

    fim_get_checksum(fim_data->local_data);
    assert_string_equal(fim_data->local_data->checksum, "2bbaf80d6c1af7d5b2c89c27e8a21eda17de6019");
}


static void test_fim_get_checksum_wrong_size(void **state) {
    fim_data_t *fim_data = *state;

    fim_data->local_data->size = -1;
    fim_data->local_data->perm = strdup("0664");
    fim_data->local_data->attributes = strdup("r--r--r--");
    fim_data->local_data->uid = strdup("100");
    fim_data->local_data->gid = strdup("1000");
    fim_data->local_data->user_name = strdup("test");
    fim_data->local_data->group_name = strdup("testing");
    fim_data->local_data->mtime = 1570184223;
    fim_data->local_data->inode = 606060;
    strcpy(fim_data->local_data->hash_md5, "3691689a513ace7e508297b583d7050d");
    strcpy(fim_data->local_data->hash_sha1, "07f05add1049244e7e71ad0f54f24d8094cd8f8b");
    strcpy(fim_data->local_data->hash_sha256, "672a8ceaea40a441f0268ca9bbb33e99f9643c6262667b61fbe57694df224d40");
    fim_data->local_data->mode = FIM_REALTIME;
    fim_data->local_data->last_event = 1570184220;
    fim_data->local_data->dev = 12345678;
    fim_data->local_data->scanned = 123456;
    fim_data->local_data->options = 511;
    strcpy(fim_data->local_data->checksum, "");

    fim_get_checksum(fim_data->local_data);
    assert_string_equal(fim_data->local_data->checksum, "551cab7f774d4633a3be09207b4cdea1db03b9c0");
}

static void test_fim_check_depth_success(void **state) {
    int ret;

#ifndef TEST_WINAGENT
    // Pos 4 = "/usr/bin"
    char * path = "/usr/bin/folder1/folder2/folder3/file";
#else
    // Pos 4 = "%WINDIR%\\SysNative\\wbem"
    char *aux_path = "%WINDIR%\\SysNative\\wbem\\folder1\\folder2\\folder3\\path.exe";
    char path[OS_MAXSTR];

    if(!ExpandEnvironmentStrings(aux_path, path, OS_MAXSTR))
        fail();
#endif
    ret = fim_check_depth(path, 4);

    assert_int_equal(ret, 3);
}


static void test_fim_check_depth_failure_strlen(void **state) {
   int ret;

    char * path = "fl/fd";
    // Pos 4 = "/usr/bin"
    ret = fim_check_depth(path, 4);

    assert_int_equal(ret, -1);

}

static void test_fim_check_depth_failure_null_directory(void **state) {
   int ret;

    char * path = "/usr/bin";
    // Pos 4 = "/usr/bin"
    ret = fim_check_depth(path, 6);

    assert_int_equal(ret, -1);

}

static void test_fim_configuration_directory_no_path(void **state) {
    int ret;

    const char * entry = "file";

    ret = fim_configuration_directory(NULL, entry);

    assert_int_equal(ret, -1);
}


#ifndef TEST_WINAGENT
static void test_fim_configuration_directory_file(void **state) {
    int ret;

    const char * path = "/media";
    const char * entry = "file";

    ret = fim_configuration_directory(path, entry);

    assert_int_equal(ret, 3);
}
#else
static void test_fim_configuration_directory_file(void **state) {
    char *aux_path = "%WINDIR%\\SysNative\\drivers\\etc";
    char path[OS_MAXSTR];
    const char * entry = "file";
    int ret;

    if(!ExpandEnvironmentStrings(aux_path, path, OS_MAXSTR))
        fail();

    str_lowercase(path);

    ret = fim_configuration_directory(path, entry);

    assert_int_equal(ret, 3);
}
#endif


static void test_fim_configuration_directory_not_found(void **state) {
    int ret;

    const char *path = "/invalid";
    const char *entry = "file";

    expect_string(__wrap__mdebug2, formatted_msg, "(6319): No configuration found for (file):'/invalid'");

    ret = fim_configuration_directory(path, entry);

    assert_int_equal(ret, -1);
}

#ifdef TEST_WINAGENT
static void test_fim_configuration_directory_registry_not_found(void **state) {
    int ret;

    const char *path = "invalid";
    const char *entry = "registry";

    expect_string(__wrap__mdebug2, formatted_msg, "(6319): No configuration found for (registry):'invalid'");

    ret = fim_configuration_directory(path, entry);

    assert_int_equal(ret, -1);
}

static void test_fim_configuration_directory_registry_found(void **state) {
    char *path = "[x32] HKEY_LOCAL_MACHINE\\Software\\Microsoft\\Windows\\CurrentVersion\\RunOnce";
    const char * entry = "registry";
    int ret;

    ret = fim_configuration_directory(path, entry);

    assert_int_equal(ret, 20);
}
#endif

static void test_init_fim_data_entry(void **state) {
    fim_data_t *fim_data = *state;

    init_fim_data_entry(fim_data->local_data);

    assert_int_equal(fim_data->local_data->size, 0);
    assert_null(fim_data->local_data->perm);
    assert_null(fim_data->local_data->attributes);
    assert_null(fim_data->local_data->uid);
    assert_null(fim_data->local_data->gid);
    assert_null(fim_data->local_data->user_name);
    assert_null(fim_data->local_data->group_name);
    assert_int_equal(fim_data->local_data->mtime, 0);
    assert_int_equal(fim_data->local_data->inode, 0);
    assert_int_equal(fim_data->local_data->hash_md5[0], 0);
    assert_int_equal(fim_data->local_data->hash_sha1[0], 0);
    assert_int_equal(fim_data->local_data->hash_sha256[0], 0);
}

static void test_fim_file_add(void **state) {
    fim_data_t *fim_data = *state;
    int ret;
    struct stat buf;

    buf.st_mode = S_IFREG | 00444 ;
    buf.st_size = 1000;
    buf.st_uid = 0;
    buf.st_gid = 0;
    buf.st_ino = 1234;
    buf.st_dev = 2345;
    buf.st_mtime = 3456;

    fim_data->item->index = 1;
    fim_data->item->statbuf = buf;
    fim_data->item->configuration = CHECK_SIZE |
                                    CHECK_PERM  |
                                    CHECK_OWNER |
                                    CHECK_GROUP |
                                    CHECK_MD5SUM |
                                    CHECK_SHA1SUM |
                                    CHECK_SHA256SUM;

    fim_data->item->configuration |= CHECK_SEECHANGES;
#ifdef TEST_WINAGENT
    expect_function_call(__wrap_pthread_mutex_lock);
#endif
    // Inside fim_get_data
#ifndef TEST_WINAGENT
    expect_value(__wrap_get_user, uid, 0);
    will_return(__wrap_get_user, strdup("user"));

    expect_value(__wrap_get_group, gid, 0);
    will_return(__wrap_get_group, "group");
#else
    will_return(__wrap_get_user, "0");
    will_return(__wrap_get_user, strdup("user"));
    expect_string(__wrap_get_user, path, "file");

    expect_string(__wrap_w_get_file_permissions, file_path, "file");
    will_return(__wrap_w_get_file_permissions, "permissions");
    will_return(__wrap_w_get_file_permissions, 0);

    expect_string(__wrap_decode_win_permissions, raw_perm, "permissions");
    will_return(__wrap_decode_win_permissions, "decoded_perms");
#endif

    expect_string(__wrap_OS_MD5_SHA1_SHA256_File, fname, "file");
#ifndef TEST_WINAGENT
    expect_string(__wrap_OS_MD5_SHA1_SHA256_File, prefilter_cmd, "/bin/ls");
#else
    expect_string(__wrap_OS_MD5_SHA1_SHA256_File, prefilter_cmd, "c:\\windows\\system32\\cmd.exe");
#endif
    expect_string(__wrap_OS_MD5_SHA1_SHA256_File, md5output, "d41d8cd98f00b204e9800998ecf8427e");
    expect_string(__wrap_OS_MD5_SHA1_SHA256_File, sha1output, "da39a3ee5e6b4b0d3255bfef95601890afd80709");
    expect_string(__wrap_OS_MD5_SHA1_SHA256_File, sha256output, "e3b0c44298fc1c149afbf4c8996fb92427ae41e4649b934ca495991b7852b855");
    expect_value(__wrap_OS_MD5_SHA1_SHA256_File, mode, OS_BINARY);
    expect_value(__wrap_OS_MD5_SHA1_SHA256_File, max_size, 0x400);
    will_return(__wrap_OS_MD5_SHA1_SHA256_File, 0);

    expect_value(__wrap_fim_db_get_path, fim_sql, syscheck.database);
    expect_string(__wrap_fim_db_get_path, file_path, "file");
    will_return(__wrap_fim_db_get_path, NULL);

#ifndef TEST_WINAGENT
    expect_value(__wrap_fim_db_get_paths_from_inode, fim_sql, syscheck.database);
    expect_value(__wrap_fim_db_get_paths_from_inode, inode, 1234);
    expect_value(__wrap_fim_db_get_paths_from_inode, dev, 2345);
    will_return(__wrap_fim_db_get_paths_from_inode, NULL);
#endif

    expect_string(__wrap_seechanges_addfile, filename, "file");
    will_return(__wrap_seechanges_addfile, strdup("diff"));

    expect_value(__wrap_fim_db_insert, fim_sql, syscheck.database);
    expect_string(__wrap_fim_db_insert, file_path, "file");
    will_return(__wrap_fim_db_insert, 0);

    expect_value(__wrap_fim_db_set_scanned, fim_sql, syscheck.database);
    expect_string(__wrap_fim_db_set_scanned, path, "file");
    will_return(__wrap_fim_db_set_scanned, 0);
#ifdef TEST_WINAGENT
    expect_function_call(__wrap_pthread_mutex_unlock);
#endif
    ret = fim_file("file", fim_data->item, NULL, 1);

    fim_data->item->configuration &= ~CHECK_SEECHANGES;

    assert_int_equal(ret, 0);
}


static void test_fim_file_modify(void **state) {
    fim_data_t *fim_data = *state;
    int ret;

    fim_data->item->index = 1;
    fim_data->item->configuration = CHECK_SIZE |
                                    CHECK_PERM  |
                                    CHECK_OWNER |
                                    CHECK_GROUP |
                                    CHECK_MD5SUM |
                                    CHECK_SHA1SUM |
                                    CHECK_SHA256SUM;

    fim_data->fentry->path = strdup("file");
    fim_data->fentry->data = fim_data->local_data;

    fim_data->local_data->size = 1500;
    fim_data->local_data->perm = strdup("0664");
    fim_data->local_data->attributes = strdup("r--r--r--");
    fim_data->local_data->uid = strdup("100");
    fim_data->local_data->gid = strdup("1000");
    fim_data->local_data->user_name = strdup("test");
    fim_data->local_data->group_name = strdup("testing");
    fim_data->local_data->mtime = 1570184223;
    fim_data->local_data->inode = 606060;
    strcpy(fim_data->local_data->hash_md5, "3691689a513ace7e508297b583d7050d");
    strcpy(fim_data->local_data->hash_sha1, "07f05add1049244e7e71ad0f54f24d8094cd8f8b");
    strcpy(fim_data->local_data->hash_sha256, "672a8ceaea40a441f0268ca9bbb33e99f9643c6262667b61fbe57694df224d40");
    fim_data->local_data->mode = FIM_REALTIME;
    fim_data->local_data->last_event = 1570184220;
    fim_data->local_data->dev = 12345678;
    fim_data->local_data->scanned = 123456;
    fim_data->local_data->options = 511;
    strcpy(fim_data->local_data->checksum, "");
#ifdef TEST_WINAGENT
    expect_function_call(__wrap_pthread_mutex_lock);
#endif
    // Inside fim_get_data
#ifndef TEST_WINAGENT
    expect_value(__wrap_get_user, uid, 0);
    will_return(__wrap_get_user, strdup("user"));

    expect_value(__wrap_get_group, gid, 0);
    will_return(__wrap_get_group, "group");
#else
    will_return(__wrap_get_user, "0");
    will_return(__wrap_get_user, strdup("user"));
    expect_string(__wrap_get_user, path, "file");

    expect_string(__wrap_w_get_file_permissions, file_path, "file");
    will_return(__wrap_w_get_file_permissions, "permissions");
    will_return(__wrap_w_get_file_permissions, 0);

    expect_string(__wrap_decode_win_permissions, raw_perm, "permissions");
    will_return(__wrap_decode_win_permissions, "decoded_perms");
#endif

    expect_string(__wrap_OS_MD5_SHA1_SHA256_File, fname, "file");
#ifndef TEST_WINAGENT
    expect_string(__wrap_OS_MD5_SHA1_SHA256_File, prefilter_cmd, "/bin/ls");
#else
    expect_string(__wrap_OS_MD5_SHA1_SHA256_File, prefilter_cmd, "c:\\windows\\system32\\cmd.exe");
#endif
    expect_string(__wrap_OS_MD5_SHA1_SHA256_File, md5output, "d41d8cd98f00b204e9800998ecf8427e");
    expect_string(__wrap_OS_MD5_SHA1_SHA256_File, sha1output, "da39a3ee5e6b4b0d3255bfef95601890afd80709");
    expect_string(__wrap_OS_MD5_SHA1_SHA256_File, sha256output, "e3b0c44298fc1c149afbf4c8996fb92427ae41e4649b934ca495991b7852b855");
    expect_value(__wrap_OS_MD5_SHA1_SHA256_File, mode, OS_BINARY);
    expect_value(__wrap_OS_MD5_SHA1_SHA256_File, max_size, 0x400);
    will_return(__wrap_OS_MD5_SHA1_SHA256_File, 0);

    expect_value(__wrap_fim_db_get_path, fim_sql, syscheck.database);
    expect_string(__wrap_fim_db_get_path, file_path, "file");
    will_return(__wrap_fim_db_get_path, fim_data->fentry);

#ifndef TEST_WINAGENT
    expect_value(__wrap_fim_db_get_paths_from_inode, fim_sql, syscheck.database);
    expect_value(__wrap_fim_db_get_paths_from_inode, inode, 1234);
    expect_value(__wrap_fim_db_get_paths_from_inode, dev, 2345);
    will_return(__wrap_fim_db_get_paths_from_inode, NULL);
#endif

    expect_value(__wrap_fim_db_insert, fim_sql, syscheck.database);
    expect_string(__wrap_fim_db_insert, file_path, "file");
    will_return(__wrap_fim_db_insert, 0);

    expect_value(__wrap_fim_db_set_scanned, fim_sql, syscheck.database);
    expect_string(__wrap_fim_db_set_scanned, path, "file");
    will_return(__wrap_fim_db_set_scanned, 0);
#ifdef TEST_WINAGENT
    expect_function_call(__wrap_pthread_mutex_unlock);
#endif
    ret = fim_file("file", fim_data->item, NULL, 1);

    assert_int_equal(ret, 0);
}

static void test_fim_file_no_attributes(void **state) {
    fim_data_t *fim_data = *state;
    int ret;

    fim_data->item->index = 1;
#ifdef TEST_WINAGENT
    expect_function_call(__wrap_pthread_mutex_lock);
#endif
    // Inside fim_get_data
#ifndef TEST_WINAGENT
    expect_value(__wrap_get_user, uid, 0);
    will_return(__wrap_get_user, strdup("user"));

    expect_value(__wrap_get_group, gid, 0);
    will_return(__wrap_get_group, "group");
#else
    will_return(__wrap_get_user, "0");
    will_return(__wrap_get_user, strdup("user"));
    expect_string(__wrap_get_user, path, "file");

    expect_string(__wrap_w_get_file_permissions, file_path, "file");
    will_return(__wrap_w_get_file_permissions, "permissions");
    will_return(__wrap_w_get_file_permissions, 0);

    expect_string(__wrap_decode_win_permissions, raw_perm, "permissions");
    will_return(__wrap_decode_win_permissions, "decoded_perms");
#endif

    expect_string(__wrap_OS_MD5_SHA1_SHA256_File, fname, "file");
#ifndef TEST_WINAGENT
    expect_string(__wrap_OS_MD5_SHA1_SHA256_File, prefilter_cmd, "/bin/ls");
#else
    expect_string(__wrap_OS_MD5_SHA1_SHA256_File, prefilter_cmd, "c:\\windows\\system32\\cmd.exe");
#endif
    expect_string(__wrap_OS_MD5_SHA1_SHA256_File, md5output, "d41d8cd98f00b204e9800998ecf8427e");
    expect_string(__wrap_OS_MD5_SHA1_SHA256_File, sha1output, "da39a3ee5e6b4b0d3255bfef95601890afd80709");
    expect_string(__wrap_OS_MD5_SHA1_SHA256_File, sha256output, "e3b0c44298fc1c149afbf4c8996fb92427ae41e4649b934ca495991b7852b855");
    expect_value(__wrap_OS_MD5_SHA1_SHA256_File, mode, OS_BINARY);
    expect_value(__wrap_OS_MD5_SHA1_SHA256_File, max_size, 0x400);
    will_return(__wrap_OS_MD5_SHA1_SHA256_File, -1);

    expect_string(__wrap__mdebug1, formatted_msg, "(6324): Couldn't generate hashes for 'file'");
    expect_string(__wrap__mdebug1, formatted_msg, "(6331): Couldn't get attributes for file: 'file'");

#ifdef TEST_WINAGENT
    expect_function_call(__wrap_pthread_mutex_unlock);
#endif
    ret = fim_file("file", fim_data->item, NULL, 1);

    assert_int_equal(ret, 0);
}

static void test_fim_file_error_on_insert(void **state) {
    fim_data_t *fim_data = *state;
    int ret;

    fim_data->item->index = 1;
    fim_data->item->configuration = CHECK_SIZE |
                                    CHECK_PERM  |
                                    CHECK_OWNER |
                                    CHECK_GROUP |
                                    CHECK_MD5SUM |
                                    CHECK_SHA1SUM |
                                    CHECK_SHA256SUM;

    fim_data->fentry->path = strdup("file");
    fim_data->fentry->data = fim_data->local_data;

    fim_data->local_data->size = 1500;
    fim_data->local_data->perm = strdup("0664");
    fim_data->local_data->attributes = strdup("r--r--r--");
    fim_data->local_data->uid = strdup("100");
    fim_data->local_data->gid = strdup("1000");
    fim_data->local_data->user_name = strdup("test");
    fim_data->local_data->group_name = strdup("testing");
    fim_data->local_data->mtime = 1570184223;
    fim_data->local_data->inode = 606060;
    strcpy(fim_data->local_data->hash_md5, "3691689a513ace7e508297b583d7050d");
    strcpy(fim_data->local_data->hash_sha1, "07f05add1049244e7e71ad0f54f24d8094cd8f8b");
    strcpy(fim_data->local_data->hash_sha256, "672a8ceaea40a441f0268ca9bbb33e99f9643c6262667b61fbe57694df224d40");
    fim_data->local_data->mode = FIM_REALTIME;
    fim_data->local_data->last_event = 1570184220;
    fim_data->local_data->dev = 12345678;
    fim_data->local_data->scanned = 123456;
    fim_data->local_data->options = 511;
    strcpy(fim_data->local_data->checksum, "");
#ifdef TEST_WINAGENT
    expect_function_call(__wrap_pthread_mutex_lock);
#endif
    // Inside fim_get_data
#ifndef TEST_WINAGENT
    expect_value(__wrap_get_user, uid, 0);
    will_return(__wrap_get_user, strdup("user"));

    expect_value(__wrap_get_group, gid, 0);
    will_return(__wrap_get_group, "group");
#else
    will_return(__wrap_get_user, "0");
    will_return(__wrap_get_user, strdup("user"));
    expect_string(__wrap_get_user, path, "file");

    expect_string(__wrap_w_get_file_permissions, file_path, "file");
    will_return(__wrap_w_get_file_permissions, "permissions");
    will_return(__wrap_w_get_file_permissions, 0);

    expect_string(__wrap_decode_win_permissions, raw_perm, "permissions");
    will_return(__wrap_decode_win_permissions, "decoded_perms");
#endif

    expect_string(__wrap_OS_MD5_SHA1_SHA256_File, fname, "file");
#ifndef TEST_WINAGENT
    expect_string(__wrap_OS_MD5_SHA1_SHA256_File, prefilter_cmd, "/bin/ls");
#else
    expect_string(__wrap_OS_MD5_SHA1_SHA256_File, prefilter_cmd, "c:\\windows\\system32\\cmd.exe");
#endif
    expect_string(__wrap_OS_MD5_SHA1_SHA256_File, md5output, "d41d8cd98f00b204e9800998ecf8427e");
    expect_string(__wrap_OS_MD5_SHA1_SHA256_File, sha1output, "da39a3ee5e6b4b0d3255bfef95601890afd80709");
    expect_string(__wrap_OS_MD5_SHA1_SHA256_File, sha256output, "e3b0c44298fc1c149afbf4c8996fb92427ae41e4649b934ca495991b7852b855");
    expect_value(__wrap_OS_MD5_SHA1_SHA256_File, mode, OS_BINARY);
    expect_value(__wrap_OS_MD5_SHA1_SHA256_File, max_size, 0x400);
    will_return(__wrap_OS_MD5_SHA1_SHA256_File, 0);

    expect_value(__wrap_fim_db_get_path, fim_sql, syscheck.database);
    expect_string(__wrap_fim_db_get_path, file_path, "file");
    will_return(__wrap_fim_db_get_path, fim_data->fentry);

#ifndef TEST_WINAGENT
    expect_value(__wrap_fim_db_get_paths_from_inode, fim_sql, syscheck.database);
    expect_value(__wrap_fim_db_get_paths_from_inode, inode, 1234);
    expect_value(__wrap_fim_db_get_paths_from_inode, dev, 2345);
    will_return(__wrap_fim_db_get_paths_from_inode, NULL);
#endif

    expect_value(__wrap_fim_db_insert, fim_sql, syscheck.database);
    expect_string(__wrap_fim_db_insert, file_path, "file");
    will_return(__wrap_fim_db_insert, -1);
#ifdef TEST_WINAGENT
    expect_function_call(__wrap_pthread_mutex_unlock);
#endif
    ret = fim_file("file", fim_data->item, NULL, 1);

    assert_int_equal(ret, OS_INVALID);
}

static void test_fim_checker_scheduled_configuration_directory_error(void **state) {
    fim_data_t *fim_data = *state;

    char * path = "/not/found/test.file";
    struct stat buf;
    buf.st_mode = S_IFREG;
    fim_data->item->index = 3;
    fim_data->item->statbuf = buf;
    fim_data->item->mode = FIM_SCHEDULED;

    expect_string(__wrap__mdebug2, formatted_msg, "(6319): No configuration found for (file):'/not/found/test.file'");

    fim_checker(path, fim_data->item, NULL, 1);
}

static void test_fim_checker_not_scheduled_configuration_directory_error(void **state) {
    fim_data_t *fim_data = *state;

    char * path = "/not/found/test.file";
    struct stat buf;
    buf.st_mode = S_IFREG;
    fim_data->item->index = 3;
    fim_data->item->statbuf = buf;
    fim_data->item->mode = FIM_REALTIME;

    expect_string(__wrap__mdebug2, formatted_msg, "(6319): No configuration found for (file):'/not/found/test.file'");

    fim_checker(path, fim_data->item, NULL, 1);
}

#ifndef TEST_WINAGENT
static void test_fim_checker_invalid_fim_mode(void **state) {
    fim_data_t *fim_data = *state;

    char * path = "/media/test.file";
    struct stat buf;
    buf.st_mode = S_IFREG;
    fim_data->item->index = 3;
    fim_data->item->statbuf = buf;
    fim_data->item->mode = -1;

    // Nothing to check on this condition

    fim_checker(path, fim_data->item, NULL, 1);
}

static void test_fim_checker_over_max_recursion_level(void **state) {
    fim_data_t *fim_data = *state;

    char * path = "/media/a/test.file";
    struct stat buf;
    buf.st_mode = S_IFREG;
    fim_data->item->index = 3;
    fim_data->item->statbuf = buf;
    fim_data->item->mode = FIM_REALTIME;

    syscheck.recursion_level[3] = 0;

    expect_string(__wrap__mdebug2, formatted_msg,
        "(6217): Maximum level of recursion reached. Depth:1 recursion_level:0 '/media/a/test.file'");

    fim_checker(path, fim_data->item, NULL, 1);

    syscheck.recursion_level[3] = 50;
}

static void test_fim_checker_deleted_file(void **state) {
    fim_data_t *fim_data = *state;

    char * path = "/media/test.file";
    fim_data->item->index = 3;
    fim_data->item->mode = FIM_REALTIME;

    expect_string(__wrap__mdebug1, formatted_msg, "(6222): Stat() function failed on: '/media/test.file' due to [(1)-(Operation not permitted)]");

    expect_string(__wrap_lstat, filename, path);
    will_return(__wrap_lstat, S_IFREG);
    will_return(__wrap_lstat, -1);

    errno = 1;

    fim_checker(path, fim_data->item, NULL, 1);

    errno = 0;

    assert_int_equal(fim_data->item->configuration, 33279);
    assert_int_equal(fim_data->item->index, 3);
}

static void test_fim_checker_deleted_file_enoent(void **state) {
    fim_data_t *fim_data = *state;

    char * path = "/media/test.file";
    fim_data->item->index = 3;
    syscheck.opts[3] |= CHECK_SEECHANGES;

    fim_data->fentry->path = strdup("file");
    fim_data->fentry->data = fim_data->local_data;

    fim_data->local_data->size = 1500;
    fim_data->local_data->perm = strdup("0664");
    fim_data->local_data->attributes = strdup("r--r--r--");
    fim_data->local_data->uid = strdup("100");
    fim_data->local_data->gid = strdup("1000");
    fim_data->local_data->user_name = strdup("test");
    fim_data->local_data->group_name = strdup("testing");
    fim_data->local_data->mtime = 1570184223;
    fim_data->local_data->inode = 606060;
    strcpy(fim_data->local_data->hash_md5, "3691689a513ace7e508297b583d7050d");
    strcpy(fim_data->local_data->hash_sha1, "07f05add1049244e7e71ad0f54f24d8094cd8f8b");
    strcpy(fim_data->local_data->hash_sha256, "672a8ceaea40a441f0268ca9bbb33e99f9643c6262667b61fbe57694df224d40");
    fim_data->local_data->mode = FIM_REALTIME;
    fim_data->local_data->last_event = 1570184220;
    fim_data->local_data->dev = 12345678;
    fim_data->local_data->scanned = 123456;
    fim_data->local_data->options = 511;
    strcpy(fim_data->local_data->checksum, "");

    expect_string(__wrap_lstat, filename, path);
    will_return(__wrap_lstat, S_IFREG);
    will_return(__wrap_lstat, -1);

    errno = ENOENT;

    char *diff_path = "/var/ossec/queue/diff/local/media/test.file";

    expect_string(__wrap_seechanges_get_diff_path, path, path);
    will_return(__wrap_seechanges_get_diff_path, strdup(diff_path));

    expect_string(__wrap_IsDir, file, diff_path);
    will_return(__wrap_IsDir, 0);

    expect_string(__wrap_DirSize, path, diff_path);
    will_return(__wrap_DirSize, 200);

    expect_string(__wrap_delete_target_file, path, path);
    will_return(__wrap_delete_target_file, 0);

    expect_value(__wrap_fim_db_get_path, fim_sql, syscheck.database);
    expect_string(__wrap_fim_db_get_path, file_path, "/media/test.file");
    will_return(__wrap_fim_db_get_path, fim_data->fentry);

    expect_value(__wrap_fim_db_remove_path, fim_sql, syscheck.database);
    expect_value(__wrap_fim_db_remove_path, entry, fim_data->fentry);

    fim_checker(path, fim_data->item, NULL, 1);

    errno = 0;
    syscheck.opts[3] &= ~CHECK_SEECHANGES;

    assert_int_equal(fim_data->item->configuration, 41471);
    assert_int_equal(fim_data->item->index, 3);
}

static void test_fim_checker_no_file_system(void **state) {
    fim_data_t *fim_data = *state;

    char * path = "/media/test.file";
    fim_data->item->index = 3;

    expect_string(__wrap_lstat, filename, path);
    will_return(__wrap_lstat, S_IFREG);
    will_return(__wrap_lstat, 0);

    expect_string(__wrap_HasFilesystem, path, "/media/test.file");
    will_return(__wrap_HasFilesystem, -1);

    fim_checker(path, fim_data->item, fim_data->w_evt, 1);

    assert_int_equal(fim_data->item->configuration, 33279);
    assert_int_equal(fim_data->item->index, 3);
}

static void test_fim_checker_fim_regular(void **state) {
    fim_data_t *fim_data = *state;

    char * path = "/media/test.file";
    fim_data->item->statbuf.st_dev = 1;
    fim_data->item->statbuf.st_ino = 999;
    fim_data->item->statbuf.st_uid = 0;
    fim_data->item->statbuf.st_gid = 0;
    fim_data->item->statbuf.st_mtime = 1433395216;
    fim_data->item->statbuf.st_size = 1500;
    fim_data->item->index = 3;

    expect_string(__wrap_lstat, filename, path);
    will_return(__wrap_lstat, S_IFREG);
    will_return(__wrap_lstat, 0);

    expect_string(__wrap_HasFilesystem, path, "/media/test.file");
    will_return(__wrap_HasFilesystem, 0);

    // Inside fim_file
    expect_value(__wrap_get_user, uid, 0);
    will_return(__wrap_get_user, strdup("user"));

    expect_value(__wrap_get_group, gid, 0);
    will_return(__wrap_get_group, "group");

    expect_value(__wrap_fim_db_get_paths_from_inode, fim_sql, syscheck.database);
    expect_value(__wrap_fim_db_get_paths_from_inode, inode, 999);
    expect_value(__wrap_fim_db_get_paths_from_inode, dev, 1);
    will_return(__wrap_fim_db_get_paths_from_inode, NULL);

    expect_value(__wrap_fim_db_get_path, fim_sql, syscheck.database);
    expect_string(__wrap_fim_db_get_path, file_path, "/media/test.file");
    will_return(__wrap_fim_db_get_path, NULL);

    expect_value(__wrap_fim_db_insert, fim_sql, syscheck.database);
    expect_string(__wrap_fim_db_insert, file_path, "/media/test.file");
    will_return(__wrap_fim_db_insert, 0);

    expect_value(__wrap_fim_db_set_scanned, fim_sql, syscheck.database);
    expect_string(__wrap_fim_db_set_scanned, path, "/media/test.file");
    will_return(__wrap_fim_db_set_scanned, 0);

    fim_checker(path, fim_data->item, fim_data->w_evt, 1);

    assert_int_equal(fim_data->item->configuration, 33279);
    assert_int_equal(fim_data->item->index, 3);
}

static void test_fim_checker_fim_regular_warning(void **state) {
    fim_data_t *fim_data = *state;

    char * path = "/media/test.file";
    fim_data->item->statbuf.st_dev = 1;
    fim_data->item->statbuf.st_ino = 999;
    fim_data->item->statbuf.st_uid = 0;
    fim_data->item->statbuf.st_gid = 0;
    fim_data->item->statbuf.st_mtime = 1433395216;
    fim_data->item->statbuf.st_size = 1500;
    fim_data->item->index = 3;

    expect_string(__wrap_lstat, filename, path);
    will_return(__wrap_lstat, S_IFREG);
    will_return(__wrap_lstat, 0);


    expect_string(__wrap_HasFilesystem, path, "/media/test.file");
    will_return(__wrap_HasFilesystem, 0);

    // Inside fim_file
    expect_value(__wrap_get_user, uid, 0);
    will_return(__wrap_get_user, strdup("user"));

    expect_value(__wrap_get_group, gid, 0);
    will_return(__wrap_get_group, "group");

    expect_value(__wrap_fim_db_get_paths_from_inode, fim_sql, syscheck.database);
    expect_value(__wrap_fim_db_get_paths_from_inode, inode, 999);
    expect_value(__wrap_fim_db_get_paths_from_inode, dev, 1);
    will_return(__wrap_fim_db_get_paths_from_inode, NULL);

    expect_value(__wrap_fim_db_get_path, fim_sql, syscheck.database);
    expect_string(__wrap_fim_db_get_path, file_path, "/media/test.file");
    will_return(__wrap_fim_db_get_path, NULL);

    expect_value(__wrap_fim_db_insert, fim_sql, syscheck.database);
    expect_string(__wrap_fim_db_insert, file_path, "/media/test.file");
    will_return(__wrap_fim_db_insert, -1);

    expect_string(__wrap__mwarn, formatted_msg, "(6923): Unable to process file '/media/test.file'");

    fim_checker(path, fim_data->item, fim_data->w_evt, 1);

    assert_int_equal(fim_data->item->configuration, 33279);
    assert_int_equal(fim_data->item->index, 3);
}

static void test_fim_checker_fim_regular_ignore(void **state) {
    fim_data_t *fim_data = *state;

    char * path = "/etc/mtab";
    fim_data->item->index = 3;
    fim_data->item->mode = FIM_WHODATA;

    expect_string(__wrap_lstat, filename, path);
    will_return(__wrap_lstat, S_IFREG);
    will_return(__wrap_lstat, 0);

    expect_string(__wrap_HasFilesystem, path, "/etc/mtab");
    will_return(__wrap_HasFilesystem, 0);

    expect_string(__wrap__mdebug2, formatted_msg, "(6204): Ignoring 'file' '/etc/mtab' due to '/etc/mtab'");

    fim_checker(path, fim_data->item, fim_data->w_evt, 1);

    assert_int_equal(fim_data->item->configuration, 66047);
    assert_int_equal(fim_data->item->index, 1);
}

static void test_fim_checker_fim_regular_restrict(void **state) {
    fim_data_t *fim_data = *state;

    char * path = "/media/test";
    fim_data->item->index = 3;
    fim_data->item->mode = FIM_REALTIME;

    expect_string(__wrap_lstat, filename, path);
    will_return(__wrap_lstat, S_IFREG);
    will_return(__wrap_lstat, 0);

    expect_string(__wrap_HasFilesystem, path, path);
    will_return(__wrap_HasFilesystem, 0);

    expect_string(__wrap__mdebug2, formatted_msg, "(6203): Ignoring file '/media/test' due to restriction 'file$'");

    fim_checker(path, fim_data->item, fim_data->w_evt, 1);

    assert_int_equal(fim_data->item->configuration, 33279);
    assert_int_equal(fim_data->item->index, 3);
}

static void test_fim_checker_fim_directory(void **state) {
    fim_data_t *fim_data = *state;

    char * path = "/media/";
    fim_data->item->index = 3;
    fim_data->item->mode = FIM_REALTIME;

    expect_string(__wrap_lstat, filename, "/media/");
    expect_string(__wrap_lstat, filename, "/media/test");
    will_return(__wrap_lstat, S_IFDIR);
    will_return(__wrap_lstat, 0);
    will_return(__wrap_lstat, S_IFDIR);
    will_return(__wrap_lstat, 0);

    expect_string(__wrap_HasFilesystem, path, "/media/");
    expect_string(__wrap_HasFilesystem, path, "/media/test");
    will_return_always(__wrap_HasFilesystem, 0);

    expect_string(__wrap_realtime_adddir, dir, "/media/");
    expect_value(__wrap_realtime_adddir, whodata, 0);
    will_return(__wrap_realtime_adddir, 0);
    expect_string(__wrap_realtime_adddir, dir, "/media/test");
    expect_value(__wrap_realtime_adddir, whodata, 0);
    will_return(__wrap_realtime_adddir, 0);

    strcpy(fim_data->entry->d_name, "test");

    will_return_always(__wrap_opendir, 1);
    will_return(__wrap_readdir, fim_data->entry);
    will_return(__wrap_readdir, NULL);
    will_return(__wrap_readdir, NULL);

    fim_checker(path, fim_data->item, NULL, 1);
}

static void test_fim_checker_fim_directory_on_max_recursion_level(void **state) {
    fim_data_t *fim_data = *state;

    char * path = "/media";
    struct stat buf;
    buf.st_mode = S_IFDIR;
    fim_data->item->index = 3;
    fim_data->item->statbuf = buf;
    fim_data->item->mode = FIM_REALTIME;

    syscheck.recursion_level[3] = 0;

    expect_string(__wrap_lstat, filename, "/media");
    expect_string(__wrap_lstat, filename, "/media/test");
    will_return(__wrap_lstat, S_IFDIR);
    will_return(__wrap_lstat, 0);
    will_return(__wrap_lstat, S_IFDIR);
    will_return(__wrap_lstat, 0);

    expect_string(__wrap_HasFilesystem, path, "/media");
    expect_string(__wrap_HasFilesystem, path, "/media/test");
    will_return_always(__wrap_HasFilesystem, 0);

    expect_string(__wrap_realtime_adddir, dir, "/media");
    expect_value(__wrap_realtime_adddir, whodata, 0);
    will_return(__wrap_realtime_adddir, 0);

    strcpy(fim_data->entry->d_name, "test");

    will_return_always(__wrap_opendir, 1);
    will_return(__wrap_readdir, fim_data->entry);
    will_return(__wrap_readdir, NULL);

    expect_string(__wrap__mdebug2, formatted_msg,
        "(6347): Directory '/media/test' is already on the max recursion_level (0), it will not be scanned.");

    fim_checker(path, fim_data->item, NULL, 1);

    syscheck.recursion_level[3] = 50;
}

static void test_fim_checker_root_ignore_file_under_recursion_level(void **state) {
    fim_data_t *fim_data = *state;

    char * path = "/media/test.file";
    struct stat buf;
    buf.st_mode = S_IFREG;
    fim_data->item->index = 0;
    fim_data->item->statbuf = buf;
    fim_data->item->mode = FIM_REALTIME;

    expect_string(__wrap__mdebug2, formatted_msg,
        "(6217): Maximum level of recursion reached. Depth:1 recursion_level:0 '/media/test.file'");

    fim_checker(path, fim_data->item, NULL, 1);
}

static void test_fim_checker_root_file_within_recursion_level(void **state) {
    fim_data_t *fim_data = *state;

    char * path = "/test.file";
    struct stat buf;
    buf.st_mode = S_IFREG;
    fim_data->item->index = 0;
    fim_data->item->statbuf = buf;
    fim_data->item->mode = FIM_REALTIME;

    expect_string(__wrap_lstat, filename, "/test.file");
    will_return(__wrap_lstat, S_IFREG);
    will_return(__wrap_lstat, 0);

    expect_string(__wrap_HasFilesystem, path, "/test.file");
    will_return(__wrap_HasFilesystem, 0);
    // Inside fim_file
    expect_value(__wrap_get_user, uid, 0);
    will_return(__wrap_get_user, strdup("user"));

    expect_value(__wrap_get_group, gid, 0);
    will_return(__wrap_get_group, "group");

    expect_value(__wrap_fim_db_get_paths_from_inode, fim_sql, syscheck.database);
    expect_any(__wrap_fim_db_get_paths_from_inode, inode);
    expect_any(__wrap_fim_db_get_paths_from_inode, dev);
    will_return(__wrap_fim_db_get_paths_from_inode, NULL);

    expect_value(__wrap_fim_db_get_path, fim_sql, syscheck.database);
    expect_string(__wrap_fim_db_get_path, file_path, "/test.file");
    will_return(__wrap_fim_db_get_path, NULL);

    expect_value(__wrap_fim_db_insert, fim_sql, syscheck.database);
    expect_string(__wrap_fim_db_insert, file_path, "/test.file");
    will_return(__wrap_fim_db_insert, 0);

    expect_value(__wrap_fim_db_set_scanned, fim_sql, syscheck.database);
    expect_string(__wrap_fim_db_set_scanned, path, "/test.file");
    will_return(__wrap_fim_db_set_scanned, 0);

    fim_checker(path, fim_data->item, fim_data->w_evt, 1);

    assert_int_equal(fim_data->item->configuration, 33279);
    assert_int_equal(fim_data->item->index, 0);
}

static void test_fim_scan_db_full_double_scan(void **state) {
    expect_string(__wrap__minfo, formatted_msg, FIM_FREQUENCY_STARTED);

    // fim_diff_folder_size
    expect_string(__wrap_IsDir, file, "/var/ossec/queue/diff/local");
    will_return(__wrap_IsDir, 0);

    expect_string(__wrap_DirSize, path, "/var/ossec/queue/diff/local");
    will_return(__wrap_DirSize, 0.0);

    expect_string(__wrap__mdebug2, formatted_msg, "(6348): Size of '/var/ossec/queue/diff' folder: 0.00000 KB.");

    // In fim_checker
    expect_any_count(__wrap_lstat, filename, 7);
    will_return_count(__wrap_lstat, 0, 7);
    will_return_count(__wrap_lstat, 0, 7);

    int it = 0;

    while (syscheck.dir[it]) {
        expect_string(__wrap_HasFilesystem, path, syscheck.dir[it]);
        it++;
    }

    will_return_count(__wrap_HasFilesystem, 0, 7);

    expect_string(__wrap_realtime_adddir, dir, "/boot");
    expect_value(__wrap_realtime_adddir, whodata, 0);
    will_return(__wrap_realtime_adddir, 0);
    expect_string(__wrap_realtime_adddir, dir, "/home");
    expect_value(__wrap_realtime_adddir, whodata, 0);
    will_return(__wrap_realtime_adddir, 0);
    expect_string(__wrap_realtime_adddir, dir, "/media");
    expect_value(__wrap_realtime_adddir, whodata, 0);
    will_return(__wrap_realtime_adddir, 0);

    expect_value(__wrap_fim_db_get_not_scanned, fim_sql, syscheck.database);
    expect_value(__wrap_fim_db_get_not_scanned, storage, FIM_DB_DISK);
    will_return(__wrap_fim_db_get_not_scanned, NULL);
    will_return(__wrap_fim_db_get_not_scanned, FIMDB_OK);

    expect_value(__wrap_fim_db_set_all_unscanned, fim_sql, syscheck.database);
    will_return(__wrap_fim_db_set_all_unscanned, 0);

    will_return(__wrap_fim_db_get_count_entry_path, 45000);

    expect_string(__wrap_HasFilesystem, path, "/boot");

    will_return(__wrap_fim_db_get_count_entry_path, 50000);

    expect_string(__wrap__mdebug2, formatted_msg, "(6342): Maximum number of files to be monitored: '50000'");

    expect_value(__wrap_fim_db_set_all_unscanned, fim_sql, syscheck.database);
    will_return(__wrap_fim_db_set_all_unscanned, 0);

    will_return(__wrap_fim_db_get_count_entry_path, 50000);

    expect_string(__wrap__mwarn, formatted_msg, "(6927): Sending DB 100% full alert.");
    expect_string(__wrap_send_log_msg, msg, "wazuh: FIM DB: {\"file_limit\":50000,\"file_count\":50000,\"alert_type\":\"full\"}");
    will_return(__wrap_send_log_msg, 1);

    expect_string(__wrap__minfo, formatted_msg, FIM_FREQUENCY_ENDED);

    fim_scan();
}
static void test_fim_scan_no_realtime(void **state) {
    int *dir_opts = calloc(6, sizeof(int));
    int it = 0;

    if (!dir_opts) {
        fail();
    }

    while (syscheck.dir[it] != NULL) {
        dir_opts[it] = syscheck.opts[it];
        syscheck.opts[it] &= ~REALTIME_ACTIVE;
        it++;
    }

    *state = dir_opts;

    expect_string(__wrap__minfo, formatted_msg, FIM_FREQUENCY_STARTED);

    // fim_diff_folder_size
    expect_string(__wrap_IsDir, file, "/var/ossec/queue/diff/local");
    will_return(__wrap_IsDir, 0);

    expect_string(__wrap_DirSize, path, "/var/ossec/queue/diff/local");
    will_return(__wrap_DirSize, 0.0);

    expect_string(__wrap__mdebug2, formatted_msg, "(6348): Size of '/var/ossec/queue/diff' folder: 0.00000 KB.");

    // In fim_checker
    expect_any_count(__wrap_lstat, filename, 6);
    will_return_count(__wrap_lstat, 0, 6);
    will_return_count(__wrap_lstat, 0, 6);

    it = 0;

    while (syscheck.dir[it]) {
        expect_string(__wrap_HasFilesystem, path, syscheck.dir[it]);
        it++;
    }

    will_return_count(__wrap_HasFilesystem, 0, 6);

    will_return(__wrap_fim_db_get_count_entry_path, 50000);

    expect_value(__wrap_fim_db_get_not_scanned, fim_sql, syscheck.database);
    expect_value(__wrap_fim_db_get_not_scanned, storage, FIM_DB_DISK);
    will_return(__wrap_fim_db_get_not_scanned, NULL);
    will_return(__wrap_fim_db_get_not_scanned, FIMDB_OK);

    expect_value(__wrap_fim_db_set_all_unscanned, fim_sql, syscheck.database);
    will_return(__wrap_fim_db_set_all_unscanned, 0);

    will_return(__wrap_fim_db_get_count_entry_path, 50000);

    expect_string(__wrap__mdebug2, formatted_msg, "(6342): Maximum number of files to be monitored: '50000'");

    expect_string(__wrap__mwarn, formatted_msg, "(6927): Sending DB 100% full alert.");
    expect_string(__wrap_send_log_msg, msg, "wazuh: FIM DB: {\"file_limit\":50000,\"file_count\":50000,\"alert_type\":\"full\"}");
    will_return(__wrap_send_log_msg, 1);

    expect_function_call(__wrap_count_watches);
    will_return(__wrap_count_watches, 0);

    expect_string(__wrap__mdebug2, formatted_msg, "(6345): Folders monitored with real-time engine: 0");

    expect_string(__wrap__minfo, formatted_msg, FIM_FREQUENCY_ENDED);

    fim_scan();
}

static void test_fim_scan_db_full_not_double_scan(void **state) {
    expect_string(__wrap__minfo, formatted_msg, FIM_FREQUENCY_STARTED);

    // fim_diff_folder_size
    expect_string(__wrap_IsDir, file, "/var/ossec/queue/diff/local");
    will_return(__wrap_IsDir, 0);

    expect_string(__wrap_DirSize, path, "/var/ossec/queue/diff/local");
    will_return(__wrap_DirSize, 0.0);

    expect_string(__wrap__mdebug2, formatted_msg, "(6348): Size of '/var/ossec/queue/diff' folder: 0.00000 KB.");

    // In fim_checker
    expect_any_count(__wrap_lstat, filename, 6);
    will_return_count(__wrap_lstat, 0, 6);
    will_return_count(__wrap_lstat, 0, 6);

    expect_string(__wrap_HasFilesystem, path, "/boot");
    expect_string(__wrap_HasFilesystem, path, "/etc");
    expect_string(__wrap_HasFilesystem, path, "/home");
    expect_string(__wrap_HasFilesystem, path, "/media");
    expect_string(__wrap_HasFilesystem, path, "/usr/bin");
    expect_string(__wrap_HasFilesystem, path, "/usr/sbin");
    will_return_count(__wrap_HasFilesystem, 0, 6);

    expect_string(__wrap_realtime_adddir, dir, "/boot");
    expect_value(__wrap_realtime_adddir, whodata, 0);
    will_return(__wrap_realtime_adddir, 0);
    expect_string(__wrap_realtime_adddir, dir, "/home");
    expect_value(__wrap_realtime_adddir, whodata, 0);
    will_return(__wrap_realtime_adddir, 0);
    expect_string(__wrap_realtime_adddir, dir, "/media");
    expect_value(__wrap_realtime_adddir, whodata, 0);
    will_return(__wrap_realtime_adddir, 0);

    expect_value(__wrap_fim_db_get_not_scanned, fim_sql, syscheck.database);
    expect_value(__wrap_fim_db_get_not_scanned, storage, FIM_DB_DISK);
    will_return(__wrap_fim_db_get_not_scanned, NULL);
    will_return(__wrap_fim_db_get_not_scanned, FIMDB_OK);

    expect_value(__wrap_fim_db_set_all_unscanned, fim_sql, syscheck.database);
    will_return(__wrap_fim_db_set_all_unscanned, 0);

    will_return(__wrap_fim_db_get_count_entry_path, 50000);

    expect_string(__wrap__mdebug2, formatted_msg, "(6342): Maximum number of files to be monitored: '50000'");

    will_return(__wrap_fim_db_get_count_entry_path, 50000);

    expect_function_call(__wrap_count_watches);
    will_return(__wrap_count_watches, 6);

    expect_string(__wrap__mdebug2, formatted_msg, "(6345): Folders monitored with real-time engine: 6");

    expect_string(__wrap__minfo, formatted_msg, FIM_FREQUENCY_ENDED);

    fim_scan();
}

static void test_fim_scan_realtime_enabled(void **state) {
    int *dir_opts = calloc(6, sizeof(int));
    int it = 0;

    if (!dir_opts) {
        fail();
    }

    while (syscheck.dir[it] != NULL) {
        dir_opts[it] = syscheck.opts[it];
        syscheck.opts[it] |= REALTIME_ACTIVE;
        it++;
    }

    *state = dir_opts;

    expect_string(__wrap__minfo, formatted_msg, FIM_FREQUENCY_STARTED);

    // fim_diff_folder_size
    expect_string(__wrap_IsDir, file, "/var/ossec/queue/diff/local");
    will_return(__wrap_IsDir, 0);

    expect_string(__wrap_DirSize, path, "/var/ossec/queue/diff/local");
    will_return(__wrap_DirSize, 0.0);

    expect_string(__wrap__mdebug2, formatted_msg, "(6348): Size of '/var/ossec/queue/diff' folder: 0.00000 KB.");

    // In fim_checker
    expect_any_count(__wrap_lstat, filename, 6);
    will_return_count(__wrap_lstat, 0, 6);
    will_return_count(__wrap_lstat, 0, 6);

    it = 0;

    while (syscheck.dir[it]) {
        expect_string(__wrap_HasFilesystem, path, syscheck.dir[it]);
        it++;
    }

    will_return_count(__wrap_HasFilesystem, 0, 6);

    // fim_scan
    it = 0;

    while (syscheck.dir[it]) {
        expect_string(__wrap_realtime_adddir, dir, syscheck.dir[it]);
        expect_value(__wrap_realtime_adddir, whodata, 0);
        will_return(__wrap_realtime_adddir, 0);
        it++;
    }

    // check_deleted_files
    expect_value(__wrap_fim_db_get_not_scanned, fim_sql, syscheck.database);
    expect_value(__wrap_fim_db_get_not_scanned, storage, FIM_DB_DISK);
    will_return(__wrap_fim_db_get_not_scanned, NULL);
    will_return(__wrap_fim_db_get_not_scanned, FIMDB_OK);

    expect_value(__wrap_fim_db_set_all_unscanned, fim_sql, syscheck.database);
    will_return(__wrap_fim_db_set_all_unscanned, 0);

    // fim_scan
    will_return(__wrap_fim_db_get_count_entry_path, 50000);

    expect_string(__wrap__mdebug2, formatted_msg, "(6342): Maximum number of files to be monitored: '50000'");

    // fim_check_db_state
    will_return(__wrap_fim_db_get_count_entry_path, 50000);

    // fim_scan
    expect_function_call(__wrap_count_watches);
    will_return(__wrap_count_watches, 6);

    expect_string(__wrap__mdebug2, formatted_msg, "(6345): Folders monitored with real-time engine: 6");

    expect_string(__wrap__minfo, formatted_msg, FIM_FREQUENCY_ENDED);

    fim_scan();
}

static void test_fim_scan_db_free(void **state) {
    expect_string(__wrap__minfo, formatted_msg, FIM_FREQUENCY_STARTED);

    // fim_diff_folder_size
    expect_string(__wrap_IsDir, file, "/var/ossec/queue/diff/local");
    will_return(__wrap_IsDir, 0);

    expect_string(__wrap_DirSize, path, "/var/ossec/queue/diff/local");
    will_return(__wrap_DirSize, 0.0);

    expect_string(__wrap__mdebug2, formatted_msg, "(6348): Size of '/var/ossec/queue/diff' folder: 0.00000 KB.");

    // In fim_checker
    expect_any_count(__wrap_lstat, filename, 6);
    will_return_count(__wrap_lstat, 0, 6);
    will_return_count(__wrap_lstat, 0, 6);

    expect_string(__wrap_HasFilesystem, path, "/boot");
    expect_string(__wrap_HasFilesystem, path, "/etc");
    expect_string(__wrap_HasFilesystem, path, "/home");
    expect_string(__wrap_HasFilesystem, path, "/media");
    expect_string(__wrap_HasFilesystem, path, "/usr/bin");
    expect_string(__wrap_HasFilesystem, path, "/usr/sbin");
    will_return_count(__wrap_HasFilesystem, 0, 6);

    expect_string(__wrap_realtime_adddir, dir, "/boot");
    expect_value(__wrap_realtime_adddir, whodata, 0);
    will_return(__wrap_realtime_adddir, 0);
    expect_string(__wrap_realtime_adddir, dir, "/home");
    expect_value(__wrap_realtime_adddir, whodata, 0);
    will_return(__wrap_realtime_adddir, 0);
    expect_string(__wrap_realtime_adddir, dir, "/media");
    expect_value(__wrap_realtime_adddir, whodata, 0);
    will_return(__wrap_realtime_adddir, 0);

    // check_deleted_files
    expect_value(__wrap_fim_db_get_not_scanned, fim_sql, syscheck.database);
    expect_value(__wrap_fim_db_get_not_scanned, storage, FIM_DB_DISK);
    will_return(__wrap_fim_db_get_not_scanned, NULL);
    will_return(__wrap_fim_db_get_not_scanned, FIMDB_OK);

    expect_value(__wrap_fim_db_set_all_unscanned, fim_sql, syscheck.database);
    will_return(__wrap_fim_db_set_all_unscanned, 0);

    // fim_scan
    will_return(__wrap_fim_db_get_count_entry_path, 1000);

    expect_any_count(__wrap_lstat, filename, 6);
    will_return_count(__wrap_lstat, 0, 6);
    will_return_count(__wrap_lstat, 0, 6);

    expect_string(__wrap_HasFilesystem, path, "/boot");
    expect_string(__wrap_HasFilesystem, path, "/etc");
    expect_string(__wrap_HasFilesystem, path, "/home");
    expect_string(__wrap_HasFilesystem, path, "/media");
    expect_string(__wrap_HasFilesystem, path, "/usr/bin");
    expect_string(__wrap_HasFilesystem, path, "/usr/sbin");
    will_return_count(__wrap_HasFilesystem, 0, 6);

    will_return_count(__wrap_fim_db_get_count_entry_path, 1000, 6);

    expect_value(__wrap_fim_db_set_all_unscanned, fim_sql, syscheck.database);
    will_return(__wrap_fim_db_set_all_unscanned, 0);

    expect_string(__wrap__mdebug2, formatted_msg, "(6342): Maximum number of files to be monitored: '50000'");

    will_return(__wrap_fim_db_get_count_entry_path, 1000);

    expect_string(__wrap__minfo, formatted_msg, "(6038): Sending DB back to normal alert.");
    expect_string(__wrap_send_log_msg, msg, "wazuh: FIM DB: {\"file_limit\":50000,\"file_count\":1000,\"alert_type\":\"normal\"}");
    will_return(__wrap_send_log_msg, 1);

    expect_function_call(__wrap_count_watches);
    will_return(__wrap_count_watches, 6);

    expect_string(__wrap__mdebug2, formatted_msg, "(6345): Folders monitored with real-time engine: 6");

    expect_string(__wrap__minfo, formatted_msg, FIM_FREQUENCY_ENDED);

    fim_scan();
}

static void test_fim_scan_no_limit(void **state) {
    expect_string(__wrap__minfo, formatted_msg, FIM_FREQUENCY_STARTED);

    // fim_diff_folder_size
    expect_string(__wrap_IsDir, file, "/var/ossec/queue/diff/local");
    will_return(__wrap_IsDir, 0);

    expect_string(__wrap_DirSize, path, "/var/ossec/queue/diff/local");
    will_return(__wrap_DirSize, 0.0);

    expect_string(__wrap__mdebug2, formatted_msg, "(6348): Size of '/var/ossec/queue/diff' folder: 0.00000 KB.");

    // In fim_checker
    expect_any_count(__wrap_lstat, filename, 6);
    will_return_count(__wrap_lstat, 0, 6);
    will_return_count(__wrap_lstat, 0, 6);

    expect_string(__wrap_HasFilesystem, path, "/boot");
    expect_string(__wrap_HasFilesystem, path, "/etc");
    expect_string(__wrap_HasFilesystem, path, "/home");
    expect_string(__wrap_HasFilesystem, path, "/media");
    expect_string(__wrap_HasFilesystem, path, "/usr/bin");
    expect_string(__wrap_HasFilesystem, path, "/usr/sbin");
    will_return_count(__wrap_HasFilesystem, 0, 6);

    expect_string(__wrap_realtime_adddir, dir, "/boot");
    expect_value(__wrap_realtime_adddir, whodata, 0);
    will_return(__wrap_realtime_adddir, 0);
    expect_string(__wrap_realtime_adddir, dir, "/home");
    expect_value(__wrap_realtime_adddir, whodata, 0);
    will_return(__wrap_realtime_adddir, 0);
    expect_string(__wrap_realtime_adddir, dir, "/media");
    expect_value(__wrap_realtime_adddir, whodata, 0);
    will_return(__wrap_realtime_adddir, 0);

    expect_string(__wrap__mdebug2, formatted_msg, "(6343): No limit set to maximum number of files to be monitored");

    expect_value(__wrap_fim_db_get_not_scanned, fim_sql, syscheck.database);
    expect_value(__wrap_fim_db_get_not_scanned, storage, FIM_DB_DISK);
    will_return(__wrap_fim_db_get_not_scanned, NULL);
    will_return(__wrap_fim_db_get_not_scanned, FIMDB_OK);

    expect_value(__wrap_fim_db_set_all_unscanned, fim_sql, syscheck.database);
    will_return(__wrap_fim_db_set_all_unscanned, 0);

    // In fim_scan
    expect_function_call(__wrap_count_watches);
    will_return(__wrap_count_watches, 6);

    expect_string(__wrap__mdebug2, formatted_msg, "(6345): Folders monitored with real-time engine: 6");

    expect_string(__wrap__minfo, formatted_msg, FIM_FREQUENCY_ENDED);

    fim_scan();
}

#else
static void test_fim_checker_invalid_fim_mode(void **state) {
    fim_data_t *fim_data = *state;

    char *path = "%WINDIR%\\System32\\drivers\\etc\\test.exe";
    char expanded_path[OS_MAXSTR];
    struct stat buf;
    buf.st_mode = S_IFREG;
    fim_data->item->index = 3;
    fim_data->item->statbuf = buf;
    fim_data->item->mode = -1;

    if(!ExpandEnvironmentStrings(path, expanded_path, OS_MAXSTR))
        fail();

    str_lowercase(expanded_path);

    // Nothing to check on this condition
    fim_checker(expanded_path, fim_data->item, NULL, 1);
}

static void test_fim_checker_over_max_recursion_level(void **state) {
    fim_data_t *fim_data = *state;

    char *path = "%WINDIR%\\System32\\drivers\\etc\\random\\test.exe";
    char expanded_path[OS_MAXSTR];
    char debug_msg[OS_MAXSTR];
    struct stat buf;
    buf.st_mode = S_IFREG;
    fim_data->item->index = 2;
    fim_data->item->statbuf = buf;
    fim_data->item->mode = FIM_REALTIME;

    syscheck.recursion_level[2] = 0;
    if(!ExpandEnvironmentStrings(path, expanded_path, OS_MAXSTR))
        fail();

    str_lowercase(expanded_path);

    snprintf(debug_msg, OS_MAXSTR,
        "(6217): Maximum level of recursion reached. Depth:1 recursion_level:0 '%s'", expanded_path);

    expect_string(__wrap__mdebug2, formatted_msg, debug_msg);

    fim_checker(expanded_path, fim_data->item, NULL, 1);
}

static void test_fim_checker_deleted_file(void **state) {
    fim_data_t *fim_data = *state;

    char *path = "%WINDIR%\\System32\\drivers\\etc\\test.exe";
    char expanded_path[OS_MAXSTR];
    fim_data->item->index = 7;
    fim_data->item->mode = FIM_REALTIME;

    expect_string(__wrap__mdebug1, formatted_msg, "(6222): Stat() function failed on: 'c:\\windows\\system32\\drivers\\etc\\test.exe' due to [(1)-(Operation not permitted)]");

    if(!ExpandEnvironmentStrings(path, expanded_path, OS_MAXSTR))
        fail();

    str_lowercase(expanded_path);

    expect_string(__wrap_stat, __file, expanded_path);
    will_return(__wrap_stat, S_IFREG);
    will_return(__wrap_stat, -1);

    errno = 1;

    fim_checker(expanded_path, fim_data->item, NULL, 1);

    errno = 0;

    assert_int_equal(fim_data->item->configuration, 37375);
    assert_int_equal(fim_data->item->index, 7);
}

static void test_fim_checker_deleted_file_enoent(void **state) {
    fim_data_t *fim_data = *state;

    char *path = "%WINDIR%\\System32\\drivers\\etc\\test.exe";
    char expanded_path[OS_MAXSTR];
    fim_data->item->index = 7;
    syscheck.opts[7] |= CHECK_SEECHANGES;

    if(!ExpandEnvironmentStrings(path, expanded_path, OS_MAXSTR))
        fail();

    str_lowercase(expanded_path);

    fim_data->fentry->path = strdup("file");
    fim_data->fentry->data = fim_data->local_data;

    fim_data->local_data->size = 1500;
    fim_data->local_data->perm = strdup("0664");
    fim_data->local_data->attributes = strdup("r--r--r--");
    fim_data->local_data->uid = strdup("100");
    fim_data->local_data->gid = strdup("1000");
    fim_data->local_data->user_name = strdup("test");
    fim_data->local_data->group_name = strdup("testing");
    fim_data->local_data->mtime = 1570184223;
    fim_data->local_data->inode = 606060;
    strcpy(fim_data->local_data->hash_md5, "3691689a513ace7e508297b583d7050d");
    strcpy(fim_data->local_data->hash_sha1, "07f05add1049244e7e71ad0f54f24d8094cd8f8b");
    strcpy(fim_data->local_data->hash_sha256, "672a8ceaea40a441f0268ca9bbb33e99f9643c6262667b61fbe57694df224d40");
    fim_data->local_data->mode = FIM_REALTIME;
    fim_data->local_data->last_event = 1570184220;
    fim_data->local_data->dev = 12345678;
    fim_data->local_data->scanned = 123456;
    fim_data->local_data->options = 511;
    strcpy(fim_data->local_data->checksum, "");

    expect_string(__wrap_stat, __file, expanded_path);
    will_return(__wrap_stat, S_IFREG);
    will_return(__wrap_stat, -1);

    errno = ENOENT;

    char *diff_path = "queue/diff/local/c\\windows\\system32\\drivers\\etc\\test.exe";

    expect_string(__wrap_seechanges_get_diff_path, path, expanded_path);
    will_return(__wrap_seechanges_get_diff_path, strdup(diff_path));

    expect_string(__wrap_IsDir, file, diff_path);
    will_return(__wrap_IsDir, 0);

    expect_string(__wrap_DirSize, path, diff_path);
    will_return(__wrap_DirSize, 200);

    expect_string(__wrap_delete_target_file, path, expanded_path);
    will_return(__wrap_delete_target_file, 0);
#ifdef TEST_WINAGENT
    expect_function_call(__wrap_pthread_mutex_lock);
#endif
    expect_value(__wrap_fim_db_get_path, fim_sql, syscheck.database);
    expect_string(__wrap_fim_db_get_path, file_path, expanded_path);
    will_return(__wrap_fim_db_get_path, fim_data->fentry);
#ifdef TEST_WINAGENT
    expect_function_call(__wrap_pthread_mutex_unlock);
#endif
    expect_value(__wrap_fim_db_remove_path, fim_sql, syscheck.database);
    expect_value(__wrap_fim_db_remove_path, entry, fim_data->fentry);

    fim_checker(expanded_path, fim_data->item, NULL, 1);

    errno = 0;
    syscheck.opts[7] &= ~CHECK_SEECHANGES;

    assert_int_equal(fim_data->item->configuration, 45567);
    assert_int_equal(fim_data->item->index, 7);
}

static void test_fim_checker_fim_regular(void **state) {
    fim_data_t *fim_data = *state;

    char *path = "%WINDIR%\\System32\\drivers\\etc\\test.exe";
    char expanded_path[OS_MAXSTR];
    fim_data->item->index = 7;
    fim_data->item->statbuf.st_size = 1500;

    expect_string(__wrap_stat, __file, expanded_path);
    will_return(__wrap_stat, S_IFREG);
    will_return(__wrap_stat, 0);

    if(!ExpandEnvironmentStrings(path, expanded_path, OS_MAXSTR))
        fail();

    str_lowercase(expanded_path);

    expect_string(__wrap_HasFilesystem, path, expanded_path);
    will_return(__wrap_HasFilesystem, 0);

    // Inside fim_file
    will_return(__wrap_get_user, "0");
    will_return(__wrap_get_user, strdup("user"));
    expect_string(__wrap_get_user, path, expanded_path);

    expect_string(__wrap_w_get_file_permissions, file_path, expanded_path);
    will_return(__wrap_w_get_file_permissions, "permissions");
    will_return(__wrap_w_get_file_permissions, 0);

    expect_string(__wrap_decode_win_permissions, raw_perm, "permissions");
    will_return(__wrap_decode_win_permissions, "decoded_perms");

    expect_string(__wrap_w_get_file_attrs, file_path, expanded_path);
    will_return(__wrap_w_get_file_attrs, 123456);
#ifdef TEST_WINAGENT
    expect_function_call(__wrap_pthread_mutex_lock);
#endif
    expect_value(__wrap_fim_db_get_path, fim_sql, syscheck.database);
    expect_string(__wrap_fim_db_get_path, file_path, expanded_path);
    will_return(__wrap_fim_db_get_path, NULL);
#ifdef TEST_WINAGENT
    expect_function_call(__wrap_pthread_mutex_unlock);
#endif
    expect_value(__wrap_fim_db_insert, fim_sql, syscheck.database);
    expect_string(__wrap_fim_db_insert, file_path, expanded_path);
    will_return(__wrap_fim_db_insert, 0);

    expect_value(__wrap_fim_db_set_scanned, fim_sql, syscheck.database);
    expect_string(__wrap_fim_db_set_scanned, path, expanded_path);
    will_return(__wrap_fim_db_set_scanned, 0);

    fim_checker(expanded_path, fim_data->item, fim_data->w_evt, 1);

    assert_int_equal(fim_data->item->configuration, 37375);
    assert_int_equal(fim_data->item->index, 7);
}

static void test_fim_checker_fim_regular_ignore(void **state) {
    fim_data_t *fim_data = *state;

    char *path = "%WINDIR%\\System32\\drivers\\etc\\ignored.file";
    char expanded_path[OS_MAXSTR];
    char debug_msg[OS_MAXSTR];
    fim_data->item->index = 7;
    // fim_data->item->mode = FIM_REALTIME;

    if(!ExpandEnvironmentStrings(path, expanded_path, OS_MAXSTR))
        fail();

    str_lowercase(expanded_path);

    expect_string(__wrap_stat, __file, expanded_path);
    will_return(__wrap_stat, S_IFREG);
    will_return(__wrap_stat, 0);

    expect_string(__wrap_HasFilesystem, path, expanded_path);
    will_return(__wrap_HasFilesystem, 0);

    snprintf(debug_msg, OS_MAXSTR, "(6204): Ignoring 'file' '%s' due to '%s'", expanded_path, expanded_path);
    expect_string(__wrap__mdebug2, formatted_msg, debug_msg);

    fim_checker(expanded_path, fim_data->item, fim_data->w_evt, 1);

    assert_int_equal(fim_data->item->configuration, 37375);
    assert_int_equal(fim_data->item->index, 7);
}

static void test_fim_checker_fim_regular_restrict(void **state) {
    fim_data_t *fim_data = *state;

    char * path = "%WINDIR%\\System32\\wbem\\restricted.exe";
    char expanded_path[OS_MAXSTR];
    char debug_msg[OS_MAXSTR];
    fim_data->item->index = 8;
    fim_data->item->mode = FIM_REALTIME;

    if(!ExpandEnvironmentStrings(path, expanded_path, OS_MAXSTR))
        fail();

    str_lowercase(expanded_path);

    expect_string(__wrap_stat, __file, expanded_path);
    will_return(__wrap_stat, S_IFREG);
    will_return(__wrap_stat, 0);

    expect_string(__wrap_HasFilesystem, path, expanded_path);
    will_return(__wrap_HasFilesystem, 0);

    snprintf(debug_msg, OS_MAXSTR, "(6203): Ignoring file '%s' due to restriction 'wmic.exe$'", expanded_path);
    expect_string(__wrap__mdebug2, formatted_msg, debug_msg);

    fim_checker(expanded_path, fim_data->item, fim_data->w_evt, 1);

    assert_int_equal(fim_data->item->configuration, 37375);
    assert_int_equal(fim_data->item->index, 8);
}

static void test_fim_checker_fim_regular_warning(void **state) {
    fim_data_t *fim_data = *state;
    char *path = "%WINDIR%\\System32\\drivers\\etc\\test.exe";
    char expanded_path[OS_MAXSTR];
    char debug_msg[OS_MAXSTR];
    fim_data->item->index = 7;
    fim_data->item->statbuf.st_size = 1500;

    if(!ExpandEnvironmentStrings(path, expanded_path, OS_MAXSTR))
        fail();

    str_lowercase(expanded_path);

    expect_string(__wrap_stat, __file, expanded_path);
    will_return(__wrap_stat, S_IFREG);
    will_return(__wrap_stat, 0);

    expect_string(__wrap_HasFilesystem, path, expanded_path);
    will_return(__wrap_HasFilesystem, 0);

    // Inside fim_file
    will_return(__wrap_get_user, "0");
    will_return(__wrap_get_user, strdup("user"));
    expect_string(__wrap_get_user, path, expanded_path);

    expect_string(__wrap_w_get_file_permissions, file_path, expanded_path);
    will_return(__wrap_w_get_file_permissions, "permissions");
    will_return(__wrap_w_get_file_permissions, 0);

    expect_string(__wrap_decode_win_permissions, raw_perm, "permissions");
    will_return(__wrap_decode_win_permissions, "decoded_perms");

    expect_string(__wrap_w_get_file_attrs, file_path, expanded_path);
    will_return(__wrap_w_get_file_attrs, 123456);
#ifdef TEST_WINAGENT
    expect_function_call(__wrap_pthread_mutex_lock);
#endif
    expect_value(__wrap_fim_db_get_path, fim_sql, syscheck.database);
    expect_string(__wrap_fim_db_get_path, file_path, expanded_path);
    will_return(__wrap_fim_db_get_path, NULL);
#ifdef TEST_WINAGENT
    expect_function_call(__wrap_pthread_mutex_unlock);
#endif
    expect_value(__wrap_fim_db_insert, fim_sql, syscheck.database);
    expect_string(__wrap_fim_db_insert, file_path, expanded_path);
    will_return(__wrap_fim_db_insert, -1);

    snprintf(debug_msg, OS_MAXSTR, "(6923): Unable to process file '%s'", expanded_path);
    expect_string(__wrap__mwarn, formatted_msg, debug_msg);

    fim_checker(expanded_path, fim_data->item, fim_data->w_evt, 1);

    assert_int_equal(fim_data->item->configuration, 37375);
    assert_int_equal(fim_data->item->index, 7);
}

static void test_fim_checker_fim_directory(void **state) {
    fim_data_t *fim_data = *state;

    char * path = "%WINDIR%\\System32\\drivers\\etc";
    char skip_directory_message[OS_MAXSTR];
    char expanded_path[OS_MAXSTR];
    char expanded_path_test[OS_MAXSTR];
    fim_data->item->index = 7;
    fim_data->item->mode = FIM_REALTIME;

    if(!ExpandEnvironmentStrings(path, expanded_path, OS_MAXSTR))
        fail();

    str_lowercase(expanded_path);

    snprintf(expanded_path_test, OS_MAXSTR, "%s\\test", expanded_path);

    expect_string(__wrap_stat, __file, expanded_path);
    expect_string(__wrap_stat, __file, expanded_path_test);
    will_return(__wrap_stat, S_IFDIR);
    will_return(__wrap_stat, 0);
    will_return(__wrap_stat, S_IFDIR);
    will_return(__wrap_stat, 0);

    expect_string(__wrap_HasFilesystem, path, expanded_path);
    expect_string(__wrap_HasFilesystem, path, expanded_path_test);
    will_return_always(__wrap_HasFilesystem, 0);

    strcpy(fim_data->entry->d_name, "test");

    will_return_always(__wrap_opendir, 1);
    will_return(__wrap_readdir, fim_data->entry);
    will_return(__wrap_readdir, NULL);

    snprintf(skip_directory_message, OS_MAXSTR,
        "(6347): Directory '%s' is already on the max recursion_level (0), it will not be scanned.", expanded_path_test);
    expect_string(__wrap__mdebug2, formatted_msg, skip_directory_message);

    fim_checker(expanded_path, fim_data->item, NULL, 1);
}


static void test_fim_checker_root_ignore_file_under_recursion_level(void **state) {
    fim_data_t *fim_data = *state;

    char * path = "c:\\windows\\test.file";
    struct stat buf;
    buf.st_mode = S_IFREG;
    fim_data->item->index = 0;
    fim_data->item->statbuf = buf;
    fim_data->item->mode = FIM_REALTIME;

    expect_string(__wrap__mdebug2, formatted_msg,
        "(6217): Maximum level of recursion reached. Depth:1 recursion_level:0 'c:\\windows\\test.file'");

    fim_checker(path, fim_data->item, NULL, 1);
}

static void test_fim_checker_root_file_within_recursion_level(void **state) {
    fim_data_t *fim_data = *state;

    char * path = "c:\\test.file";
    struct stat buf;
    buf.st_mode = S_IFREG;
    fim_data->item->index = 0;
    fim_data->item->statbuf = buf;
    fim_data->item->mode = FIM_REALTIME;

    // Inside fim_file
    will_return(__wrap_get_user, "0");
    will_return(__wrap_get_user, strdup("user"));
    expect_string(__wrap_get_user, path, "c:\\test.file");

    expect_string(__wrap_w_get_file_permissions, file_path, "c:\\test.file");
    will_return(__wrap_w_get_file_permissions, "permissions");
    will_return(__wrap_w_get_file_permissions, 0);

    expect_string(__wrap_decode_win_permissions, raw_perm, "permissions");
    will_return(__wrap_decode_win_permissions, "decoded_perms");

    expect_string(__wrap_w_get_file_attrs, file_path, "c:\\test.file");
    will_return(__wrap_w_get_file_attrs, 123456);

    expect_function_call(__wrap_pthread_mutex_lock);
    expect_value(__wrap_fim_db_get_path, fim_sql, syscheck.database);
    expect_string(__wrap_fim_db_get_path, file_path, "c:\\test.file");
    will_return(__wrap_fim_db_get_path, NULL);
    expect_function_call(__wrap_pthread_mutex_unlock);

    expect_value(__wrap_fim_db_insert, fim_sql, syscheck.database);
    expect_string(__wrap_fim_db_insert, file_path, "c:\\test.file");
    will_return(__wrap_fim_db_insert, 0);

    expect_value(__wrap_fim_db_set_scanned, fim_sql, syscheck.database);
    expect_string(__wrap_fim_db_set_scanned, path, "c:\\test.file");
    will_return(__wrap_fim_db_set_scanned, 0);

    expect_string(__wrap_stat, __file, "c:\\test.file");
    will_return(__wrap_stat, buf.st_mode);
    will_return(__wrap_stat, 0);

    expect_string(__wrap_HasFilesystem, path, "c:\\test.file");
    will_return(__wrap_HasFilesystem, 0);

    fim_checker(path, fim_data->item, fim_data->w_evt, 1);

    assert_int_equal(fim_data->item->configuration, 37375);
    assert_int_equal(fim_data->item->index, 0);
}

static void test_fim_scan_db_full_double_scan(void **state) {
    char expanded_dirs[10][OS_SIZE_1024];
    char directories[10][OS_SIZE_256] = {
        "%PROGRAMDATA%\\Microsoft\\Windows\\Start Menu\\Programs\\Startup",
        "%WINDIR%",
        "%WINDIR%\\SysNative",
        "%WINDIR%\\SysNative\\drivers\\etc",
        "%WINDIR%\\SysNative\\wbem",
        "%WINDIR%\\SysNative\\WindowsPowerShell\\v1.0",
        "%WINDIR%\\System32",
        "%WINDIR%\\System32\\drivers\\etc",
        "%WINDIR%\\System32\\wbem",
        "%WINDIR%\\System32\\WindowsPowerShell\\v1.0",
    };
    int i;

    expect_function_call_any(__wrap_pthread_mutex_lock);
    expect_function_call_any(__wrap_pthread_mutex_unlock);

    expect_string(__wrap__minfo, formatted_msg, FIM_FREQUENCY_STARTED);

    // fim_diff_folder_size
    expect_string(__wrap_IsDir, file, "queue/diff/local");
    will_return(__wrap_IsDir, 0);

    expect_string(__wrap_DirSize, path, "queue/diff/local");
    will_return(__wrap_DirSize, 0.0);

    expect_string(__wrap__mdebug2, formatted_msg, "(6348): Size of 'queue/diff' folder: 0.00000 KB.");

    // In fim_checker
    expect_any_count(__wrap_stat, __file, 11);
    will_return_always(__wrap_stat, 0);

    for(i = 0; i < 10; i++) {
        if(!ExpandEnvironmentStrings(directories[i], expanded_dirs[i], OS_SIZE_1024))
            fail();

        str_lowercase(expanded_dirs[i]);
        expect_string(__wrap_HasFilesystem, path, expanded_dirs[i]);
    }

    will_return_count(__wrap_HasFilesystem, 0, 11);

    // check_deleted_files
    expect_value(__wrap_fim_db_get_not_scanned, fim_sql, syscheck.database);
    expect_value(__wrap_fim_db_get_not_scanned, storage, FIM_DB_DISK);
    will_return(__wrap_fim_db_get_not_scanned, NULL);
    will_return(__wrap_fim_db_get_not_scanned, FIMDB_OK);

    expect_value(__wrap_fim_db_set_all_unscanned, fim_sql, syscheck.database);
    will_return(__wrap_fim_db_set_all_unscanned, 0);

    // In fim_scan
    will_return(__wrap_fim_db_get_count_entry_path, 45000);

    expect_string(__wrap_HasFilesystem, path, expanded_dirs[0]);

    will_return(__wrap_fim_db_get_count_entry_path, 50000);

    expect_value(__wrap_fim_db_set_all_unscanned, fim_sql, syscheck.database);
    will_return(__wrap_fim_db_set_all_unscanned, 0);

    expect_string(__wrap__mdebug2, formatted_msg, "(6342): Maximum number of files to be monitored: '50000'");
    will_return(__wrap_fim_db_get_count_entry_path, 50000);

    expect_string(__wrap__mwarn, formatted_msg, "(6927): Sending DB 100% full alert.");
    expect_string(__wrap_send_log_msg, msg, "wazuh: FIM DB: {\"file_limit\":50000,\"file_count\":50000,\"alert_type\":\"full\"}");
    will_return(__wrap_send_log_msg, 1);

    expect_string(__wrap__minfo, formatted_msg, FIM_FREQUENCY_ENDED);

    fim_scan();
}

static void test_fim_scan_db_full_double_scan_winreg_check(void **state) {
    char expanded_dirs[10][OS_SIZE_1024];
    char directories[10][OS_SIZE_256] = {
        "%PROGRAMDATA%\\Microsoft\\Windows\\Start Menu\\Programs\\Startup",
        "%WINDIR%",
        "%WINDIR%\\SysNative",
        "%WINDIR%\\SysNative\\drivers\\etc",
        "%WINDIR%\\SysNative\\wbem",
        "%WINDIR%\\SysNative\\WindowsPowerShell\\v1.0",
        "%WINDIR%\\System32",
        "%WINDIR%\\System32\\drivers\\etc",
        "%WINDIR%\\System32\\wbem",
        "%WINDIR%\\System32\\WindowsPowerShell\\v1.0",
    };
    int i;

    expect_function_call_any(__wrap_pthread_mutex_lock);
    expect_function_call_any(__wrap_pthread_mutex_unlock);

    expect_string(__wrap__minfo, formatted_msg, FIM_FREQUENCY_STARTED);

    // fim_diff_folder_size
    expect_string(__wrap_IsDir, file, "queue/diff/local");
    will_return(__wrap_IsDir, 0);

    expect_string(__wrap_DirSize, path, "queue/diff/local");
    will_return(__wrap_DirSize, 0.0);

    expect_string(__wrap__mdebug2, formatted_msg, "(6348): Size of 'queue/diff' folder: 0.00000 KB.");

    // In fim_checker
    expect_any_count(__wrap_stat, __file, 10);
    will_return_always(__wrap_stat, 0);

    for(i = 0; i < 10; i++) {
        if(!ExpandEnvironmentStrings(directories[i], expanded_dirs[i], OS_SIZE_1024))
            fail();

        str_lowercase(expanded_dirs[i]);
        expect_string(__wrap_HasFilesystem, path, expanded_dirs[i]);
    }

    will_return_count(__wrap_HasFilesystem, 0, 10);

    // check_deleted_files
    expect_value(__wrap_fim_db_get_not_scanned, fim_sql, syscheck.database);
    expect_value(__wrap_fim_db_get_not_scanned, storage, FIM_DB_DISK);
    will_return(__wrap_fim_db_get_not_scanned, NULL);
    will_return(__wrap_fim_db_get_not_scanned, FIMDB_OK);

    expect_value(__wrap_fim_db_set_all_unscanned, fim_sql, syscheck.database);
    will_return(__wrap_fim_db_set_all_unscanned, 0);

    // fim_scan
    will_return(__wrap_fim_db_get_count_entry_path, 45000);

    expect_any_count(__wrap_stat, __file, 10);

    for(i = 0; i < 10; i++) {
        expect_string(__wrap_HasFilesystem, path, expanded_dirs[i]);
    }

    will_return_count(__wrap_HasFilesystem, 0, 10);

    will_return_count(__wrap_fim_db_get_count_entry_path, 45000, 11);

    expect_value(__wrap_fim_db_set_all_unscanned, fim_sql, syscheck.database);
    will_return(__wrap_fim_db_set_all_unscanned, 0);

    expect_string(__wrap__mdebug2, formatted_msg, "(6342): Maximum number of files to be monitored: '50000'");
    will_return(__wrap_fim_db_get_count_entry_path, 45000);

    expect_string(__wrap__minfo, formatted_msg, "(6039): Sending DB 80% full alert.");
    expect_string(__wrap_send_log_msg, msg, "wazuh: FIM DB: {\"file_limit\":50000,\"file_count\":45000,\"alert_type\":\"80_percentage\"}");
    will_return(__wrap_send_log_msg, 1);

    expect_string(__wrap__mdebug2, formatted_msg, "(6345): Folders monitored with real-time engine: 0");

    expect_string(__wrap__minfo, formatted_msg, FIM_FREQUENCY_ENDED);

    fim_scan();

    _db_state = FIM_STATE_DB_FULL; // Set '_db_state' to the value expected by other tests
}

static void test_fim_scan_db_full_not_double_scan(void **state) {
    char expanded_dirs[10][OS_SIZE_1024];
    char directories[10][OS_SIZE_256] = {
        "%PROGRAMDATA%\\Microsoft\\Windows\\Start Menu\\Programs\\Startup",
        "%WINDIR%",
        "%WINDIR%\\SysNative",
        "%WINDIR%\\SysNative\\drivers\\etc",
        "%WINDIR%\\SysNative\\wbem",
        "%WINDIR%\\SysNative\\WindowsPowerShell\\v1.0",
        "%WINDIR%\\System32",
        "%WINDIR%\\System32\\drivers\\etc",
        "%WINDIR%\\System32\\wbem",
        "%WINDIR%\\System32\\WindowsPowerShell\\v1.0",
    };
    int i;

    expect_function_call_any(__wrap_pthread_mutex_lock);
    expect_function_call_any(__wrap_pthread_mutex_unlock);

    expect_string(__wrap__minfo, formatted_msg, FIM_FREQUENCY_STARTED);

    // fim_diff_folder_size
    expect_string(__wrap_IsDir, file, "queue/diff/local");
    will_return(__wrap_IsDir, 0);

    expect_string(__wrap_DirSize, path, "queue/diff/local");
    will_return(__wrap_DirSize, 0.0);

    expect_string(__wrap__mdebug2, formatted_msg, "(6348): Size of 'queue/diff' folder: 0.00000 KB.");

    // In fim_checker
    expect_any_count(__wrap_stat, __file, 10);
    will_return_always(__wrap_stat, 0);

    for(i = 0; i < 10; i++) {
        if(!ExpandEnvironmentStrings(directories[i], expanded_dirs[i], OS_SIZE_1024))
            fail();

        str_lowercase(expanded_dirs[i]);
        expect_string(__wrap_HasFilesystem, path, expanded_dirs[i]);
    }

    will_return_count(__wrap_HasFilesystem, 0, 10);

    // check_deleted_files
    expect_value(__wrap_fim_db_get_not_scanned, fim_sql, syscheck.database);
    expect_value(__wrap_fim_db_get_not_scanned, storage, FIM_DB_DISK);
    will_return(__wrap_fim_db_get_not_scanned, NULL);
    will_return(__wrap_fim_db_get_not_scanned, FIMDB_OK);

    expect_value(__wrap_fim_db_set_all_unscanned, fim_sql, syscheck.database);
    will_return(__wrap_fim_db_set_all_unscanned, 0);

    // fim_scan
    will_return(__wrap_fim_db_get_count_entry_path, 50000);

    expect_string(__wrap__mdebug2, formatted_msg, "(6342): Maximum number of files to be monitored: '50000'");
    will_return(__wrap_fim_db_get_count_entry_path, 50000);

    expect_string(__wrap__mdebug2, formatted_msg, "(6345): Folders monitored with real-time engine: 0");

    expect_string(__wrap__minfo, formatted_msg, FIM_FREQUENCY_ENDED);

    fim_scan();
}

static void test_fim_scan_db_free(void **state) {
    char expanded_dirs[10][OS_SIZE_1024];
    char directories[10][OS_SIZE_256] = {
        "%PROGRAMDATA%\\Microsoft\\Windows\\Start Menu\\Programs\\Startup",
        "%WINDIR%",
        "%WINDIR%\\SysNative",
        "%WINDIR%\\SysNative\\drivers\\etc",
        "%WINDIR%\\SysNative\\wbem",
        "%WINDIR%\\SysNative\\WindowsPowerShell\\v1.0",
        "%WINDIR%\\System32",
        "%WINDIR%\\System32\\drivers\\etc",
        "%WINDIR%\\System32\\wbem",
        "%WINDIR%\\System32\\WindowsPowerShell\\v1.0",
    };
    int i;

    expect_function_call_any(__wrap_pthread_mutex_lock);
    expect_function_call_any(__wrap_pthread_mutex_unlock);

    expect_string(__wrap__minfo, formatted_msg, FIM_FREQUENCY_STARTED);

    // fim_diff_folder_size
    expect_string(__wrap_IsDir, file, "queue/diff/local");
    will_return(__wrap_IsDir, 0);

    expect_string(__wrap_DirSize, path, "queue/diff/local");
    will_return(__wrap_DirSize, 0.0);

    expect_string(__wrap__mdebug2, formatted_msg, "(6348): Size of 'queue/diff' folder: 0.00000 KB.");

    // In fim_checker
    expect_any_count(__wrap_stat, __file, 10);
    will_return_always(__wrap_stat, 0);

    for(i = 0; i < 10; i++) {
        if(!ExpandEnvironmentStrings(directories[i], expanded_dirs[i], OS_SIZE_1024))
            fail();

        str_lowercase(expanded_dirs[i]);
        expect_string(__wrap_HasFilesystem, path, expanded_dirs[i]);
    }

    will_return_count(__wrap_HasFilesystem, 0, 10);

    // check_deleted_files
    expect_value(__wrap_fim_db_get_not_scanned, fim_sql, syscheck.database);
    expect_value(__wrap_fim_db_get_not_scanned, storage, FIM_DB_DISK);
    will_return(__wrap_fim_db_get_not_scanned, NULL);
    will_return(__wrap_fim_db_get_not_scanned, FIMDB_OK);

    expect_value(__wrap_fim_db_set_all_unscanned, fim_sql, syscheck.database);
    will_return(__wrap_fim_db_set_all_unscanned, 0);

    // fim_scan
    will_return(__wrap_fim_db_get_count_entry_path, 1000);

    // In fim_checker
    expect_any_count(__wrap_stat, __file, 10);

    for(i = 0; i < 10; i++) {
        if(!ExpandEnvironmentStrings(directories[i], expanded_dirs[i], OS_SIZE_1024))
            fail();

        str_lowercase(expanded_dirs[i]);
        expect_string(__wrap_HasFilesystem, path, expanded_dirs[i]);
    }

    will_return_count(__wrap_HasFilesystem, 0, 10);

    // fim_scan
    will_return_count(__wrap_fim_db_get_count_entry_path, 1000, 11);

    expect_value(__wrap_fim_db_set_all_unscanned, fim_sql, syscheck.database);
    will_return(__wrap_fim_db_set_all_unscanned, 0);

    expect_string(__wrap__mdebug2, formatted_msg, "(6342): Maximum number of files to be monitored: '50000'");

    will_return(__wrap_fim_db_get_count_entry_path, 1000);

    expect_string(__wrap__minfo, formatted_msg, "(6038): Sending DB back to normal alert.");
    expect_string(__wrap_send_log_msg, msg, "wazuh: FIM DB: {\"file_limit\":50000,\"file_count\":1000,\"alert_type\":\"normal\"}");
    will_return(__wrap_send_log_msg, 1);

    expect_string(__wrap__mdebug2, formatted_msg, "(6345): Folders monitored with real-time engine: 0");

    expect_string(__wrap__minfo, formatted_msg, FIM_FREQUENCY_ENDED);

    fim_scan();
}

static void test_fim_scan_no_limit(void **state) {
    char expanded_dirs[10][OS_SIZE_1024];
    char directories[10][OS_SIZE_256] = {
        "%PROGRAMDATA%\\Microsoft\\Windows\\Start Menu\\Programs\\Startup",
        "%WINDIR%",
        "%WINDIR%\\SysNative",
        "%WINDIR%\\SysNative\\drivers\\etc",
        "%WINDIR%\\SysNative\\wbem",
        "%WINDIR%\\SysNative\\WindowsPowerShell\\v1.0",
        "%WINDIR%\\System32",
        "%WINDIR%\\System32\\drivers\\etc",
        "%WINDIR%\\System32\\wbem",
        "%WINDIR%\\System32\\WindowsPowerShell\\v1.0",
    };
    int i;

    expect_function_call_any(__wrap_pthread_mutex_lock);
    expect_function_call_any(__wrap_pthread_mutex_unlock);

    expect_string(__wrap__minfo, formatted_msg, FIM_FREQUENCY_STARTED);

    // fim_diff_folder_size
    expect_string(__wrap_IsDir, file, "queue/diff/local");
    will_return(__wrap_IsDir, 0);

    expect_string(__wrap_DirSize, path, "queue/diff/local");
    will_return(__wrap_DirSize, 0.0);

    expect_string(__wrap__mdebug2, formatted_msg, "(6348): Size of 'queue/diff' folder: 0.00000 KB.");

    // In fim_checker
    expect_any_count(__wrap_stat, __file, 10);
    will_return_always(__wrap_stat, 0);

    for(i = 0; i < 10; i++) {
        if(!ExpandEnvironmentStrings(directories[i], expanded_dirs[i], OS_SIZE_1024))
            fail();

        str_lowercase(expanded_dirs[i]);
        expect_string(__wrap_HasFilesystem, path, expanded_dirs[i]);
    }

    will_return_count(__wrap_HasFilesystem, 0, 10);

    expect_value(__wrap_fim_db_get_not_scanned, fim_sql, syscheck.database);
    expect_value(__wrap_fim_db_get_not_scanned, storage, FIM_DB_DISK);
    will_return(__wrap_fim_db_get_not_scanned, NULL);
    will_return(__wrap_fim_db_get_not_scanned, FIMDB_OK);

    expect_value(__wrap_fim_db_set_all_unscanned, fim_sql, syscheck.database);
    will_return(__wrap_fim_db_set_all_unscanned, 0);

    expect_string(__wrap__mdebug2, formatted_msg, "(6343): No limit set to maximum number of files to be monitored");

    expect_string(__wrap__mdebug2, formatted_msg, "(6345): Folders monitored with real-time engine: 0");

    expect_string(__wrap__minfo, formatted_msg, FIM_FREQUENCY_ENDED);

    fim_scan();
}
#endif

/* fim_check_db_state */
static void test_fim_check_db_state_normal_to_empty(void **state) {
    (void) state;
#ifdef TEST_WINAGENT
    expect_function_call(__wrap_pthread_mutex_lock);
#endif
    will_return(__wrap_fim_db_get_count_entry_path, 0);
#ifdef TEST_WINAGENT
    expect_function_call(__wrap_pthread_mutex_unlock);
#endif
    assert_int_equal(_db_state, FIM_STATE_DB_NORMAL);

    fim_check_db_state();

    assert_int_equal(_db_state, FIM_STATE_DB_EMPTY);
}

static void test_fim_check_db_state_empty_to_empty(void **state) {
    (void) state;
#ifdef TEST_WINAGENT
    expect_function_call(__wrap_pthread_mutex_lock);
#endif
    will_return(__wrap_fim_db_get_count_entry_path, 0);
#ifdef TEST_WINAGENT
    expect_function_call(__wrap_pthread_mutex_unlock);
#endif
    assert_int_equal(_db_state, FIM_STATE_DB_EMPTY);

    fim_check_db_state();

    assert_int_equal(_db_state, FIM_STATE_DB_EMPTY);
}

static void test_fim_check_db_state_empty_to_full(void **state) {
    (void) state;
#ifdef TEST_WINAGENT
    expect_function_call(__wrap_pthread_mutex_lock);
#endif
    will_return(__wrap_fim_db_get_count_entry_path, 50000);
#ifdef TEST_WINAGENT
    expect_function_call(__wrap_pthread_mutex_unlock);
#endif
    expect_string(__wrap__mwarn, formatted_msg, "(6927): Sending DB 100% full alert.");
    expect_string(__wrap_send_log_msg, msg, "wazuh: FIM DB: {\"file_limit\":50000,\"file_count\":50000,\"alert_type\":\"full\"}");
    will_return(__wrap_send_log_msg, 1);

    assert_int_equal(_db_state, FIM_STATE_DB_EMPTY);

    fim_check_db_state();

    assert_int_equal(_db_state, FIM_STATE_DB_FULL);
}

static void test_fim_check_db_state_full_to_empty(void **state) {
    (void) state;
#ifdef TEST_WINAGENT
    expect_function_call(__wrap_pthread_mutex_lock);
#endif
    will_return(__wrap_fim_db_get_count_entry_path, 0);
#ifdef TEST_WINAGENT
    expect_function_call(__wrap_pthread_mutex_unlock);
#endif
    expect_string(__wrap__minfo, formatted_msg, "(6038): Sending DB back to normal alert.");
    expect_string(__wrap_send_log_msg, msg, "wazuh: FIM DB: {\"file_limit\":50000,\"file_count\":0,\"alert_type\":\"normal\"}");
    will_return(__wrap_send_log_msg, 1);

    assert_int_equal(_db_state, FIM_STATE_DB_FULL);

    fim_check_db_state();

    assert_int_equal(_db_state, FIM_STATE_DB_EMPTY);
}

static void test_fim_check_db_state_empty_to_90_percentage(void **state) {
    (void) state;
#ifdef TEST_WINAGENT
    expect_function_call(__wrap_pthread_mutex_lock);
#endif
    will_return(__wrap_fim_db_get_count_entry_path, 46000);
#ifdef TEST_WINAGENT
    expect_function_call(__wrap_pthread_mutex_unlock);
#endif
    expect_string(__wrap__minfo, formatted_msg, "(6039): Sending DB 90% full alert.");
    expect_string(__wrap_send_log_msg, msg, "wazuh: FIM DB: {\"file_limit\":50000,\"file_count\":46000,\"alert_type\":\"90_percentage\"}");
    will_return(__wrap_send_log_msg, 1);

    assert_int_equal(_db_state, FIM_STATE_DB_EMPTY);

    fim_check_db_state();

    assert_int_equal(_db_state, FIM_STATE_DB_90_PERCENTAGE);
}

static void test_fim_check_db_state_90_percentage_to_empty(void **state) {
    (void) state;
#ifdef TEST_WINAGENT
    expect_function_call(__wrap_pthread_mutex_lock);
#endif
    will_return(__wrap_fim_db_get_count_entry_path, 0);
#ifdef TEST_WINAGENT
    expect_function_call(__wrap_pthread_mutex_unlock);
#endif
    expect_string(__wrap__minfo, formatted_msg, "(6038): Sending DB back to normal alert.");
    expect_string(__wrap_send_log_msg, msg, "wazuh: FIM DB: {\"file_limit\":50000,\"file_count\":0,\"alert_type\":\"normal\"}");
    will_return(__wrap_send_log_msg, 1);

    assert_int_equal(_db_state, FIM_STATE_DB_90_PERCENTAGE);

    fim_check_db_state();

    assert_int_equal(_db_state, FIM_STATE_DB_EMPTY);
}

static void test_fim_check_db_state_empty_to_80_percentage(void **state) {
    (void) state;
#ifdef TEST_WINAGENT
    expect_function_call(__wrap_pthread_mutex_lock);
#endif
    will_return(__wrap_fim_db_get_count_entry_path, 41000);
#ifdef TEST_WINAGENT
    expect_function_call(__wrap_pthread_mutex_unlock);
#endif
    expect_string(__wrap__minfo, formatted_msg, "(6039): Sending DB 80% full alert.");
    expect_string(__wrap_send_log_msg, msg, "wazuh: FIM DB: {\"file_limit\":50000,\"file_count\":41000,\"alert_type\":\"80_percentage\"}");
    will_return(__wrap_send_log_msg, 1);

    assert_int_equal(_db_state, FIM_STATE_DB_EMPTY);

    fim_check_db_state();

    assert_int_equal(_db_state, FIM_STATE_DB_80_PERCENTAGE);
}

static void test_fim_check_db_state_80_percentage_to_empty(void **state) {
    (void) state;
#ifdef TEST_WINAGENT
    expect_function_call(__wrap_pthread_mutex_lock);
#endif
    will_return(__wrap_fim_db_get_count_entry_path, 0);
#ifdef TEST_WINAGENT
    expect_function_call(__wrap_pthread_mutex_unlock);
#endif
    expect_string(__wrap__minfo, formatted_msg, "(6038): Sending DB back to normal alert.");
    expect_string(__wrap_send_log_msg, msg, "wazuh: FIM DB: {\"file_limit\":50000,\"file_count\":0,\"alert_type\":\"normal\"}");
    will_return(__wrap_send_log_msg, 1);

    assert_int_equal(_db_state, FIM_STATE_DB_80_PERCENTAGE);

    fim_check_db_state();

    assert_int_equal(_db_state, FIM_STATE_DB_EMPTY);
}

static void test_fim_check_db_state_empty_to_normal(void **state) {
    (void) state;
#ifdef TEST_WINAGENT
    expect_function_call(__wrap_pthread_mutex_lock);
#endif
    will_return(__wrap_fim_db_get_count_entry_path, 10000);
#ifdef TEST_WINAGENT
    expect_function_call(__wrap_pthread_mutex_unlock);
#endif
    assert_int_equal(_db_state, FIM_STATE_DB_EMPTY);

    fim_check_db_state();

    assert_int_equal(_db_state, FIM_STATE_DB_NORMAL);
}

static void test_fim_check_db_state_normal_to_normal(void **state) {
    (void) state;
#ifdef TEST_WINAGENT
    expect_function_call(__wrap_pthread_mutex_lock);
#endif
    will_return(__wrap_fim_db_get_count_entry_path, 20000);
#ifdef TEST_WINAGENT
    expect_function_call(__wrap_pthread_mutex_unlock);
#endif
    assert_int_equal(_db_state, FIM_STATE_DB_NORMAL);

    fim_check_db_state();

    assert_int_equal(_db_state, FIM_STATE_DB_NORMAL);
}

static void test_fim_check_db_state_normal_to_full(void **state) {
    (void) state;
#ifdef TEST_WINAGENT
    expect_function_call(__wrap_pthread_mutex_lock);
#endif
    will_return(__wrap_fim_db_get_count_entry_path, 50000);
#ifdef TEST_WINAGENT
    expect_function_call(__wrap_pthread_mutex_unlock);
#endif
    expect_string(__wrap__mwarn, formatted_msg, "(6927): Sending DB 100% full alert.");
    expect_string(__wrap_send_log_msg, msg, "wazuh: FIM DB: {\"file_limit\":50000,\"file_count\":50000,\"alert_type\":\"full\"}");
    will_return(__wrap_send_log_msg, 1);

    assert_int_equal(_db_state, FIM_STATE_DB_NORMAL);

    fim_check_db_state();

    assert_int_equal(_db_state, FIM_STATE_DB_FULL);
}

static void test_fim_check_db_state_full_to_normal(void **state) {
    (void) state;
#ifdef TEST_WINAGENT
    expect_function_call(__wrap_pthread_mutex_lock);
#endif
    will_return(__wrap_fim_db_get_count_entry_path, 10000);
#ifdef TEST_WINAGENT
    expect_function_call(__wrap_pthread_mutex_unlock);
#endif
    expect_string(__wrap__minfo, formatted_msg, "(6038): Sending DB back to normal alert.");
    expect_string(__wrap_send_log_msg, msg, "wazuh: FIM DB: {\"file_limit\":50000,\"file_count\":10000,\"alert_type\":\"normal\"}");
    will_return(__wrap_send_log_msg, 1);

    assert_int_equal(_db_state, FIM_STATE_DB_FULL);

    fim_check_db_state();

    assert_int_equal(_db_state, FIM_STATE_DB_NORMAL);
}

static void test_fim_check_db_state_normal_to_90_percentage(void **state) {
    (void) state;
#ifdef TEST_WINAGENT
    expect_function_call(__wrap_pthread_mutex_lock);
#endif
    will_return(__wrap_fim_db_get_count_entry_path, 46000);
#ifdef TEST_WINAGENT
    expect_function_call(__wrap_pthread_mutex_unlock);
#endif
    expect_string(__wrap__minfo, formatted_msg, "(6039): Sending DB 90% full alert.");
    expect_string(__wrap_send_log_msg, msg, "wazuh: FIM DB: {\"file_limit\":50000,\"file_count\":46000,\"alert_type\":\"90_percentage\"}");
    will_return(__wrap_send_log_msg, 1);

    assert_int_equal(_db_state, FIM_STATE_DB_NORMAL);

    fim_check_db_state();

    assert_int_equal(_db_state, FIM_STATE_DB_90_PERCENTAGE);
}

static void test_fim_check_db_state_90_percentage_to_normal(void **state) {
    (void) state;
#ifdef TEST_WINAGENT
    expect_function_call(__wrap_pthread_mutex_lock);
#endif
    will_return(__wrap_fim_db_get_count_entry_path, 10000);
#ifdef TEST_WINAGENT
    expect_function_call(__wrap_pthread_mutex_unlock);
#endif
    expect_string(__wrap__minfo, formatted_msg, "(6038): Sending DB back to normal alert.");
    expect_string(__wrap_send_log_msg, msg, "wazuh: FIM DB: {\"file_limit\":50000,\"file_count\":10000,\"alert_type\":\"normal\"}");
    will_return(__wrap_send_log_msg, 1);

    assert_int_equal(_db_state, FIM_STATE_DB_90_PERCENTAGE);

    fim_check_db_state();

    assert_int_equal(_db_state, FIM_STATE_DB_NORMAL);
}

static void test_fim_check_db_state_normal_to_80_percentage(void **state) {
    (void) state;
#ifdef TEST_WINAGENT
    expect_function_call(__wrap_pthread_mutex_lock);
#endif
    will_return(__wrap_fim_db_get_count_entry_path, 41000);
#ifdef TEST_WINAGENT
    expect_function_call(__wrap_pthread_mutex_unlock);
#endif
    expect_string(__wrap__minfo, formatted_msg, "(6039): Sending DB 80% full alert.");
    expect_string(__wrap_send_log_msg, msg, "wazuh: FIM DB: {\"file_limit\":50000,\"file_count\":41000,\"alert_type\":\"80_percentage\"}");
    will_return(__wrap_send_log_msg, 1);

    assert_int_equal(_db_state, FIM_STATE_DB_NORMAL);

    fim_check_db_state();

    assert_int_equal(_db_state, FIM_STATE_DB_80_PERCENTAGE);
}

static void test_fim_check_db_state_80_percentage_to_80_percentage(void **state) {
    (void) state;
#ifdef TEST_WINAGENT
    expect_function_call(__wrap_pthread_mutex_lock);
#endif
    will_return(__wrap_fim_db_get_count_entry_path, 42000);
#ifdef TEST_WINAGENT
    expect_function_call(__wrap_pthread_mutex_unlock);
#endif
    assert_int_equal(_db_state, FIM_STATE_DB_80_PERCENTAGE);

    fim_check_db_state();

    assert_int_equal(_db_state, FIM_STATE_DB_80_PERCENTAGE);
}

static void test_fim_check_db_state_80_percentage_to_full(void **state) {
    (void) state;
#ifdef TEST_WINAGENT
    expect_function_call(__wrap_pthread_mutex_lock);
#endif
    will_return(__wrap_fim_db_get_count_entry_path, 50000);
#ifdef TEST_WINAGENT
    expect_function_call(__wrap_pthread_mutex_unlock);
#endif
    expect_string(__wrap__mwarn, formatted_msg, "(6927): Sending DB 100% full alert.");
    expect_string(__wrap_send_log_msg, msg, "wazuh: FIM DB: {\"file_limit\":50000,\"file_count\":50000,\"alert_type\":\"full\"}");
    will_return(__wrap_send_log_msg, 1);

    assert_int_equal(_db_state, FIM_STATE_DB_80_PERCENTAGE);

    fim_check_db_state();

    assert_int_equal(_db_state, FIM_STATE_DB_FULL);
}

static void test_fim_check_db_state_full_to_80_percentage(void **state) {
    (void) state;
#ifdef TEST_WINAGENT
    expect_function_call(__wrap_pthread_mutex_lock);
#endif
    will_return(__wrap_fim_db_get_count_entry_path, 41000);
#ifdef TEST_WINAGENT
    expect_function_call(__wrap_pthread_mutex_unlock);
#endif
    expect_string(__wrap__minfo, formatted_msg, "(6039): Sending DB 80% full alert.");
    expect_string(__wrap_send_log_msg, msg, "wazuh: FIM DB: {\"file_limit\":50000,\"file_count\":41000,\"alert_type\":\"80_percentage\"}");
    will_return(__wrap_send_log_msg, 1);

    assert_int_equal(_db_state, FIM_STATE_DB_FULL);

    fim_check_db_state();

    assert_int_equal(_db_state, FIM_STATE_DB_80_PERCENTAGE);
}

static void test_fim_check_db_state_80_percentage_to_90_percentage(void **state) {
    (void) state;
#ifdef TEST_WINAGENT
    expect_function_call(__wrap_pthread_mutex_lock);
#endif
    will_return(__wrap_fim_db_get_count_entry_path, 46000);
#ifdef TEST_WINAGENT
    expect_function_call(__wrap_pthread_mutex_unlock);
#endif
    expect_string(__wrap__minfo, formatted_msg, "(6039): Sending DB 90% full alert.");
    expect_string(__wrap_send_log_msg, msg, "wazuh: FIM DB: {\"file_limit\":50000,\"file_count\":46000,\"alert_type\":\"90_percentage\"}");
    will_return(__wrap_send_log_msg, 1);

    assert_int_equal(_db_state, FIM_STATE_DB_80_PERCENTAGE);

    fim_check_db_state();

    assert_int_equal(_db_state, FIM_STATE_DB_90_PERCENTAGE);
}

static void test_fim_check_db_state_90_percentage_to_90_percentage(void **state) {
    (void) state;
#ifdef TEST_WINAGENT
    expect_function_call(__wrap_pthread_mutex_lock);
#endif
    will_return(__wrap_fim_db_get_count_entry_path, 48000);
#ifdef TEST_WINAGENT
    expect_function_call(__wrap_pthread_mutex_unlock);
#endif
    assert_int_equal(_db_state, FIM_STATE_DB_90_PERCENTAGE);

    fim_check_db_state();

    assert_int_equal(_db_state, FIM_STATE_DB_90_PERCENTAGE);
}

static void test_fim_check_db_state_90_percentage_to_full(void **state) {
    (void) state;
#ifdef TEST_WINAGENT
    expect_function_call(__wrap_pthread_mutex_lock);
#endif
    will_return(__wrap_fim_db_get_count_entry_path, 50000);
#ifdef TEST_WINAGENT
    expect_function_call(__wrap_pthread_mutex_unlock);
#endif
    expect_string(__wrap__mwarn, formatted_msg, "(6927): Sending DB 100% full alert.");
    expect_string(__wrap_send_log_msg, msg, "wazuh: FIM DB: {\"file_limit\":50000,\"file_count\":50000,\"alert_type\":\"full\"}");
    will_return(__wrap_send_log_msg, 1);

    assert_int_equal(_db_state, FIM_STATE_DB_90_PERCENTAGE);

    fim_check_db_state();

    assert_int_equal(_db_state, FIM_STATE_DB_FULL);
}

static void test_fim_check_db_state_full_to_full(void **state) {
    (void) state;
#ifdef TEST_WINAGENT
    expect_function_call(__wrap_pthread_mutex_lock);
#endif
    will_return(__wrap_fim_db_get_count_entry_path, 60000);
#ifdef TEST_WINAGENT
    expect_function_call(__wrap_pthread_mutex_unlock);
#endif
    assert_int_equal(_db_state, FIM_STATE_DB_FULL);

    fim_check_db_state();

    assert_int_equal(_db_state, FIM_STATE_DB_FULL);
}

static void test_fim_check_db_state_full_to_90_percentage(void **state) {
    (void) state;
#ifdef TEST_WINAGENT
    expect_function_call(__wrap_pthread_mutex_lock);
#endif
    will_return(__wrap_fim_db_get_count_entry_path, 46000);
#ifdef TEST_WINAGENT
    expect_function_call(__wrap_pthread_mutex_unlock);
#endif
    expect_string(__wrap__minfo, formatted_msg, "(6039): Sending DB 90% full alert.");
    expect_string(__wrap_send_log_msg, msg, "wazuh: FIM DB: {\"file_limit\":50000,\"file_count\":46000,\"alert_type\":\"90_percentage\"}");
    will_return(__wrap_send_log_msg, 1);

    assert_int_equal(_db_state, FIM_STATE_DB_FULL);

    fim_check_db_state();

    assert_int_equal(_db_state, FIM_STATE_DB_90_PERCENTAGE);
}

static void test_fim_check_db_state_90_percentage_to_80_percentage(void **state) {
    (void) state;
#ifdef TEST_WINAGENT
    expect_function_call(__wrap_pthread_mutex_lock);
#endif
    will_return(__wrap_fim_db_get_count_entry_path, 41000);
#ifdef TEST_WINAGENT
    expect_function_call(__wrap_pthread_mutex_unlock);
#endif
    expect_string(__wrap__minfo, formatted_msg, "(6039): Sending DB 80% full alert.");
    expect_string(__wrap_send_log_msg, msg, "wazuh: FIM DB: {\"file_limit\":50000,\"file_count\":41000,\"alert_type\":\"80_percentage\"}");
    will_return(__wrap_send_log_msg, 1);

    assert_int_equal(_db_state, FIM_STATE_DB_90_PERCENTAGE);

    fim_check_db_state();

    assert_int_equal(_db_state, FIM_STATE_DB_80_PERCENTAGE);
}

static void test_fim_check_db_state_80_percentage_to_normal(void **state) {
    (void) state;
#ifdef TEST_WINAGENT
    expect_function_call(__wrap_pthread_mutex_lock);
#endif
    will_return(__wrap_fim_db_get_count_entry_path, 10000);
#ifdef TEST_WINAGENT
    expect_function_call(__wrap_pthread_mutex_unlock);
#endif
    expect_string(__wrap__minfo, formatted_msg, "(6038): Sending DB back to normal alert.");
    expect_string(__wrap_send_log_msg, msg, "wazuh: FIM DB: {\"file_limit\":50000,\"file_count\":10000,\"alert_type\":\"normal\"}");
    will_return(__wrap_send_log_msg, 1);

    assert_int_equal(_db_state, FIM_STATE_DB_80_PERCENTAGE);

    fim_check_db_state();

    assert_int_equal(_db_state, FIM_STATE_DB_NORMAL);
}

/* fim_directory */
static void test_fim_directory(void **state) {
    fim_data_t *fim_data = *state;
    int ret;

    strcpy(fim_data->entry->d_name, "test");

    will_return(__wrap_opendir, 1);
    will_return(__wrap_readdir, fim_data->entry);
    will_return(__wrap_readdir, NULL);

#ifndef TEST_WINAGENT
    expect_string(__wrap__mdebug2, formatted_msg, "(6319): No configuration found for (file):'test/test'");
#else
    expect_string(__wrap__mdebug2, formatted_msg, "(6319): No configuration found for (file):'test\\test'");
#endif

    fim_data->item->index = 1;

    ret = fim_directory("test", fim_data->item, NULL, 1);

    assert_int_equal(ret, 0);
}

static void test_fim_directory_ignore(void **state) {
    fim_data_t *fim_data = *state;
    int ret;

    strcpy(fim_data->entry->d_name, ".");

    will_return(__wrap_opendir, 1);
    will_return(__wrap_readdir, fim_data->entry);
    will_return(__wrap_readdir, NULL);

    fim_data->item->index = 1;

    ret = fim_directory(".", fim_data->item, NULL, 1);

    assert_int_equal(ret, 0);
}

static void test_fim_directory_nodir(void **state) {
    int ret;

    expect_string(__wrap__merror, formatted_msg, "(1105): Attempted to use null string.");

    ret = fim_directory(NULL, NULL, NULL, 1);

    assert_int_equal(ret, OS_INVALID);
}

static void test_fim_directory_opendir_error(void **state) {
    int ret;

    will_return(__wrap_opendir, 0);

    expect_string(__wrap__mwarn, formatted_msg, "(6922): Cannot open 'test': Permission denied");

    errno = EACCES;

    ret = fim_directory("test", NULL, NULL, 1);

    errno = 0;

    assert_int_equal(ret, OS_INVALID);
}

/* fim_get_data */
static void test_fim_get_data(void **state) {
    fim_data_t *fim_data = *state;
    struct stat buf;

    buf.st_mode = S_IFREG | 00444 ;
    buf.st_size = 1000;
    buf.st_uid = 0;
    buf.st_gid = 0;
    buf.st_ino = 1234;
    buf.st_dev = 2345;
    buf.st_mtime = 3456;

    fim_data->item->index = 1;
    fim_data->item->statbuf = buf;
    fim_data->item->configuration = CHECK_SIZE |
                                    CHECK_PERM |
                                    CHECK_MTIME |
                                    CHECK_OWNER |
                                    CHECK_GROUP |
                                    CHECK_MD5SUM |
                                    CHECK_SHA1SUM |
                                    CHECK_SHA256SUM;

#ifndef TEST_WINAGENT
    expect_value(__wrap_get_user, uid, 0);
    will_return(__wrap_get_user, strdup("user"));

    expect_value(__wrap_get_group, gid, 0);
    will_return(__wrap_get_group, "group");
#else
    will_return(__wrap_get_user, "0");
    will_return(__wrap_get_user, strdup("user"));
    expect_string(__wrap_get_user, path, "test");

    expect_string(__wrap_w_get_file_permissions, file_path, "test");
    will_return(__wrap_w_get_file_permissions, "permissions");
    will_return(__wrap_w_get_file_permissions, 0);

    expect_string(__wrap_decode_win_permissions, raw_perm, "permissions");
    will_return(__wrap_decode_win_permissions, "decoded_perms");
#endif

    expect_string(__wrap_OS_MD5_SHA1_SHA256_File, fname, "test");
#ifndef TEST_WINAGENT
    expect_string(__wrap_OS_MD5_SHA1_SHA256_File, prefilter_cmd, "/bin/ls");
#else
    expect_string(__wrap_OS_MD5_SHA1_SHA256_File, prefilter_cmd, "c:\\windows\\system32\\cmd.exe");
#endif
    expect_string(__wrap_OS_MD5_SHA1_SHA256_File, md5output, "d41d8cd98f00b204e9800998ecf8427e");
    expect_string(__wrap_OS_MD5_SHA1_SHA256_File, sha1output, "da39a3ee5e6b4b0d3255bfef95601890afd80709");
    expect_string(__wrap_OS_MD5_SHA1_SHA256_File, sha256output, "e3b0c44298fc1c149afbf4c8996fb92427ae41e4649b934ca495991b7852b855");
    expect_value(__wrap_OS_MD5_SHA1_SHA256_File, mode, OS_BINARY);
    expect_value(__wrap_OS_MD5_SHA1_SHA256_File, max_size, 0x400);
    will_return(__wrap_OS_MD5_SHA1_SHA256_File, 0);

    fim_data->local_data = fim_get_data("test", fim_data->item);

#ifndef TEST_WINAGENT
    assert_string_equal(fim_data->local_data->perm, "r--r--r--");
#else
    assert_string_equal(fim_data->local_data->perm, "decoded_perms");
#endif
    assert_string_equal(fim_data->local_data->hash_md5, "d41d8cd98f00b204e9800998ecf8427e");
    assert_string_equal(fim_data->local_data->hash_sha1, "da39a3ee5e6b4b0d3255bfef95601890afd80709");
    assert_string_equal(fim_data->local_data->hash_sha256, "e3b0c44298fc1c149afbf4c8996fb92427ae41e4649b934ca495991b7852b855");
}

static void test_fim_get_data_no_hashes(void **state) {
    fim_data_t *fim_data = *state;
    struct stat buf;

    buf.st_mode = S_IFREG | 00444 ;
    buf.st_size = 1000;
    buf.st_uid = 0;
    buf.st_gid = 0;
    buf.st_ino = 1234;
    buf.st_dev = 2345;
    buf.st_mtime = 3456;

    fim_data->item->index = 1;
    fim_data->item->statbuf = buf;
    fim_data->item->configuration = 0 | CHECK_SIZE |
                                    CHECK_PERM |
                                    CHECK_MTIME |
                                    CHECK_OWNER |
                                    CHECK_GROUP;

#ifndef TEST_WINAGENT
    expect_value(__wrap_get_user, uid, 0);
    will_return(__wrap_get_user, strdup("user"));

    expect_value(__wrap_get_group, gid, 0);
    will_return(__wrap_get_group, "group");
#else
    will_return(__wrap_get_user, "0");
    will_return(__wrap_get_user, strdup("user"));
    expect_string(__wrap_get_user, path, "test");

    expect_string(__wrap_w_get_file_permissions, file_path, "test");
    will_return(__wrap_w_get_file_permissions, "permissions");
    will_return(__wrap_w_get_file_permissions, 0);

    expect_string(__wrap_decode_win_permissions, raw_perm, "permissions");
    will_return(__wrap_decode_win_permissions, "decoded_perms");
#endif

    fim_data->local_data = fim_get_data("test", fim_data->item);

#ifndef TEST_WINAGENT
    assert_string_equal(fim_data->local_data->perm, "r--r--r--");
#else
    assert_string_equal(fim_data->local_data->perm, "decoded_perms");
#endif
    assert_string_equal(fim_data->local_data->hash_md5, "");
    assert_string_equal(fim_data->local_data->hash_sha1, "");
    assert_string_equal(fim_data->local_data->hash_sha256, "");
}

static void test_fim_get_data_hash_error(void **state) {
    fim_data_t *fim_data = *state;

    fim_data->item->index = 1;
    fim_data->item->configuration = CHECK_MD5SUM | CHECK_SHA1SUM | CHECK_SHA256SUM | CHECK_MTIME | \
                          CHECK_SIZE | CHECK_PERM | CHECK_OWNER | CHECK_GROUP;
    struct stat buf;
    buf.st_mode = S_IFREG | 00444 ;
    buf.st_size = 1000;
    buf.st_uid = 0;
    buf.st_gid = 0;
    fim_data->item->statbuf = buf;

#ifndef TEST_WINAGENT
    expect_value(__wrap_get_user, uid, 0);
    will_return(__wrap_get_user, strdup("user"));

    expect_value(__wrap_get_group, gid, 0);
    will_return(__wrap_get_group, "group");
#else
    will_return(__wrap_get_user, "0");
    will_return(__wrap_get_user, strdup("user"));
    expect_string(__wrap_get_user, path, "test");

    expect_string(__wrap_w_get_file_permissions, file_path, "test");
    will_return(__wrap_w_get_file_permissions, "permissions");
    will_return(__wrap_w_get_file_permissions, 0);

    expect_string(__wrap_decode_win_permissions, raw_perm, "permissions");
    will_return(__wrap_decode_win_permissions, "decoded_perms");
#endif

    expect_string(__wrap_OS_MD5_SHA1_SHA256_File, fname, "test");
#ifndef TEST_WINAGENT
    expect_string(__wrap_OS_MD5_SHA1_SHA256_File, prefilter_cmd, "/bin/ls");
#else
    expect_string(__wrap_OS_MD5_SHA1_SHA256_File, prefilter_cmd, "c:\\windows\\system32\\cmd.exe");
#endif
    expect_string(__wrap_OS_MD5_SHA1_SHA256_File, md5output, "d41d8cd98f00b204e9800998ecf8427e");
    expect_string(__wrap_OS_MD5_SHA1_SHA256_File, sha1output, "da39a3ee5e6b4b0d3255bfef95601890afd80709");
    expect_string(__wrap_OS_MD5_SHA1_SHA256_File, sha256output, "e3b0c44298fc1c149afbf4c8996fb92427ae41e4649b934ca495991b7852b855");
    expect_value(__wrap_OS_MD5_SHA1_SHA256_File, mode, OS_BINARY);
    expect_value(__wrap_OS_MD5_SHA1_SHA256_File, max_size, 0x400);
    will_return(__wrap_OS_MD5_SHA1_SHA256_File, -1);

    expect_string(__wrap__mdebug1, formatted_msg, "(6324): Couldn't generate hashes for 'test'");

    fim_data->local_data = fim_get_data("test", fim_data->item);

    assert_null(fim_data->local_data);
}

#ifdef TEST_WINAGENT
static void test_fim_get_data_fail_to_get_file_premissions(void **state) {
    fim_data_t *fim_data = *state;
    struct stat buf;

    buf.st_mode = S_IFREG | 00444 ;
    buf.st_size = 1000;
    buf.st_uid = 0;
    buf.st_gid = 0;
    buf.st_ino = 1234;
    buf.st_dev = 2345;
    buf.st_mtime = 3456;

    fim_data->item->index = 1;
    fim_data->item->statbuf = buf;
    fim_data->item->configuration = CHECK_SIZE |
                                    CHECK_PERM |
                                    CHECK_MTIME |
                                    CHECK_OWNER |
                                    CHECK_GROUP |
                                    CHECK_MD5SUM |
                                    CHECK_SHA1SUM |
                                    CHECK_SHA256SUM;

    expect_string(__wrap__mdebug1, formatted_msg, "(6325): It was not possible to extract the permissions of 'test'. Error: 5");

    expect_string(__wrap_w_get_file_permissions, file_path, "test");
    will_return(__wrap_w_get_file_permissions, "");
    will_return(__wrap_w_get_file_permissions, ERROR_ACCESS_DENIED);


    fim_data->local_data = fim_get_data("test", fim_data->item);

    assert_null(fim_data->local_data);
}
#endif

static void test_check_deleted_files(void **state) {
    fim_tmp_file *file = calloc(1, sizeof(fim_tmp_file));
    file->elements = 1;
#ifdef TEST_WINAGENT
    expect_function_call(__wrap_pthread_mutex_lock);
#endif
    expect_value(__wrap_fim_db_get_not_scanned, fim_sql, syscheck.database);
    expect_value(__wrap_fim_db_get_not_scanned, storage, FIM_DB_DISK);
    will_return(__wrap_fim_db_get_not_scanned, file);
    will_return(__wrap_fim_db_get_not_scanned, FIMDB_OK);
#ifdef TEST_WINAGENT
    expect_function_call(__wrap_pthread_mutex_unlock);
#endif
    expect_value(__wrap_fim_db_delete_not_scanned, fim_sql, syscheck.database);
    will_return(__wrap_fim_db_delete_not_scanned, FIMDB_OK);
#ifdef TEST_WINAGENT
    expect_function_call(__wrap_pthread_mutex_lock);
#endif
    expect_value(__wrap_fim_db_set_all_unscanned, fim_sql, syscheck.database);
    will_return(__wrap_fim_db_set_all_unscanned, 0);
#ifdef TEST_WINAGENT
    expect_function_call(__wrap_pthread_mutex_unlock);
#endif
    check_deleted_files();

    free(file);
}

static void test_check_deleted_files_error(void **state) {
#ifdef TEST_WINAGENT
    expect_function_call(__wrap_pthread_mutex_lock);
#endif
    expect_value(__wrap_fim_db_get_not_scanned, fim_sql, syscheck.database);
    expect_value(__wrap_fim_db_get_not_scanned, storage, FIM_DB_DISK);
    will_return(__wrap_fim_db_get_not_scanned, NULL);
    will_return(__wrap_fim_db_get_not_scanned, FIMDB_ERR);
#ifdef TEST_WINAGENT
    expect_function_call(__wrap_pthread_mutex_unlock);
#endif
    expect_string(__wrap__merror, formatted_msg, FIM_DB_ERROR_RM_NOT_SCANNED);
#ifdef TEST_WINAGENT
    expect_function_call(__wrap_pthread_mutex_lock);
#endif
    expect_value(__wrap_fim_db_set_all_unscanned, fim_sql, syscheck.database);
    will_return(__wrap_fim_db_set_all_unscanned, 0);
#ifdef TEST_WINAGENT
    expect_function_call(__wrap_pthread_mutex_unlock);
#endif
    check_deleted_files();
}

static void test_free_inode_data(void **state) {
    fim_inode_data *inode_data = calloc(1, sizeof(fim_inode_data));
    inode_data->items = 1;
    inode_data->paths = os_AddStrArray("test.file", inode_data->paths);

    free_inode_data(&inode_data);

    assert_null(inode_data);
}

static void test_free_inode_data_null(void **state) {
    fim_inode_data *inode_data = NULL;

    free_inode_data(&inode_data);

    assert_null(inode_data);
}

static void test_fim_realtime_event_file_exists(void **state) {

    fim_data_t *fim_data = *state;

    fim_data->fentry->path = strdup("file");
    fim_data->fentry->data = fim_data->local_data;

    fim_data->local_data->size = 1500;
    fim_data->local_data->perm = strdup("0664");
    fim_data->local_data->attributes = strdup("r--r--r--");
    fim_data->local_data->uid = strdup("100");
    fim_data->local_data->gid = strdup("1000");
    fim_data->local_data->user_name = strdup("test");
    fim_data->local_data->group_name = strdup("testing");
    fim_data->local_data->mtime = 1570184223;
    fim_data->local_data->inode = 606060;
    strcpy(fim_data->local_data->hash_md5, "3691689a513ace7e508297b583d7050d");
    strcpy(fim_data->local_data->hash_sha1, "07f05add1049244e7e71ad0f54f24d8094cd8f8b");
    strcpy(fim_data->local_data->hash_sha256, "672a8ceaea40a441f0268ca9bbb33e99f9643c6262667b61fbe57694df224d40");
    fim_data->local_data->mode = FIM_REALTIME;
    fim_data->local_data->last_event = 1570184220;
    fim_data->local_data->dev = 12345678;
    fim_data->local_data->scanned = 123456;
    fim_data->local_data->options = 511;
    strcpy(fim_data->local_data->checksum, "");

#ifndef TEST_WINAGENT
    expect_string(__wrap_lstat, filename, "/test");
    will_return(__wrap_lstat, 0);
    will_return(__wrap_lstat, 0);
#else
    expect_string(__wrap_stat, __file, "/test");
    will_return(__wrap_stat, 0);
    will_return(__wrap_stat, 0);
#endif

    expect_string(__wrap__mdebug2, formatted_msg, "(6319): No configuration found for (file):'/test'");

    fim_realtime_event("/test");
}

static void test_fim_realtime_event_file_missing(void **state) {

#ifndef TEST_WINAGENT
    expect_string(__wrap_lstat, filename, "/test");
    will_return(__wrap_lstat, 0);
    will_return(__wrap_lstat, -1);
#else
    expect_string(__wrap_stat, __file, "/test");
    will_return(__wrap_stat, 0);
    will_return(__wrap_stat, -1);
#endif
    errno = ENOENT;
#ifdef TEST_WINAGENT
    expect_function_call(__wrap_pthread_mutex_lock);
#endif
    expect_value(__wrap_fim_db_get_path, fim_sql, syscheck.database);
    expect_string(__wrap_fim_db_get_path, file_path, "/test");
    will_return(__wrap_fim_db_get_path, NULL);
#ifdef TEST_WINAGENT
    expect_function_call(__wrap_pthread_mutex_unlock);
    expect_function_call(__wrap_pthread_mutex_lock);
#endif
    expect_value(__wrap_fim_db_get_path_range, fim_sql, syscheck.database);
#ifdef TEST_WINAGENT
    expect_string(__wrap_fim_db_get_path_range, start, "/test\\");
    expect_string(__wrap_fim_db_get_path_range, top, "/test]");
#else
    expect_string(__wrap_fim_db_get_path_range, start, "/test/");
    expect_string(__wrap_fim_db_get_path_range, top, "/test0");
#endif
    expect_value(__wrap_fim_db_get_path_range, storage, FIM_DB_DISK);
    will_return(__wrap_fim_db_get_path_range, NULL);
    will_return(__wrap_fim_db_get_path_range, FIMDB_ERR);
#ifdef TEST_WINAGENT
    expect_function_call(__wrap_pthread_mutex_unlock);
#endif
    fim_realtime_event("/test");
    errno = 0;
}

static void test_fim_whodata_event_file_exists(void **state) {

    fim_data_t *fim_data = *state;

#ifndef TEST_WINAGENT
    expect_string(__wrap_lstat, filename, fim_data->w_evt->path);
    will_return(__wrap_lstat, 0);
    will_return(__wrap_lstat, 0);
#else
    expect_string(__wrap_stat, __file, fim_data->w_evt->path);
    will_return(__wrap_stat, 0);
    will_return(__wrap_stat, 0);
#endif

    expect_string(__wrap__mdebug2, formatted_msg, "(6319): No configuration found for (file):'./test/test.file'");

    fim_whodata_event(fim_data->w_evt);
}

static void test_fim_whodata_event_file_missing(void **state) {
    fim_data_t *fim_data = *state;

#ifndef TEST_WINAGENT
    expect_string(__wrap_lstat, filename, fim_data->w_evt->path);
    will_return(__wrap_lstat, 0);
    will_return(__wrap_lstat, -1);
#else
    expect_string(__wrap_stat, __file, fim_data->w_evt->path);
    will_return(__wrap_stat, 0);
    will_return(__wrap_stat, -1);
#endif
    errno = ENOENT;

    char **paths = calloc(4, sizeof(char *));
    paths[0] = strdup("./test/test.file");
    paths[1] = strdup("./test/test.file");
    paths[2] = strdup("./test/test.file");
    paths[3] = NULL;

#ifdef TEST_WINAGENT
    // Inside fim_process_missing_entry
    expect_function_call(__wrap_pthread_mutex_lock);

    expect_value(__wrap_fim_db_get_path, fim_sql, syscheck.database);
    expect_string(__wrap_fim_db_get_path, file_path, "./test/test.file");
    will_return(__wrap_fim_db_get_path, NULL);

    expect_function_call(__wrap_pthread_mutex_unlock);
    expect_function_call(__wrap_pthread_mutex_lock);

    expect_value(__wrap_fim_db_get_path_range, fim_sql, syscheck.database);
#ifdef TEST_WINAGENT
    expect_string(__wrap_fim_db_get_path_range, start, "./test/test.file\\");
    expect_string(__wrap_fim_db_get_path_range, top, "./test/test.file]");
#else
    expect_string(__wrap_fim_db_get_path_range, start, "./test/test.file/");
    expect_string(__wrap_fim_db_get_path_range, top, "./test/test.file0");
#endif
    expect_value(__wrap_fim_db_get_path_range, storage, FIM_DB_DISK);
    will_return(__wrap_fim_db_get_path_range, NULL);
    will_return(__wrap_fim_db_get_path_range, FIMDB_ERR);

    expect_function_call(__wrap_pthread_mutex_unlock);
#else
    expect_value(__wrap_fim_db_get_paths_from_inode, fim_sql, syscheck.database);
    expect_value(__wrap_fim_db_get_paths_from_inode, inode, 606060);
    expect_value(__wrap_fim_db_get_paths_from_inode, dev, 12345678);
    will_return(__wrap_fim_db_get_paths_from_inode, paths);

    // Inside fim_process_missing_entry
    expect_value(__wrap_fim_db_get_path, fim_sql, syscheck.database);
    expect_string(__wrap_fim_db_get_path, file_path, "./test/test.file");
    will_return(__wrap_fim_db_get_path, NULL);

    expect_value(__wrap_fim_db_get_path_range, fim_sql, syscheck.database);
    expect_string(__wrap_fim_db_get_path_range, start, "./test/test.file/");
    expect_string(__wrap_fim_db_get_path_range, top, "./test/test.file0");
    expect_value(__wrap_fim_db_get_path_range, storage, FIM_DB_DISK);
    will_return(__wrap_fim_db_get_path_range, NULL);
    will_return(__wrap_fim_db_get_path_range, FIMDB_ERR);

    for(int i = 0; paths[i]; i++) {
        // Inside fim_process_missing_entry
        expect_value(__wrap_fim_db_get_path, fim_sql, syscheck.database);
        expect_string(__wrap_fim_db_get_path, file_path, paths[i]);
        will_return(__wrap_fim_db_get_path, NULL);

        expect_value(__wrap_fim_db_get_path_range, fim_sql, syscheck.database);
        expect_string(__wrap_fim_db_get_path_range, start, "./test/test.file/");
        expect_string(__wrap_fim_db_get_path_range, top, "./test/test.file0");
        expect_value(__wrap_fim_db_get_path_range, storage, FIM_DB_DISK);
        will_return(__wrap_fim_db_get_path_range, NULL);
        will_return(__wrap_fim_db_get_path_range, FIMDB_ERR);
    }
#endif

    fim_whodata_event(fim_data->w_evt);
    errno = 0;
}

static void test_fim_process_missing_entry_no_data(void **state) {
#ifdef TEST_WINAGENT
    expect_function_call(__wrap_pthread_mutex_lock);
#endif
    expect_value(__wrap_fim_db_get_path, fim_sql, syscheck.database);
    expect_string(__wrap_fim_db_get_path, file_path, "/test");
    will_return(__wrap_fim_db_get_path, NULL);
#ifdef TEST_WINAGENT
    expect_function_call(__wrap_pthread_mutex_unlock);
    expect_function_call(__wrap_pthread_mutex_lock);
#endif
    expect_value(__wrap_fim_db_get_path_range, fim_sql, syscheck.database);
#ifdef TEST_WINAGENT
    expect_string(__wrap_fim_db_get_path_range, start, "/test\\");
    expect_string(__wrap_fim_db_get_path_range, top, "/test]");
#else
    expect_string(__wrap_fim_db_get_path_range, start, "/test/");
    expect_string(__wrap_fim_db_get_path_range, top, "/test0");
#endif
    expect_value(__wrap_fim_db_get_path_range, storage, FIM_DB_DISK);
    will_return(__wrap_fim_db_get_path_range, NULL);
    will_return(__wrap_fim_db_get_path_range, FIMDB_ERR);
#ifdef TEST_WINAGENT
    expect_function_call(__wrap_pthread_mutex_unlock);
#endif
    fim_process_missing_entry("/test", FIM_REALTIME, NULL);
}

static void test_fim_process_missing_entry_failure(void **state) {

    fim_tmp_file *file = calloc(1, sizeof(fim_tmp_file));
    file->elements = 1;
#ifdef TEST_WINAGENT
    expect_function_call(__wrap_pthread_mutex_lock);
#endif
    expect_value(__wrap_fim_db_get_path, fim_sql, syscheck.database);
    expect_string(__wrap_fim_db_get_path, file_path, "/test");
    will_return(__wrap_fim_db_get_path, NULL);
#ifdef TEST_WINAGENT
    expect_function_call(__wrap_pthread_mutex_unlock);
    expect_function_call(__wrap_pthread_mutex_lock);
#endif
    expect_value(__wrap_fim_db_get_path_range, fim_sql, syscheck.database);
#ifdef TEST_WINAGENT
    expect_string(__wrap_fim_db_get_path_range, start, "/test\\");
    expect_string(__wrap_fim_db_get_path_range, top, "/test]");
#else
    expect_string(__wrap_fim_db_get_path_range, start, "/test/");
    expect_string(__wrap_fim_db_get_path_range, top, "/test0");
#endif
    expect_value(__wrap_fim_db_get_path_range, storage, FIM_DB_DISK);
    will_return(__wrap_fim_db_get_path_range, file);
    will_return(__wrap_fim_db_get_path_range, FIMDB_OK);
#ifdef TEST_WINAGENT
    expect_function_call(__wrap_pthread_mutex_unlock);
#endif
    expect_value(__wrap_fim_db_process_missing_entry, fim_sql, syscheck.database);
    expect_value(__wrap_fim_db_process_missing_entry, file, file);
    expect_value(__wrap_fim_db_process_missing_entry, storage, FIM_DB_DISK);
    expect_value(__wrap_fim_db_process_missing_entry, mode, FIM_REALTIME);
    will_return(__wrap_fim_db_process_missing_entry, FIMDB_ERR);

#ifndef TEST_WINAGENT
    expect_string(__wrap__merror, formatted_msg, "(6708): Failed to delete a range of paths between '/test/' and '/test0'");
#else
    expect_string(__wrap__merror, formatted_msg, "(6708): Failed to delete a range of paths between '/test\\' and '/test]'");
#endif

    fim_process_missing_entry("/test", FIM_REALTIME, NULL);

    free(file);
}

static void test_fim_process_missing_entry_data_exists(void **state) {

    fim_data_t *fim_data = *state;

    fim_data->fentry->path = strdup("file");
    fim_data->fentry->data = fim_data->local_data;

    fim_data->local_data->size = 1500;
    fim_data->local_data->perm = strdup("0664");
    fim_data->local_data->attributes = strdup("r--r--r--");
    fim_data->local_data->uid = strdup("100");
    fim_data->local_data->gid = strdup("1000");
    fim_data->local_data->user_name = strdup("test");
    fim_data->local_data->group_name = strdup("testing");
    fim_data->local_data->mtime = 1570184223;
    fim_data->local_data->inode = 606060;
    strcpy(fim_data->local_data->hash_md5, "3691689a513ace7e508297b583d7050d");
    strcpy(fim_data->local_data->hash_sha1, "07f05add1049244e7e71ad0f54f24d8094cd8f8b");
    strcpy(fim_data->local_data->hash_sha256, "672a8ceaea40a441f0268ca9bbb33e99f9643c6262667b61fbe57694df224d40");
    fim_data->local_data->mode = FIM_REALTIME;
    fim_data->local_data->last_event = 1570184220;
    fim_data->local_data->dev = 12345678;
    fim_data->local_data->scanned = 123456;
    fim_data->local_data->options = 511;
    strcpy(fim_data->local_data->checksum, "");
#ifdef TEST_WINAGENT
    expect_function_call(__wrap_pthread_mutex_lock);
#endif
    expect_value(__wrap_fim_db_get_path, fim_sql, syscheck.database);
    expect_string(__wrap_fim_db_get_path, file_path, "/test");
    will_return(__wrap_fim_db_get_path, fim_data->fentry);
#ifdef TEST_WINAGENT
    expect_function_call(__wrap_pthread_mutex_unlock);
#endif
    expect_string(__wrap__mdebug2, formatted_msg, "(6319): No configuration found for (file):'/test'");

    fim_process_missing_entry("/test", FIM_WHODATA, fim_data->w_evt);
}

void test_fim_diff_folder_size(void **state) {
    (void) state;
    char *diff_local;

    diff_local = (char *)calloc(strlen(DIFF_DIR_PATH) + strlen("/local") + 1, sizeof(char));

    snprintf(diff_local, strlen(DIFF_DIR_PATH) + strlen("/local") + 1, "%s/local", DIFF_DIR_PATH);

    expect_string(__wrap_IsDir, file, diff_local);
    will_return(__wrap_IsDir, 0);

    expect_string(__wrap_DirSize, path, diff_local);
    will_return(__wrap_DirSize, 20 * 1024);

    fim_diff_folder_size();

    assert_int_equal(syscheck.diff_folder_size, 20);

    if (diff_local) {
        free(diff_local);
    }
}

// Windows specific tests
#ifdef TEST_WINAGENT
static void test_fim_registry_event_null_data(void **state) {
    expect_assert_failure(fim_registry_event("HKEY_LOCAL_MACHINE\\Software\\Classes\\cmdfile", NULL, 0));
}

static void test_fim_registry_event_invalid_add(void **state) {
    fim_data_t *fim_data = *state;
    int ret;

    expect_function_call(__wrap_pthread_mutex_lock);

    expect_value(__wrap_fim_db_get_path, fim_sql, syscheck.database);
    expect_string(__wrap_fim_db_get_path, file_path, "HKEY_LOCAL_MACHINE\\Software\\Classes\\cmdfile");
    will_return(__wrap_fim_db_get_path, NULL);

    expect_function_call(__wrap_pthread_mutex_unlock);

    expect_value(__wrap_fim_db_insert, fim_sql, syscheck.database);
    expect_string(__wrap_fim_db_insert, file_path, "HKEY_LOCAL_MACHINE\\Software\\Classes\\cmdfile");
    will_return(__wrap_fim_db_insert, -1);

    ret = fim_registry_event("HKEY_LOCAL_MACHINE\\Software\\Classes\\cmdfile", fim_data->local_data, 0);

    assert_int_equal(ret, OS_INVALID);
}

static void test_fim_registry_event_invalid_modification(void **state) {
    fim_data_t *fim_data = *state;
    int ret;

    expect_function_call(__wrap_pthread_mutex_lock);

    expect_value(__wrap_fim_db_get_path, fim_sql, syscheck.database);
    expect_string(__wrap_fim_db_get_path, file_path, "HKEY_LOCAL_MACHINE\\Software\\Classes\\cmdfile");
    will_return(__wrap_fim_db_get_path, fim_data->fentry);

    expect_function_call(__wrap_pthread_mutex_unlock);

    expect_value(__wrap_fim_db_insert, fim_sql, syscheck.database);
    expect_string(__wrap_fim_db_insert, file_path, "HKEY_LOCAL_MACHINE\\Software\\Classes\\cmdfile");
    will_return(__wrap_fim_db_insert, -1);

    ret = fim_registry_event("HKEY_LOCAL_MACHINE\\Software\\Classes\\cmdfile", fim_data->new_data, 0);

    assert_int_equal(ret, OS_INVALID);
}

static void test_fim_registry_event_valid_add(void **state) {
    fim_data_t *fim_data = *state;
    int ret;

    expect_function_call(__wrap_pthread_mutex_lock);

    expect_value(__wrap_fim_db_get_path, fim_sql, syscheck.database);
    expect_string(__wrap_fim_db_get_path, file_path, "HKEY_LOCAL_MACHINE\\Software\\Classes\\cmdfile");
    will_return(__wrap_fim_db_get_path, NULL);

    expect_function_call(__wrap_pthread_mutex_unlock);

    expect_value(__wrap_fim_db_insert, fim_sql, syscheck.database);
    expect_string(__wrap_fim_db_insert, file_path, "HKEY_LOCAL_MACHINE\\Software\\Classes\\cmdfile");
    will_return(__wrap_fim_db_insert, 1);

    ret = fim_registry_event("HKEY_LOCAL_MACHINE\\Software\\Classes\\cmdfile", fim_data->local_data, 0);

    assert_int_equal(ret, 1);
}

static void test_fim_registry_event_valid_modification(void **state) {
    fim_data_t *fim_data = *state;
    int ret;

    expect_function_call(__wrap_pthread_mutex_lock);

    expect_value(__wrap_fim_db_get_path, fim_sql, syscheck.database);
    expect_string(__wrap_fim_db_get_path, file_path, "HKEY_LOCAL_MACHINE\\Software\\Classes\\cmdfile");
    will_return(__wrap_fim_db_get_path, fim_data->fentry);

    expect_function_call(__wrap_pthread_mutex_unlock);

    expect_value(__wrap_fim_db_insert, fim_sql, syscheck.database);
    expect_string(__wrap_fim_db_insert, file_path, "HKEY_LOCAL_MACHINE\\Software\\Classes\\cmdfile");
    will_return(__wrap_fim_db_insert, 1);

    ret = fim_registry_event("HKEY_LOCAL_MACHINE\\Software\\Classes\\cmdfile", fim_data->new_data, 0);

    assert_int_equal(ret, 1);
}

static void test_fim_registry_event_already_scanned(void **state) {
    fim_data_t *fim_data = *state;
    int ret;

    expect_function_call(__wrap_pthread_mutex_lock);

    expect_value(__wrap_fim_db_get_path, fim_sql, syscheck.database);
    expect_string(__wrap_fim_db_get_path, file_path, "HKEY_LOCAL_MACHINE\\Software\\Classes\\cmdfile");
    will_return(__wrap_fim_db_get_path, fim_data->fentry);

    expect_function_call(__wrap_pthread_mutex_unlock);

    expect_value(__wrap_fim_db_set_scanned, fim_sql, syscheck.database);
    expect_string(__wrap_fim_db_set_scanned, path, "HKEY_LOCAL_MACHINE\\Software\\Classes\\cmdfile");
    will_return(__wrap_fim_db_set_scanned, 0);

    ret = fim_registry_event("HKEY_LOCAL_MACHINE\\Software\\Classes\\cmdfile", fim_data->local_data, 0);

    assert_int_equal(ret, 0);
}
#endif

int main(void) {
    const struct CMUnitTest tests[] = {
        /* fim_json_event */
        cmocka_unit_test_teardown(test_fim_json_event, teardown_delete_json),
        cmocka_unit_test_teardown(test_fim_json_event_whodata, teardown_delete_json),
        cmocka_unit_test_teardown(test_fim_json_event_no_changes, teardown_delete_json),
        cmocka_unit_test_teardown(test_fim_json_event_hardlink_one_path, teardown_delete_json),
        cmocka_unit_test_teardown(test_fim_json_event_hardlink_two_paths, teardown_delete_json),

        /* fim_attributes_json */
        cmocka_unit_test_teardown(test_fim_attributes_json, teardown_delete_json),
        cmocka_unit_test_teardown(test_fim_attributes_json_without_options, teardown_delete_json),

        /* fim_entry_json */
        cmocka_unit_test_teardown(test_fim_entry_json, teardown_delete_json),
        cmocka_unit_test(test_fim_entry_json_null_path),
        cmocka_unit_test(test_fim_entry_json_null_data),

        /* fim_json_compare_attrs */
        cmocka_unit_test_teardown(test_fim_json_compare_attrs, teardown_delete_json),
        cmocka_unit_test_teardown(test_fim_json_compare_attrs_without_options, teardown_delete_json),

        /* fim_audit_json */
        cmocka_unit_test_teardown(test_fim_audit_json, teardown_delete_json),

        /* fim_check_ignore */
        cmocka_unit_test(test_fim_check_ignore_strncasecmp),
        cmocka_unit_test(test_fim_check_ignore_regex),
        cmocka_unit_test(test_fim_check_ignore_failure),

        /* fim_check_restrict */
        cmocka_unit_test(test_fim_check_restrict_success),
        cmocka_unit_test(test_fim_check_restrict_failure),
        cmocka_unit_test(test_fim_check_restrict_null_filename),
        cmocka_unit_test(test_fim_check_restrict_null_restriction),

        /* fim_scan_info */
        cmocka_unit_test_teardown(test_fim_scan_info_json_start, teardown_delete_json),
        cmocka_unit_test_teardown(test_fim_scan_info_json_end, teardown_delete_json),

        /* fim_get_checksum */
        cmocka_unit_test_setup_teardown(test_fim_get_checksum, setup_fim_entry, teardown_fim_entry),
        cmocka_unit_test_setup_teardown(test_fim_get_checksum_wrong_size, setup_fim_entry, teardown_fim_entry),

        /* fim_check_depth */
        cmocka_unit_test(test_fim_check_depth_success),
        cmocka_unit_test(test_fim_check_depth_failure_strlen),
        cmocka_unit_test(test_fim_check_depth_failure_null_directory),

        /* fim_configuration_directory */
        cmocka_unit_test(test_fim_configuration_directory_no_path),
        cmocka_unit_test(test_fim_configuration_directory_file),
        cmocka_unit_test(test_fim_configuration_directory_not_found),
#ifdef TEST_WINAGENT
        cmocka_unit_test(test_fim_configuration_directory_registry_not_found),
        cmocka_unit_test(test_fim_configuration_directory_registry_found),
#endif

        /* init_fim_data_entry */
        cmocka_unit_test_setup_teardown(test_init_fim_data_entry, setup_fim_entry, teardown_fim_entry),

        /* fim_file */
        cmocka_unit_test(test_fim_file_add),
        cmocka_unit_test_setup(test_fim_file_modify, setup_fim_entry),
        cmocka_unit_test(test_fim_file_no_attributes),
        cmocka_unit_test_setup(test_fim_file_error_on_insert, setup_fim_entry),

        /* fim_scan */
        cmocka_unit_test(test_fim_scan_db_full_double_scan),
#ifdef TEST_WINAGENT
        cmocka_unit_test(test_fim_scan_db_full_double_scan_winreg_check),
#endif
        cmocka_unit_test(test_fim_scan_db_full_not_double_scan),
        cmocka_unit_test(test_fim_scan_db_free),
        cmocka_unit_test_setup_teardown(test_fim_scan_no_limit, setup_file_limit, teardown_file_limit),

        /* fim_check_db_state */
        cmocka_unit_test(test_fim_check_db_state_normal_to_empty),
        cmocka_unit_test(test_fim_check_db_state_empty_to_empty),
        cmocka_unit_test(test_fim_check_db_state_empty_to_full),
        cmocka_unit_test(test_fim_check_db_state_full_to_empty),
        cmocka_unit_test(test_fim_check_db_state_empty_to_90_percentage),
        cmocka_unit_test(test_fim_check_db_state_90_percentage_to_empty),
        cmocka_unit_test(test_fim_check_db_state_empty_to_80_percentage),
        cmocka_unit_test(test_fim_check_db_state_80_percentage_to_empty),
        cmocka_unit_test(test_fim_check_db_state_empty_to_normal),
        cmocka_unit_test(test_fim_check_db_state_normal_to_normal),
        cmocka_unit_test(test_fim_check_db_state_normal_to_full),
        cmocka_unit_test(test_fim_check_db_state_full_to_normal),
        cmocka_unit_test(test_fim_check_db_state_normal_to_90_percentage),
        cmocka_unit_test(test_fim_check_db_state_90_percentage_to_normal),
        cmocka_unit_test(test_fim_check_db_state_normal_to_80_percentage),
        cmocka_unit_test(test_fim_check_db_state_80_percentage_to_80_percentage),
        cmocka_unit_test(test_fim_check_db_state_80_percentage_to_full),
        cmocka_unit_test(test_fim_check_db_state_full_to_80_percentage),
        cmocka_unit_test(test_fim_check_db_state_80_percentage_to_90_percentage),
        cmocka_unit_test(test_fim_check_db_state_90_percentage_to_90_percentage),
        cmocka_unit_test(test_fim_check_db_state_90_percentage_to_full),
        cmocka_unit_test(test_fim_check_db_state_full_to_full),
        cmocka_unit_test(test_fim_check_db_state_full_to_90_percentage),
        cmocka_unit_test(test_fim_check_db_state_90_percentage_to_80_percentage),
        cmocka_unit_test(test_fim_check_db_state_80_percentage_to_normal),
#ifndef TEST_WINAGENT
        cmocka_unit_test_teardown(test_fim_scan_no_realtime, teardown_fim_scan_realtime),
        cmocka_unit_test_teardown(test_fim_scan_realtime_enabled, teardown_fim_scan_realtime),
#endif

        /* fim_checker */
        cmocka_unit_test(test_fim_checker_scheduled_configuration_directory_error),
        cmocka_unit_test(test_fim_checker_not_scheduled_configuration_directory_error),
        cmocka_unit_test(test_fim_checker_invalid_fim_mode),
        cmocka_unit_test(test_fim_checker_over_max_recursion_level),
        cmocka_unit_test(test_fim_checker_deleted_file),
        cmocka_unit_test_setup(test_fim_checker_deleted_file_enoent, setup_fim_entry),
#ifndef TEST_WINAGENT
        cmocka_unit_test(test_fim_checker_no_file_system),
#endif
        cmocka_unit_test(test_fim_checker_fim_regular),
        cmocka_unit_test(test_fim_checker_fim_regular_warning),
        cmocka_unit_test(test_fim_checker_fim_regular_ignore),
        cmocka_unit_test(test_fim_checker_fim_regular_restrict),
        cmocka_unit_test_setup_teardown(test_fim_checker_fim_directory, setup_struct_dirent, teardown_struct_dirent),
#ifndef TEST_WINAGENT
        cmocka_unit_test_setup_teardown(test_fim_checker_fim_directory_on_max_recursion_level, setup_struct_dirent, teardown_struct_dirent),
#endif

        /* fim_directory */
        cmocka_unit_test_setup_teardown(test_fim_directory, setup_struct_dirent, teardown_struct_dirent),
        cmocka_unit_test_setup_teardown(test_fim_directory_ignore, setup_struct_dirent, teardown_struct_dirent),
        cmocka_unit_test(test_fim_directory_nodir),
        cmocka_unit_test(test_fim_directory_opendir_error),

        /* fim_get_data */
        cmocka_unit_test_teardown(test_fim_get_data, teardown_local_data),
        cmocka_unit_test_teardown(test_fim_get_data_no_hashes, teardown_local_data),
        cmocka_unit_test(test_fim_get_data_hash_error),
#ifdef TEST_WINAGENT
        cmocka_unit_test(test_fim_get_data_fail_to_get_file_premissions),
#endif

        /* check_deleted_files */
        cmocka_unit_test(test_check_deleted_files),
        cmocka_unit_test(test_check_deleted_files_error),

        /* free_inode */
        cmocka_unit_test(test_free_inode_data),
        cmocka_unit_test(test_free_inode_data_null),

        /* fim_realtime_event */
        cmocka_unit_test_setup_teardown(test_fim_realtime_event_file_exists, setup_fim_entry, teardown_fim_entry),
        cmocka_unit_test(test_fim_realtime_event_file_missing),

        /* fim_whodata_event */
        cmocka_unit_test(test_fim_whodata_event_file_exists),
        cmocka_unit_test(test_fim_whodata_event_file_missing),

        /* fim_process_missing_entry */
        cmocka_unit_test(test_fim_process_missing_entry_no_data),
        cmocka_unit_test(test_fim_process_missing_entry_failure),
        cmocka_unit_test_setup(test_fim_process_missing_entry_data_exists, setup_fim_entry),

        /* fim_diff_folder_size */
        cmocka_unit_test(test_fim_diff_folder_size),

#ifdef TEST_WINAGENT
        /* fim_registry_event */
        cmocka_unit_test(test_fim_registry_event_null_data),
        cmocka_unit_test_setup_teardown(test_fim_registry_event_invalid_add, setup_fim_entry, teardown_fim_entry),
        cmocka_unit_test_setup(test_fim_registry_event_invalid_modification, setup_fim_entry),
        cmocka_unit_test_setup(test_fim_registry_event_valid_add, setup_fim_entry),
        cmocka_unit_test_setup(test_fim_registry_event_valid_modification, setup_fim_entry),
        cmocka_unit_test_setup(test_fim_registry_event_already_scanned, setup_fim_entry),
#endif
    };
    const struct CMUnitTest root_monitor_tests[] = {
        cmocka_unit_test(test_fim_checker_root_ignore_file_under_recursion_level),
        cmocka_unit_test(test_fim_checker_root_file_within_recursion_level),
    };
    int retval;

    retval = cmocka_run_group_tests(tests, setup_group, teardown_group);
    retval += cmocka_run_group_tests(root_monitor_tests, setup_root_group, teardown_group);

    return retval;
}<|MERGE_RESOLUTION|>--- conflicted
+++ resolved
@@ -244,10 +244,7 @@
 static int setup_fim_entry(void **state) {
     fim_data_t *fim_data = *state;
     fim_data->fentry = calloc(1, sizeof(fim_entry));
-<<<<<<< HEAD
-    fim_data->fentry.file_entry->type = FIM_TYPE_FILE;
-=======
->>>>>>> 8ed0a1fc
+    fim_data->fentry->type = FIM_TYPE_FILE;
 
     if(fim_data->fentry == NULL)
         return -1;
@@ -1229,8 +1226,8 @@
                                     CHECK_SHA1SUM |
                                     CHECK_SHA256SUM;
 
-    fim_data->fentry->path = strdup("file");
-    fim_data->fentry->data = fim_data->local_data;
+    fim_data->fentry->file_entry.path = strdup("file");
+    fim_data->fentry->file_entry.data = fim_data->local_data;
 
     fim_data->local_data->size = 1500;
     fim_data->local_data->perm = strdup("0664");
@@ -1377,8 +1374,8 @@
                                     CHECK_SHA1SUM |
                                     CHECK_SHA256SUM;
 
-    fim_data->fentry->path = strdup("file");
-    fim_data->fentry->data = fim_data->local_data;
+    fim_data->fentry->file_entry.path = strdup("file");
+    fim_data->fentry->file_entry.data = fim_data->local_data;
 
     fim_data->local_data->size = 1500;
     fim_data->local_data->perm = strdup("0664");
@@ -1552,8 +1549,8 @@
     fim_data->item->index = 3;
     syscheck.opts[3] |= CHECK_SEECHANGES;
 
-    fim_data->fentry->path = strdup("file");
-    fim_data->fentry->data = fim_data->local_data;
+    fim_data->fentry->file_entry.path = strdup("file");
+    fim_data->fentry->file_entry.data = fim_data->local_data;
 
     fim_data->local_data->size = 1500;
     fim_data->local_data->perm = strdup("0664");
@@ -3951,8 +3948,8 @@
 
     fim_data_t *fim_data = *state;
 
-    fim_data->fentry->path = strdup("file");
-    fim_data->fentry->data = fim_data->local_data;
+    fim_data->fentry->file_entry.path = strdup("file");
+    fim_data->fentry->file_entry.data = fim_data->local_data;
 
     fim_data->local_data->size = 1500;
     fim_data->local_data->perm = strdup("0664");
@@ -4205,8 +4202,8 @@
 
     fim_data_t *fim_data = *state;
 
-    fim_data->fentry->path = strdup("file");
-    fim_data->fentry->data = fim_data->local_data;
+    fim_data->fentry->file_entry.path = strdup("file");
+    fim_data->fentry->file_entry.data = fim_data->local_data;
 
     fim_data->local_data->size = 1500;
     fim_data->local_data->perm = strdup("0664");
