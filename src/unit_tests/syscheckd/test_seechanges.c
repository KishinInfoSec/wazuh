/*
 * Copyright (C) 2015-2019, Wazuh Inc.
 *
 * This program is free software; you can redistribute it
 * and/or modify it under the terms of the GNU General Public
 * License (version 2) as published by the FSF - Free Software
 * Foundation.
 */

#include <stdarg.h>
#include <stddef.h>
#include <setjmp.h>
#include <cmocka.h>
#include <stdio.h>
#include <string.h>

#include "../syscheckd/syscheck.h"
#include "../config/syscheck-config.h"

#ifndef TEST_WINAGENT
#define PATH_OFFSET 1
#else
#define PATH_OFFSET 0
#endif

#ifdef TEST_AGENT
char *_read_file(const char *high_name, const char *low_name, const char *defines_file) __attribute__((nonnull(3)));
#endif

#ifdef TEST_WINAGENT
#define __mode_t int

char *adapt_win_fc_output(char *command_output);
#endif

char* filter(const char *string);
int symlink_to_dir (const char *filename);
char *gen_diff_alert(const char *filename, time_t alert_diff_time);
int seechanges_dupfile(const char *old, const char *current);
int seechanges_createpath(const char *filename);

/* redefinitons/wrapping */

#ifdef TEST_AGENT
int __wrap_getDefine_Int(const char *high_name, const char *low_name, int min, int max) {
    int ret;
    char *value;
    char *pt;

    /* Try to read from the local define file */
    value = _read_file(high_name, low_name, "./internal_options.conf");
    if (!value) {
        merror_exit(DEF_NOT_FOUND, high_name, low_name);
    }

    pt = value;
    while (*pt != '\0') {
        if (!isdigit((int)*pt)) {
            merror_exit(INV_DEF, high_name, low_name, value);
        }
        pt++;
    }

    ret = atoi(value);
    if ((ret < min) || (ret > max)) {
        merror_exit(INV_DEF, high_name, low_name, value);
    }

    /* Clear memory */
    free(value);

    return (ret);
}

int __wrap_isChroot() {
    return 1;
}
#endif

int test_mode = 0;

/* redefinitons/wrapping */

void __wrap__merror(const char * file, int line, const char * func, const char *msg, ...)
{
    char formatted_msg[OS_MAXSTR];
    va_list args;

    va_start(args, msg);
    vsnprintf(formatted_msg, OS_MAXSTR, msg, args);
    va_end(args);

    check_expected(formatted_msg);
}

void __wrap__mwarn(const char * file, int line, const char * func, const char *msg, ...)
{
    char formatted_msg[OS_MAXSTR];
    va_list args;

    va_start(args, msg);
    vsnprintf(formatted_msg, OS_MAXSTR, msg, args);
    va_end(args);

    check_expected(formatted_msg);
}

int __wrap_lstat(const char *filename, struct stat *buf) {
    check_expected(filename);
    buf->st_mode = mock();
    return mock();
}

int __real_stat(const char * __file, struct stat * __buf);
int __wrap_stat(const char * __file, struct stat * __buf) {
    if (test_mode) {
        check_expected(__file);
        __buf->st_mode = mock();
        return mock_type(int);
    }
    return __real_stat(__file, __buf);
}

int __wrap_abspath(const char *path, char *buffer, size_t size) {
    check_expected(path);

    strncpy(buffer, path, size);
    buffer[size - 1] = '\0';

    return mock();
}

FILE *__real_fopen(const char * __filename, const char * __modes);
FILE *__wrap_fopen(const char * __filename, const char * __modes) {
    if (test_mode) {
        check_expected(__filename);
        check_expected(__modes);
        return mock_type(FILE *);
    }
    return __real_fopen(__filename, __modes);
}

size_t __real_fread(void *ptr, size_t size, size_t n, FILE *stream);
size_t __wrap_fread(void *ptr, size_t size, size_t n, FILE *stream) {
    if (test_mode) {
        strncpy((char *) ptr, mock_type(char *), n);
        return mock();
    }
    return __real_fread(ptr, size, n, stream);
}

int __real_fclose(FILE *fp);
int __wrap_fclose(FILE *fp) {
    if (test_mode) {
        return mock();
    }
    return __real_fclose(fp);
}

size_t __real_fwrite(const void * ptr, size_t size, size_t count, FILE * stream);
size_t __wrap_fwrite(const void * ptr, size_t size, size_t count, FILE * stream) {
    if (test_mode) {
        return mock();
    }
    return __real_fwrite(ptr, size, count, stream);
}

#ifndef TEST_WINAGENT
int __wrap_unlink() {
    return 1;
}
#else
int __wrap__unlink() {
    return 1;
}
#endif

int __wrap_w_compress_gzfile(const char *filesrc, const char *filedst) {
    check_expected(filesrc);
    check_expected(filedst);
    return mock();
}

int __wrap_w_uncompress_gzfile(const char *gzfilesrc, const char *gzfiledst) {
    check_expected(gzfilesrc);
    check_expected(gzfiledst);
    return mock();
}

int __wrap_IsDir(const char *file) {
    check_expected(file);
    return mock();
}

int __wrap_mkdir(const char *__path, __mode_t __mode) {
    check_expected(__path);
    check_expected(__mode);
    return mock();
}

<<<<<<< HEAD
#ifdef TEST_WINAGENT
void __wrap__mdebug2(const char * file, int line, const char * func, const char *msg, ...) {
    char formatted_msg[OS_MAXSTR];
    va_list args;

    va_start(args, msg);
    vsnprintf(formatted_msg, OS_MAXSTR, msg, args);
    va_end(args);

    check_expected(formatted_msg);
}
#endif
=======
int __wrap_OS_MD5_File(const char *fname, os_md5 output, int mode) {
    check_expected(fname);
    check_expected(mode);

    char *md5 = mock_type(char *);
    strncpy(output, md5, sizeof(os_md5) - 1);

    return mock();
}

int __wrap_File_DateofChange(const char *file) {
    return 1;
}

int __wrap_rename(const char *__old, const char *__new) {
    check_expected(__old);
    check_expected(__new);
    return mock();
}

int __wrap_system(const char *__command) {
    check_expected(__command);
    return mock();
}
>>>>>>> 7f945487

/* Setup/teardown */

static int setup_group(void **state) {
    (void) state;
    Read_Syscheck_Config("test_syscheck.conf");
    test_mode = 1;
    return 0;
}

static int teardown_group(void **state) {
    (void) state;
    Free_Syscheck(&syscheck);
    test_mode = 0;
    return 0;
}

static int teardown_free_string(void **state) {
    char * string = *state;
    free(string);
    return 0;
}

static int teardown_string(void **state) {
    char *s = *state;
    free(s);
    return 0;
}

#ifdef TEST_WINAGENT
static int setup_adapt_win_fc_output(void **state) {
    char **strarray = calloc(2, sizeof(char*));

    if(strarray == NULL)
        return -1;

    *state = strarray;

    return 0;
}

static int teardown_adapt_win_fc_output(void **state) {
    char **strarray = *state;

    free(strarray[0]);
    free(strarray[1]);
    free(strarray);

    return 0;
}
#endif

/* tests */
void test_filter(void **state) {
    (void) state;

    const char * file_name = "$file.test";

    char * out = filter(file_name);

    *state = out;

    assert_non_null(out);
    assert_string_equal(out, "\\$file.test");
}

#ifndef TEST_WINAGENT
void test_symlink_to_dir(void **state) {
    (void) state;
    int ret;

    const char * file_name = "/folder";

    expect_string(__wrap_lstat, filename, file_name);
    will_return(__wrap_lstat, 0120000);
    will_return(__wrap_lstat, 0);

    expect_string(__wrap_stat, __file, file_name);
    will_return(__wrap_stat, 0040000);
    will_return(__wrap_stat, 0);

    ret = symlink_to_dir(file_name);

    assert_int_equal(ret, 1);
}

void test_symlink_to_dir_no_link(void **state) {
    (void) state;
    int ret;

    const char * file_name = "/folder";

    expect_string(__wrap_lstat, filename, file_name);
    will_return(__wrap_lstat, 0);
    will_return(__wrap_lstat, 0);

    ret = symlink_to_dir(file_name);

    assert_int_equal(ret, 0);
}

void test_symlink_to_dir_no_dir(void **state) {
    (void) state;
    int ret;

    const char * file_name = "/folder";

    expect_string(__wrap_lstat, filename, file_name);
    will_return(__wrap_lstat, 0120000);
    will_return(__wrap_lstat, 0);

    expect_string(__wrap_stat, __file, file_name);
    will_return(__wrap_stat, 0);
    will_return(__wrap_stat, 0);

    ret = symlink_to_dir(file_name);

    assert_int_equal(ret, 0);
}

void test_symlink_to_dir_lstat_error(void **state) {
    (void) state;
    int ret;

    const char * file_name = "/folder";

    expect_string(__wrap_lstat, filename, file_name);
    will_return(__wrap_lstat, 0);
    will_return(__wrap_lstat, -1);

    ret = symlink_to_dir(file_name);

    assert_int_equal(ret, 0);
}

void test_symlink_to_dir_stat_error(void **state) {
    (void) state;
    int ret;

    const char * file_name = "/folder";

    expect_string(__wrap_lstat, filename, file_name);
    will_return(__wrap_lstat, 0120000);
    will_return(__wrap_lstat, 0);

    expect_string(__wrap_stat, __file, file_name);
    will_return(__wrap_stat, 0);
    will_return(__wrap_stat, -1);

    ret = symlink_to_dir(file_name);

    assert_int_equal(ret, 0);
}
#endif

void test_is_nodiff_true(void **state) {
    int ret;

    const char * file_name = "/etc/ssl/private.key";

    ret = is_nodiff(file_name);

    assert_int_equal(ret, 1);
}


void test_is_nodiff_false(void **state) {
    int ret;

    const char * file_name = "/dummy_file.key";

    ret = is_nodiff(file_name);

    assert_int_equal(ret, 0);
}


void test_is_nodiff_regex_true(void **state) {
    int ret;

    const char * file_name = "file.test";

    ret = is_nodiff(file_name);

    assert_int_equal(ret, 1);
}


void test_is_nodiff_regex_false(void **state) {
    int ret;

    const char * file_name = "test.file";

    ret = is_nodiff(file_name);

    assert_int_equal(ret, 0);
}


void test_is_nodiff_no_nodiff(void **state) {
    int ret;
    int i;

    if (syscheck.nodiff) {
        for (i=0; syscheck.nodiff[i] != NULL; i++) {
            free(syscheck.nodiff[i]);
        }
        free(syscheck.nodiff);
    }
    if (syscheck.nodiff_regex) {
        for (i=0; syscheck.nodiff_regex[i] != NULL; i++) {
            OSMatch_FreePattern(syscheck.nodiff_regex[i]);
            free(syscheck.nodiff_regex[i]);
        }
        free(syscheck.nodiff_regex);
    }
    syscheck.nodiff = NULL;
    syscheck.nodiff_regex = NULL;

    const char * file_name = "test.file";

    ret = is_nodiff(file_name);

    assert_int_equal(ret, 0);
}

#ifdef TEST_WINAGENT
/* Forbidden windows path characters taken from: */
/* https://docs.microsoft.com/en-us/windows/win32/fileio/naming-a-file#naming-conventions */

void test_filter_success(void **state) {
    char *input = "a/unix/style/path/";
    char *output;

    output = filter(input);

    *state = output;

    assert_string_equal(output, "a\\unix\\style\\path\\");
}

void test_filter_unchanged_string(void **state) {
    char *input = "This string wont change";
    char *output;

    output = filter(input);

    *state = output;

    assert_string_equal(output, input);
}

void test_filter_colon_char(void **state) {
    char *input = "This : is not valid";
    char *output;

    output = filter(input);

    assert_null(output);
}

void test_filter_question_mark_char(void **state) {
    char *input = "This ? is not valid";
    char *output;

    output = filter(input);

    assert_null(output);
}

void test_filter_less_than_char(void **state) {
    char *input = "This < is not valid";
    char *output;

    output = filter(input);

    assert_null(output);
}

void test_filter_greater_than_char(void **state) {
    char *input = "This > is not valid";
    char *output;

    output = filter(input);

    assert_null(output);
}

void test_filter_pipe_char(void **state) {
    char *input = "This | is not valid";
    char *output;

    output = filter(input);

    assert_null(output);
}

void test_filter_double_quote_char(void **state) {
    char *input = "This \" is not valid";
    char *output;

    output = filter(input);

    assert_null(output);
}

void test_filter_asterisk_char(void **state) {
    char *input = "This * is not valid";
    char *output;

    output = filter(input);

    assert_null(output);
}

void test_filter_percentage_char(void **state) {
    char *input = "This % is not valid";
    char *output;

    output = filter(input);

    assert_null(output);
}

void test_adapt_win_fc_output_success(void **state) {
    char **strarray = *state;
    char *output;
    char *input = strdup(
        "***** start.txt\r\n"
        "    1:  First line\r\n"
        "***** END.TXT\r\n"
        "    1:  First Line 123\r\n"
        "    2:  Last line\r\n"
        "*****");

    if(input == NULL) fail();

    strarray[0] = input;

    output = adapt_win_fc_output(input);

    assert_non_null(output);

    strarray[1] = output;

    assert_string_equal(output, "> First line\n< First Line 123\n< Last line\n---\n");
}

void test_adapt_win_fc_output_invalid_input(void **state) {
    char **strarray = *state;
    char *output;
    char *input = strdup("This is invalid");

    if(input == NULL) fail();

    strarray[0] = input;

    expect_string(__wrap__mdebug2, formatted_msg, "(6667): Unable to find second line of alert string.: This is invalid");

    output = adapt_win_fc_output(input);

    assert_non_null(output);

    strarray[1] = output;

    assert_string_equal(output, input);
}

#endif
void test_gen_diff_alert(void **state) {
    const char * file_name = "/folder/test.file";
    time_t time = 12345;

    expect_string(__wrap_abspath, path, file_name);
    will_return(__wrap_abspath, 1);

    expect_string(__wrap_fopen, __filename, "/var/ossec/queue/diff/local/folder/test.file/diff.12345");
    expect_string(__wrap_fopen, __modes, "rb");
    will_return(__wrap_fopen, 1);

    will_return(__wrap_fread, "test diff");
    will_return(__wrap_fread, 9);

    will_return(__wrap_fclose, 1);

    expect_string(__wrap_w_compress_gzfile, filesrc, "/folder/test.file");
    expect_string(__wrap_w_compress_gzfile, filedst, "/var/ossec/queue/diff/local/folder/test.file/last-entry.gz");
    will_return(__wrap_w_compress_gzfile, 0);

    char *diff = gen_diff_alert(file_name, time);

    *state = diff;

    assert_string_equal(diff, "test diff");
}

void test_gen_diff_alert_big_size(void **state) {
    const char * file_name = "/folder/test.file";
    time_t time = 12345;

    expect_string(__wrap_abspath, path, file_name);
    will_return(__wrap_abspath, 1);

    expect_string(__wrap_fopen, __filename, "/var/ossec/queue/diff/local/folder/test.file/diff.12345");
    expect_string(__wrap_fopen, __modes, "rb");
    will_return(__wrap_fopen, 1);

    will_return(__wrap_fread, "this is a really big diff\n");
    will_return(__wrap_fread, OS_MAXSTR - OS_SK_HEADER - 1);

    will_return(__wrap_fclose, 1);

    expect_string(__wrap_w_compress_gzfile, filesrc, "/folder/test.file");
    expect_string(__wrap_w_compress_gzfile, filedst, "/var/ossec/queue/diff/local/folder/test.file/last-entry.gz");
    will_return(__wrap_w_compress_gzfile, 0);

    char *diff = gen_diff_alert(file_name, time);

    *state = diff;

    assert_string_equal(diff, "this is a really big diff\nMore changes...");
}

void test_gen_diff_alert_abspath_error(void **state) {
    const char * file_name = "/folder/test.file";
    time_t time = 12345;

    expect_string(__wrap_abspath, path, file_name);
    will_return(__wrap_abspath, 0);

    expect_string(__wrap__merror, formatted_msg, "Cannot get absolute path of '/folder/test.file': Success (0)");

    char *diff = gen_diff_alert(file_name, time);

    assert_null(diff);
}

void test_gen_diff_alert_fopen_error(void **state) {
    const char * file_name = "/folder/test.file";
    time_t time = 12345;

    expect_string(__wrap_abspath, path, file_name);
    will_return(__wrap_abspath, 1);

    expect_string(__wrap_fopen, __filename, "/var/ossec/queue/diff/local/folder/test.file/diff.12345");
    expect_string(__wrap_fopen, __modes, "rb");
    will_return(__wrap_fopen, 0);

    expect_string(__wrap__merror, formatted_msg, "(6665): Unable to generate diff alert (fopen)'/var/ossec/queue/diff/local/folder/test.file/diff.12345'.");

    char *diff = gen_diff_alert(file_name, time);

    assert_null(diff);
}

void test_gen_diff_alert_fread_error(void **state) {
    const char * file_name = "/folder/test.file";
    time_t time = 12345;

    expect_string(__wrap_abspath, path, file_name);
    will_return(__wrap_abspath, 1);

    expect_string(__wrap_fopen, __filename, "/var/ossec/queue/diff/local/folder/test.file/diff.12345");
    expect_string(__wrap_fopen, __modes, "rb");
    will_return(__wrap_fopen, 1);

    will_return(__wrap_fread, "test diff");
    will_return(__wrap_fread, 0);

    will_return(__wrap_fclose, 1);

    expect_string(__wrap__merror, formatted_msg, "(6666): Unable to generate diff alert (fread).");

    char *diff = gen_diff_alert(file_name, time);

    assert_null(diff);
}

void test_gen_diff_alert_compress_error(void **state) {
    const char * file_name = "/folder/test.file";
    time_t time = 12345;

    expect_string(__wrap_abspath, path, file_name);
    will_return(__wrap_abspath, 1);

    expect_string(__wrap_fopen, __filename, "/var/ossec/queue/diff/local/folder/test.file/diff.12345");
    expect_string(__wrap_fopen, __modes, "rb");
    will_return(__wrap_fopen, 1);

    will_return(__wrap_fread, "test diff");
    will_return(__wrap_fread, 9);

    will_return(__wrap_fclose, 1);

    expect_string(__wrap_w_compress_gzfile, filesrc, "/folder/test.file");
    expect_string(__wrap_w_compress_gzfile, filedst, "/var/ossec/queue/diff/local/folder/test.file/last-entry.gz");
    will_return(__wrap_w_compress_gzfile, -1);

    expect_string(__wrap__mwarn, formatted_msg, "(6914): Cannot create a snapshot of file '/folder/test.file'");

    char *diff = gen_diff_alert(file_name, time);

    *state = diff;

    assert_string_equal(diff, "test diff");
}

void test_seechanges_dupfile(void **state) {
    (void) state;

    const char * old_file = "/folder/test.old";
    const char * new_file = "/folder/test.new";

    expect_string(__wrap_fopen, __filename, old_file);
    expect_string(__wrap_fopen, __modes, "rb");
    will_return(__wrap_fopen, 1);

    expect_string(__wrap_fopen, __filename, new_file);
    expect_string(__wrap_fopen, __modes, "wb");
    will_return(__wrap_fopen, 1);

    will_return(__wrap_fread, "test dup file");
    will_return(__wrap_fread, 13);

    will_return(__wrap_fwrite, 13);

    will_return(__wrap_fread, "");
    will_return(__wrap_fread, 0);

    will_return(__wrap_fclose, 1);
    will_return(__wrap_fclose, 1);

    int ret = seechanges_dupfile(old_file, new_file);

    assert_int_equal(ret, 1);
}

void test_seechanges_dupfile_fopen_error1(void **state) {
    (void) state;

    const char * old_file = "/folder/test.old";
    const char * new_file = "/folder/test.new";

    expect_string(__wrap_fopen, __filename, old_file);
    expect_string(__wrap_fopen, __modes, "rb");
    will_return(__wrap_fopen, 0);

    int ret = seechanges_dupfile(old_file, new_file);

    assert_int_equal(ret, 0);
}

void test_seechanges_dupfile_fopen_error2(void **state) {
    (void) state;

    const char * old_file = "/folder/test.old";
    const char * new_file = "/folder/test.new";

    expect_string(__wrap_fopen, __filename, old_file);
    expect_string(__wrap_fopen, __modes, "rb");
    will_return(__wrap_fopen, 1);

    expect_string(__wrap_fopen, __filename, new_file);
    expect_string(__wrap_fopen, __modes, "wb");
    will_return(__wrap_fopen, 0);

    will_return(__wrap_fclose, 1);

    int ret = seechanges_dupfile(old_file, new_file);

    assert_int_equal(ret, 0);
}

void test_seechanges_dupfile_fwrite_error(void **state) {
    (void) state;

    const char * old_file = "/folder/test.old";
    const char * new_file = "/folder/test.new";

    expect_string(__wrap_fopen, __filename, old_file);
    expect_string(__wrap_fopen, __modes, "rb");
    will_return(__wrap_fopen, 1);

    expect_string(__wrap_fopen, __filename, new_file);
    expect_string(__wrap_fopen, __modes, "wb");
    will_return(__wrap_fopen, 1);

    will_return(__wrap_fread, "test dup file");
    will_return(__wrap_fread, 13);

    will_return(__wrap_fwrite, 0);

    expect_string(__wrap__merror, formatted_msg, "(6668): Unable to write data on file '/folder/test.new'");

    will_return(__wrap_fclose, 1);
    will_return(__wrap_fclose, 1);

    int ret = seechanges_dupfile(old_file, new_file);

    assert_int_equal(ret, 1);
}

void test_seechanges_createpath(void **state) {
    (void) state;

    const char * file_name = "/folder/test.file";

    expect_string(__wrap_IsDir, file, "/folder");
    will_return(__wrap_IsDir, 0);

    int ret = seechanges_createpath(file_name);

    assert_int_equal(ret, 1);
}

void test_seechanges_createpath_invalid_path(void **state) {
    (void) state;

    const char * file_name = "\\";

    expect_string(__wrap__merror, formatted_msg, "(6669): Invalid path name: '\\'");

    int ret = seechanges_createpath(file_name);

    assert_int_equal(ret, 0);
}

void test_seechanges_createpath_mkdir(void **state) {
    (void) state;

    const char * file_name = "/folder/test.file";

    expect_string(__wrap_IsDir, file, "/folder");
    will_return(__wrap_IsDir, -1);

    expect_string(__wrap_mkdir, __path, "/folder");
    expect_value(__wrap_mkdir, __mode, 0770);
    will_return(__wrap_mkdir, 0);

    int ret = seechanges_createpath(file_name);

    assert_int_equal(ret, 1);
}

void test_seechanges_createpath_mkdir_error(void **state) {
    (void) state;

    const char * file_name = "/folder/test.file";

    expect_string(__wrap_IsDir, file, "/folder");
    will_return(__wrap_IsDir, -1);

    expect_string(__wrap_mkdir, __path, "/folder");
    expect_value(__wrap_mkdir, __mode, 0770);
    will_return(__wrap_mkdir, -1);

    expect_string(__wrap__merror, formatted_msg, "(1107): Could not create directory '/folder' due to [(0)-(Success)].");

    int ret = seechanges_createpath(file_name);

    assert_int_equal(ret, 0);
}

void test_seechanges_addfile(void **state) {
    const char * diff_folder = "queue/diff/local";

    #ifndef TEST_WINAGENT
    const char * file_name = "/folder/test";
    const char * file_name_abs = file_name;
    const char * default_path = "/var/ossec/";
    #else
    const char * file_name = "C:\\folder\\test_";
    const char * file_name_abs = "C\\folder\\test_";
    const char * default_path = "";
    #endif

    char last_entry[OS_SIZE_128];
    char last_entry_gz[OS_SIZE_128];
    char state_file[OS_SIZE_128];
    char diff_file[OS_SIZE_128];

    snprintf(last_entry, OS_SIZE_128, "%s%s/%s/last-entry", default_path, diff_folder, file_name_abs + PATH_OFFSET);
    snprintf(last_entry_gz, OS_SIZE_128, "%s.gz", last_entry);
    snprintf(state_file, OS_SIZE_128, "%s%s/%s/state.1", default_path, diff_folder, file_name_abs + PATH_OFFSET);
    snprintf(diff_file, OS_SIZE_128, "%s%s/%s/diff.1", default_path, diff_folder, file_name_abs + PATH_OFFSET);

    expect_string(__wrap_abspath, path, file_name);
    will_return(__wrap_abspath, 1);

    expect_string(__wrap_w_uncompress_gzfile, gzfilesrc, last_entry_gz);
    expect_string(__wrap_w_uncompress_gzfile, gzfiledst, last_entry);
    will_return(__wrap_w_uncompress_gzfile, 0);

    expect_string(__wrap_OS_MD5_File, fname, last_entry);
    expect_value(__wrap_OS_MD5_File, mode, OS_BINARY);
    will_return(__wrap_OS_MD5_File, "3c183a30cffcda1408daf1c61d47b274");
    will_return(__wrap_OS_MD5_File, 0);

    expect_string(__wrap_OS_MD5_File, fname, file_name);
    expect_value(__wrap_OS_MD5_File, mode, OS_BINARY);
    will_return(__wrap_OS_MD5_File, "636fd4d56b21e95c6bde60277ed355ea");
    will_return(__wrap_OS_MD5_File, 0);

    expect_string(__wrap_rename, __old, last_entry);
    expect_string(__wrap_rename, __new, state_file);
    will_return(__wrap_rename, 1);

    // seechanges_dupfile()
    expect_string(__wrap_fopen, __filename, file_name);
    expect_string(__wrap_fopen, __modes, "rb");
    will_return(__wrap_fopen, 1);
    expect_string(__wrap_fopen, __filename, last_entry);
    expect_string(__wrap_fopen, __modes, "wb");
    will_return(__wrap_fopen, 1);
    will_return(__wrap_fread, "test");
    will_return(__wrap_fread, 13);
    will_return(__wrap_fwrite, 13);
    will_return(__wrap_fread, "");
    will_return(__wrap_fread, 0);
    will_return(__wrap_fclose, 1);
    will_return(__wrap_fclose, 1);

    #ifndef TEST_WINAGENT
    // symlink_to_dir()
    expect_string(__wrap_lstat, filename, file_name);
    will_return(__wrap_lstat, 0120000);
    will_return(__wrap_lstat, 0);
    expect_string(__wrap_stat, __file, file_name);
    will_return(__wrap_stat, 0040000);
    will_return(__wrap_stat, 0);
    #endif

    expect_string(__wrap_fopen, __filename, diff_file);
    expect_string(__wrap_fopen, __modes, "wb");
    will_return(__wrap_fopen, 1);

    will_return(__wrap_fwrite, 1);

    will_return(__wrap_fclose, 1);

    // gen_diff_alert()
    expect_string(__wrap_abspath, path, file_name);
    will_return(__wrap_abspath, 1);
    expect_string(__wrap_fopen, __filename, diff_file);
    expect_string(__wrap_fopen, __modes, "rb");
    will_return(__wrap_fopen, 1);
    will_return(__wrap_fread, "test diff");
    will_return(__wrap_fread, 9);
    will_return(__wrap_fclose, 1);
    expect_string(__wrap_w_compress_gzfile, filesrc, file_name);
    expect_string(__wrap_w_compress_gzfile, filedst, last_entry_gz);
    will_return(__wrap_w_compress_gzfile, 0);

    char * diff = seechanges_addfile(file_name);

    *state = diff;

    assert_string_equal(diff, "test diff");
}

void test_seechanges_addfile_run_diff(void **state) {
    const char * diff_folder = "queue/diff/local";

    #ifndef TEST_WINAGENT
    const char * file_name = "/folder/test";
    const char * file_name_abs = file_name;
    const char * default_path = "/var/ossec/";
    #else
    const char * file_name = "C:\\folder\\test";
    const char * file_name_abs = "C\\folder\\test";
    const char * default_path = "";
    #endif

    char last_entry[OS_SIZE_128];
    char last_entry_gz[OS_SIZE_128];
    char state_file[OS_SIZE_128];
    char diff_file[OS_SIZE_128];

    snprintf(last_entry, OS_SIZE_128, "%s%s/%s/last-entry", default_path, diff_folder, file_name_abs + PATH_OFFSET);
    snprintf(last_entry_gz, OS_SIZE_128, "%s.gz", last_entry);
    snprintf(state_file, OS_SIZE_128, "%s%s/%s/state.1", default_path, diff_folder, file_name_abs + PATH_OFFSET);
    snprintf(diff_file, OS_SIZE_128, "%s%s/%s/diff.1", default_path, diff_folder, file_name_abs + PATH_OFFSET);

    expect_string(__wrap_abspath, path, file_name);
    will_return(__wrap_abspath, 1);

    expect_string(__wrap_w_uncompress_gzfile, gzfilesrc, last_entry_gz);
    expect_string(__wrap_w_uncompress_gzfile, gzfiledst, last_entry);
    will_return(__wrap_w_uncompress_gzfile, 0);

    expect_string(__wrap_OS_MD5_File, fname, last_entry);
    expect_value(__wrap_OS_MD5_File, mode, OS_BINARY);
    will_return(__wrap_OS_MD5_File, "3c183a30cffcda1408daf1c61d47b274");
    will_return(__wrap_OS_MD5_File, 0);

    expect_string(__wrap_OS_MD5_File, fname, file_name);
    expect_value(__wrap_OS_MD5_File, mode, OS_BINARY);
    will_return(__wrap_OS_MD5_File, "636fd4d56b21e95c6bde60277ed355ea");
    will_return(__wrap_OS_MD5_File, 0);

    expect_string(__wrap_rename, __old, last_entry);
    expect_string(__wrap_rename, __new, state_file);
    will_return(__wrap_rename, 1);

    // seechanges_dupfile()
    expect_string(__wrap_fopen, __filename, file_name);
    expect_string(__wrap_fopen, __modes, "rb");
    will_return(__wrap_fopen, 1);
    expect_string(__wrap_fopen, __filename, last_entry);
    expect_string(__wrap_fopen, __modes, "wb");
    will_return(__wrap_fopen, 1);
    will_return(__wrap_fread, "test");
    will_return(__wrap_fread, 13);
    will_return(__wrap_fwrite, 13);
    will_return(__wrap_fread, "");
    will_return(__wrap_fread, 0);
    will_return(__wrap_fclose, 1);
    will_return(__wrap_fclose, 1);

    #ifndef TEST_WINAGENT
    // symlink_to_dir()
    expect_string(__wrap_lstat, filename, file_name);
    will_return(__wrap_lstat, 0);
    will_return(__wrap_lstat, 0);

    expect_string(__wrap_system, __command, "diff \"/var/ossec/queue/diff/local/folder/test/state.1\" "
                                            "\"/var/ossec/queue/diff/local/folder/test/last-entry\" > "
                                            "\"/var/ossec/queue/diff/local/folder/test/diff.1\" 2> "
                                            "/dev/null");
    will_return(__wrap_system, 256);
    #else
    expect_string(__wrap_system, __command, "fc /n \"queue\\diff\\local\\C\\folder\\test\\state.1\" "
                                            "\"queue\\diff\\local\\C\\folder\\test\\last-entry\" > "
                                            "\"queue\\diff\\local\\C\\folder\\test\\diff.1\" 2> "
                                            "nul");
    will_return(__wrap_system, 0);
    #endif

    // gen_diff_alert()
    expect_string(__wrap_abspath, path, file_name);
    will_return(__wrap_abspath, 1);
    expect_string(__wrap_fopen, __filename, diff_file);
    expect_string(__wrap_fopen, __modes, "rb");
    will_return(__wrap_fopen, 1);
    will_return(__wrap_fread, "test diff");
    will_return(__wrap_fread, 9);
    will_return(__wrap_fclose, 1);
    expect_string(__wrap_w_compress_gzfile, filesrc, file_name);
    expect_string(__wrap_w_compress_gzfile, filedst, last_entry_gz);
    will_return(__wrap_w_compress_gzfile, 0);

    char * diff = seechanges_addfile(file_name);

    *state = diff;

    assert_string_equal(diff, "test diff");
}

void test_seechanges_addfile_create_gz_file(void **state) {
    const char * diff_folder = "queue/diff/local";

    #ifndef TEST_WINAGENT
    const char * file_name = "/folder/test";
    const char * file_name_abs = file_name;
    const char * default_path = "/var/ossec/";
    char *dirs[] = {
        "/var",
        "/var/ossec",
        "/var/ossec/queue",
        "/var/ossec/queue/diff",
        "/var/ossec/queue/diff/local",
        "/var/ossec/queue/diff/local/folder",
        "/var/ossec/queue/diff/local/folder/test",
        NULL
    };
    #else
    const char * file_name = "C:\\folder\\test";
    const char * file_name_abs = "C\\folder\\test";
    const char * default_path = "";
    char *dirs[] = {
        "queue",
        "queue/diff",
        "queue/diff/local",
        "queue/diff/local/C",
        "queue/diff/local/C/folder",
        "queue/diff/local/C/folder/test",
        NULL
    };
    #endif

    int i;
    char last_entry[OS_SIZE_128];
    char last_entry_gz[OS_SIZE_128];
    char state_file[OS_SIZE_128];
    char diff_file[OS_SIZE_128];
    char warn_msg[OS_SIZE_128];

    snprintf(last_entry, OS_SIZE_128, "%s%s/%s/last-entry", default_path, diff_folder, file_name_abs + PATH_OFFSET);
    snprintf(last_entry_gz, OS_SIZE_128, "%s.gz", last_entry);
    snprintf(state_file, OS_SIZE_128, "%s%s/%s/state.1", default_path, diff_folder, file_name_abs + PATH_OFFSET);
    snprintf(diff_file, OS_SIZE_128, "%s%s/%s/diff.1", default_path, diff_folder, file_name_abs + PATH_OFFSET);

    expect_string(__wrap_abspath, path, file_name);
    will_return(__wrap_abspath, 1);

    expect_string(__wrap_w_uncompress_gzfile, gzfilesrc, last_entry_gz);
    expect_string(__wrap_w_uncompress_gzfile, gzfiledst, last_entry);
    will_return(__wrap_w_uncompress_gzfile, -1);

    // seechanges_createpath()

    for(i = 0; dirs[i]; i++) {
        expect_string(__wrap_IsDir, file, dirs[i]);
        will_return(__wrap_IsDir, 0);
    }

    expect_string(__wrap_w_compress_gzfile, filesrc, file_name);
    expect_string(__wrap_w_compress_gzfile, filedst, last_entry_gz);
    will_return(__wrap_w_compress_gzfile, -1);

    snprintf(warn_msg, OS_SIZE_128, FIM_WARN_GENDIFF_SNAPSHOT, file_name);
    expect_string(__wrap__mwarn, formatted_msg, warn_msg);

    char * diff = seechanges_addfile(file_name);

    assert_null(diff);
}

void test_seechanges_addfile_same_md5(void **state) {
    const char * diff_folder = "queue/diff/local";

    #ifndef TEST_WINAGENT
    const char * file_name = "/folder/test";
    const char * file_name_abs = file_name;
    const char * default_path = "/var/ossec/";
    #else
    const char * file_name = "C:\\folder\\test";
    const char * file_name_abs = "C\\folder\\test";
    const char * default_path = "";
    #endif

    char last_entry[OS_SIZE_128];
    char last_entry_gz[OS_SIZE_128];
    char state_file[OS_SIZE_128];
    char diff_file[OS_SIZE_128];

    snprintf(last_entry, OS_SIZE_128, "%s%s/%s/last-entry", default_path, diff_folder, file_name_abs + PATH_OFFSET);
    snprintf(last_entry_gz, OS_SIZE_128, "%s.gz", last_entry);
    snprintf(state_file, OS_SIZE_128, "%s%s/%s/state.1", default_path, diff_folder, file_name_abs + PATH_OFFSET);
    snprintf(diff_file, OS_SIZE_128, "%s%s/%s/diff.1", default_path, diff_folder, file_name_abs + PATH_OFFSET);

    expect_string(__wrap_abspath, path, file_name);
    will_return(__wrap_abspath, 1);

    expect_string(__wrap_w_uncompress_gzfile, gzfilesrc, last_entry_gz);
    expect_string(__wrap_w_uncompress_gzfile, gzfiledst, last_entry);
    will_return(__wrap_w_uncompress_gzfile, 0);

    expect_string(__wrap_OS_MD5_File, fname, last_entry);
    expect_value(__wrap_OS_MD5_File, mode, OS_BINARY);
    will_return(__wrap_OS_MD5_File, "3c183a30cffcda1408daf1c61d47b274");
    will_return(__wrap_OS_MD5_File, 0);

    expect_string(__wrap_OS_MD5_File, fname, file_name);
    expect_value(__wrap_OS_MD5_File, mode, OS_BINARY);
    will_return(__wrap_OS_MD5_File, "3c183a30cffcda1408daf1c61d47b274");
    will_return(__wrap_OS_MD5_File, 0);

    // winagent fails due to now being able to wrap _unlink

    char * diff = seechanges_addfile(file_name);

    assert_null(diff);
}

void test_seechanges_addfile_abspath_error(void **state) {
    #ifndef TEST_WINAGENT
    const char * file_name = "/folder/test";
    #else
    const char * file_name = "C:\\folder\\test";
    #endif

    char error_msg[OS_SIZE_128];

    errno = 0;

    expect_string(__wrap_abspath, path, file_name);
    will_return(__wrap_abspath, 0);

    snprintf(error_msg, OS_SIZE_128, "Cannot get absolute path of '%s': Success (0)", file_name);
    expect_string(__wrap__merror, formatted_msg, error_msg);

    char * diff = seechanges_addfile(file_name);

    assert_null(diff);
}

void test_seechanges_addfile_md5_error1(void **state) {
    const char * diff_folder = "queue/diff/local";

    #ifndef TEST_WINAGENT
    const char * file_name = "/folder/test";
    const char * file_name_abs = file_name;
    const char * default_path = "/var/ossec/";
    #else
    const char * file_name = "C:\\folder\\test";
    const char * file_name_abs = "C\\folder\\test";
    const char * default_path = "";
    #endif

    char last_entry[OS_SIZE_128];
    char last_entry_gz[OS_SIZE_128];

    snprintf(last_entry, OS_SIZE_128, "%s%s/%s/last-entry", default_path, diff_folder, file_name_abs + PATH_OFFSET);
    snprintf(last_entry_gz, OS_SIZE_128, "%s.gz", last_entry);

    expect_string(__wrap_abspath, path, file_name);
    will_return(__wrap_abspath, 1);

    expect_string(__wrap_w_uncompress_gzfile, gzfilesrc, last_entry_gz);
    expect_string(__wrap_w_uncompress_gzfile, gzfiledst, last_entry);
    will_return(__wrap_w_uncompress_gzfile, 0);

    expect_string(__wrap_OS_MD5_File, fname, last_entry);
    expect_value(__wrap_OS_MD5_File, mode, OS_BINARY);
    will_return(__wrap_OS_MD5_File, "3c183a30cffcda1408daf1c61d47b274");
    will_return(__wrap_OS_MD5_File, -1);

    char * diff = seechanges_addfile(file_name);

    assert_null(diff);
}

void test_seechanges_addfile_md5_error2(void **state) {
    const char * diff_folder = "queue/diff/local";

    #ifndef TEST_WINAGENT
    const char * file_name = "/folder/test";
    const char * file_name_abs = file_name;
    const char * default_path = "/var/ossec/";
    #else
    const char * file_name = "C:\\folder\\test";
    const char * file_name_abs = "C\\folder\\test";
    const char * default_path = "";
    #endif

    char last_entry[OS_SIZE_128];
    char last_entry_gz[OS_SIZE_128];

    snprintf(last_entry, OS_SIZE_128, "%s%s/%s/last-entry", default_path, diff_folder, file_name_abs + PATH_OFFSET);
    snprintf(last_entry_gz, OS_SIZE_128, "%s.gz", last_entry);

    expect_string(__wrap_abspath, path, file_name);
    will_return(__wrap_abspath, 1);

    expect_string(__wrap_w_uncompress_gzfile, gzfilesrc, last_entry_gz);
    expect_string(__wrap_w_uncompress_gzfile, gzfiledst, last_entry);
    will_return(__wrap_w_uncompress_gzfile, 0);

    expect_string(__wrap_OS_MD5_File, fname, last_entry);
    expect_value(__wrap_OS_MD5_File, mode, OS_BINARY);
    will_return(__wrap_OS_MD5_File, "3c183a30cffcda1408daf1c61d47b274");
    will_return(__wrap_OS_MD5_File, 0);

    expect_string(__wrap_OS_MD5_File, fname, file_name);
    expect_value(__wrap_OS_MD5_File, mode, OS_BINARY);
    will_return(__wrap_OS_MD5_File, "636fd4d56b21e95c6bde60277ed355ea");
    will_return(__wrap_OS_MD5_File, -1);

    char * diff = seechanges_addfile(file_name);

    assert_null(diff);
}

void test_seechanges_addfile_rename_error(void **state) {
    const char * diff_folder = "queue/diff/local";

    #ifndef TEST_WINAGENT
    const char * file_name = "/folder/test";
    const char * file_name_abs = file_name;
    const char * default_path = "/var/ossec/";
    #else
    const char * file_name = "C:\\folder\\test";
    const char * file_name_abs = "C\\folder\\test";
    const char * default_path = "";
    #endif

    char last_entry[OS_SIZE_128];
    char last_entry_gz[OS_SIZE_128];
    char state_file[OS_SIZE_128];
    char error_msg[OS_SIZE_256];

    snprintf(last_entry, OS_SIZE_128, "%s%s/%s/last-entry", default_path, diff_folder, file_name_abs + PATH_OFFSET);
    snprintf(last_entry_gz, OS_SIZE_128, "%s.gz", last_entry);
    snprintf(state_file, OS_SIZE_128, "%s%s/%s/state.1", default_path, diff_folder, file_name_abs + PATH_OFFSET);

    expect_string(__wrap_abspath, path, file_name);
    will_return(__wrap_abspath, 1);

    expect_string(__wrap_w_uncompress_gzfile, gzfilesrc, last_entry_gz);
    expect_string(__wrap_w_uncompress_gzfile, gzfiledst, last_entry);
    will_return(__wrap_w_uncompress_gzfile, 0);

    expect_string(__wrap_OS_MD5_File, fname, last_entry);
    expect_value(__wrap_OS_MD5_File, mode, OS_BINARY);
    will_return(__wrap_OS_MD5_File, "3c183a30cffcda1408daf1c61d47b274");
    will_return(__wrap_OS_MD5_File, 0);

    expect_string(__wrap_OS_MD5_File, fname, file_name);
    expect_value(__wrap_OS_MD5_File, mode, OS_BINARY);
    will_return(__wrap_OS_MD5_File, "636fd4d56b21e95c6bde60277ed355ea");
    will_return(__wrap_OS_MD5_File, 0);

    expect_string(__wrap_rename, __old, last_entry);
    expect_string(__wrap_rename, __new, state_file);
    will_return(__wrap_rename, -1);

    snprintf(error_msg, OS_SIZE_256, RENAME_ERROR, last_entry, state_file, errno, strerror(errno));
    expect_string(__wrap__merror, formatted_msg, error_msg);

    char * diff = seechanges_addfile(file_name);

    assert_null(diff);
}

void test_seechanges_addfile_dupfile_error(void **state) {
    const char * diff_folder = "queue/diff/local";

    #ifndef TEST_WINAGENT
    const char * file_name = "/folder/test";
    const char * file_name_abs = file_name;
    const char * default_path = "/var/ossec/";
    #else
    const char * file_name = "C:\\folder\\test";
    const char * file_name_abs = "C\\folder\\test";
    const char * default_path = "";
    #endif

    char last_entry[OS_SIZE_128];
    char last_entry_gz[OS_SIZE_128];
    char state_file[OS_SIZE_128];
    char error_msg[OS_SIZE_128];

    snprintf(last_entry, OS_SIZE_128, "%s%s/%s/last-entry", default_path, diff_folder, file_name_abs + PATH_OFFSET);
    snprintf(last_entry_gz, OS_SIZE_128, "%s.gz", last_entry);
    snprintf(state_file, OS_SIZE_128, "%s%s/%s/state.1", default_path, diff_folder, file_name_abs + PATH_OFFSET);

    expect_string(__wrap_abspath, path, file_name);
    will_return(__wrap_abspath, 1);

    expect_string(__wrap_w_uncompress_gzfile, gzfilesrc, last_entry_gz);
    expect_string(__wrap_w_uncompress_gzfile, gzfiledst, last_entry);
    will_return(__wrap_w_uncompress_gzfile, 0);

    expect_string(__wrap_OS_MD5_File, fname, last_entry);
    expect_value(__wrap_OS_MD5_File, mode, OS_BINARY);
    will_return(__wrap_OS_MD5_File, "3c183a30cffcda1408daf1c61d47b274");
    will_return(__wrap_OS_MD5_File, 0);

    expect_string(__wrap_OS_MD5_File, fname, file_name);
    expect_value(__wrap_OS_MD5_File, mode, OS_BINARY);
    will_return(__wrap_OS_MD5_File, "636fd4d56b21e95c6bde60277ed355ea");
    will_return(__wrap_OS_MD5_File, 0);

    expect_string(__wrap_rename, __old, last_entry);
    expect_string(__wrap_rename, __new, state_file);
    will_return(__wrap_rename, 1);

    // seechanges_dupfile()
    expect_string(__wrap_fopen, __filename, file_name);
    expect_string(__wrap_fopen, __modes, "rb");
    will_return(__wrap_fopen, 0);

    snprintf(error_msg, OS_SIZE_128, FIM_ERROR_GENDIFF_CREATE_SNAPSHOT, file_name);
    expect_string(__wrap__merror, formatted_msg, error_msg);

    char * diff = seechanges_addfile(file_name);

    assert_null(diff);
}

void test_seechanges_addfile_fopen_error(void **state) {
    const char * diff_folder = "queue/diff/local";

    #ifndef TEST_WINAGENT
    const char * file_name = "/folder/test";
    const char * file_name_abs = file_name;
    const char * default_path = "/var/ossec/";
    #else
    const char * file_name = "C:\\folder\\test_";
    const char * file_name_abs = "C\\folder\\test_";
    const char * default_path = "";
    #endif

    char last_entry[OS_SIZE_128];
    char last_entry_gz[OS_SIZE_128];
    char state_file[OS_SIZE_128];
    char diff_file[OS_SIZE_128];
    char error_msg[OS_SIZE_128];

    snprintf(last_entry, OS_SIZE_128, "%s%s/%s/last-entry", default_path, diff_folder, file_name_abs + PATH_OFFSET);
    snprintf(last_entry_gz, OS_SIZE_128, "%s.gz", last_entry);
    snprintf(state_file, OS_SIZE_128, "%s%s/%s/state.1", default_path, diff_folder, file_name_abs + PATH_OFFSET);
    snprintf(diff_file, OS_SIZE_128, "%s%s/%s/diff.1", default_path, diff_folder, file_name_abs + PATH_OFFSET);

    expect_string(__wrap_abspath, path, file_name);
    will_return(__wrap_abspath, 1);

    expect_string(__wrap_w_uncompress_gzfile, gzfilesrc, last_entry_gz);
    expect_string(__wrap_w_uncompress_gzfile, gzfiledst, last_entry);
    will_return(__wrap_w_uncompress_gzfile, 0);

    expect_string(__wrap_OS_MD5_File, fname, last_entry);
    expect_value(__wrap_OS_MD5_File, mode, OS_BINARY);
    will_return(__wrap_OS_MD5_File, "3c183a30cffcda1408daf1c61d47b274");
    will_return(__wrap_OS_MD5_File, 0);

    expect_string(__wrap_OS_MD5_File, fname, file_name);
    expect_value(__wrap_OS_MD5_File, mode, OS_BINARY);
    will_return(__wrap_OS_MD5_File, "636fd4d56b21e95c6bde60277ed355ea");
    will_return(__wrap_OS_MD5_File, 0);

    expect_string(__wrap_rename, __old, last_entry);
    expect_string(__wrap_rename, __new, state_file);
    will_return(__wrap_rename, 1);

    // seechanges_dupfile()
    expect_string(__wrap_fopen, __filename, file_name);
    expect_string(__wrap_fopen, __modes, "rb");
    will_return(__wrap_fopen, 1);
    expect_string(__wrap_fopen, __filename, last_entry);
    expect_string(__wrap_fopen, __modes, "wb");
    will_return(__wrap_fopen, 1);
    will_return(__wrap_fread, "test");
    will_return(__wrap_fread, 13);
    will_return(__wrap_fwrite, 13);
    will_return(__wrap_fread, "");
    will_return(__wrap_fread, 0);
    will_return(__wrap_fclose, 1);
    will_return(__wrap_fclose, 1);

    #ifndef TEST_WINAGENT
    // symlink_to_dir()
    expect_string(__wrap_lstat, filename, file_name);
    will_return(__wrap_lstat, 0120000);
    will_return(__wrap_lstat, 0);
    expect_string(__wrap_stat, __file, file_name);
    will_return(__wrap_stat, 0040000);
    will_return(__wrap_stat, 0);
    #endif

    expect_string(__wrap_fopen, __filename, diff_file);
    expect_string(__wrap_fopen, __modes, "wb");
    will_return(__wrap_fopen, 0);

    snprintf(error_msg, OS_SIZE_128, FIM_ERROR_GENDIFF_OPEN_FILE, diff_file);
    expect_string(__wrap__merror, formatted_msg, error_msg);

    char * diff = seechanges_addfile(file_name);

    assert_null(diff);
}

void test_seechanges_addfile_fwrite_error(void **state) {
    const char * diff_folder = "queue/diff/local";

    #ifndef TEST_WINAGENT
    const char * file_name = "/folder/test";
    const char * file_name_abs = file_name;
    const char * default_path = "/var/ossec/";
    #else
    const char * file_name = "C:\\folder\\test_";
    const char * file_name_abs = "C\\folder\\test_";
    const char * default_path = "";
    #endif

    char last_entry[OS_SIZE_128];
    char last_entry_gz[OS_SIZE_128];
    char state_file[OS_SIZE_128];
    char diff_file[OS_SIZE_128];
    char error_msg[OS_SIZE_128];

    snprintf(last_entry, OS_SIZE_128, "%s%s/%s/last-entry", default_path, diff_folder, file_name_abs + PATH_OFFSET);
    snprintf(last_entry_gz, OS_SIZE_128, "%s.gz", last_entry);
    snprintf(state_file, OS_SIZE_128, "%s%s/%s/state.1", default_path, diff_folder, file_name_abs + PATH_OFFSET);
    snprintf(diff_file, OS_SIZE_128, "%s%s/%s/diff.1", default_path, diff_folder, file_name_abs + PATH_OFFSET);

    expect_string(__wrap_abspath, path, file_name);
    will_return(__wrap_abspath, 1);

    expect_string(__wrap_w_uncompress_gzfile, gzfilesrc, last_entry_gz);
    expect_string(__wrap_w_uncompress_gzfile, gzfiledst, last_entry);
    will_return(__wrap_w_uncompress_gzfile, 0);

    expect_string(__wrap_OS_MD5_File, fname, last_entry);
    expect_value(__wrap_OS_MD5_File, mode, OS_BINARY);
    will_return(__wrap_OS_MD5_File, "3c183a30cffcda1408daf1c61d47b274");
    will_return(__wrap_OS_MD5_File, 0);

    expect_string(__wrap_OS_MD5_File, fname, file_name);
    expect_value(__wrap_OS_MD5_File, mode, OS_BINARY);
    will_return(__wrap_OS_MD5_File, "636fd4d56b21e95c6bde60277ed355ea");
    will_return(__wrap_OS_MD5_File, 0);

    expect_string(__wrap_rename, __old, last_entry);
    expect_string(__wrap_rename, __new, state_file);
    will_return(__wrap_rename, 1);

    // seechanges_dupfile()
    expect_string(__wrap_fopen, __filename, file_name);
    expect_string(__wrap_fopen, __modes, "rb");
    will_return(__wrap_fopen, 1);
    expect_string(__wrap_fopen, __filename, last_entry);
    expect_string(__wrap_fopen, __modes, "wb");
    will_return(__wrap_fopen, 1);
    will_return(__wrap_fread, "test");
    will_return(__wrap_fread, 13);
    will_return(__wrap_fwrite, 13);
    will_return(__wrap_fread, "");
    will_return(__wrap_fread, 0);
    will_return(__wrap_fclose, 1);
    will_return(__wrap_fclose, 1);

    #ifndef TEST_WINAGENT
    // symlink_to_dir()
    expect_string(__wrap_lstat, filename, file_name);
    will_return(__wrap_lstat, 0120000);
    will_return(__wrap_lstat, 0);
    expect_string(__wrap_stat, __file, file_name);
    will_return(__wrap_stat, 0040000);
    will_return(__wrap_stat, 0);
    #endif

    expect_string(__wrap_fopen, __filename, diff_file);
    expect_string(__wrap_fopen, __modes, "wb");
    will_return(__wrap_fopen, 1);

    will_return(__wrap_fwrite, 0);

    snprintf(error_msg, OS_SIZE_128, FIM_ERROR_GENDIFF_WRITING_DATA, diff_file);
    expect_string(__wrap__merror, formatted_msg, error_msg);

    will_return(__wrap_fclose, 1);

    // gen_diff_alert()
    expect_string(__wrap_abspath, path, file_name);
    will_return(__wrap_abspath, 1);
    expect_string(__wrap_fopen, __filename, diff_file);
    expect_string(__wrap_fopen, __modes, "rb");
    will_return(__wrap_fopen, 1);
    will_return(__wrap_fread, "test diff");
    will_return(__wrap_fread, 9);
    will_return(__wrap_fclose, 1);
    expect_string(__wrap_w_compress_gzfile, filesrc, file_name);
    expect_string(__wrap_w_compress_gzfile, filedst, last_entry_gz);
    will_return(__wrap_w_compress_gzfile, 0);

    char * diff = seechanges_addfile(file_name);

    *state = diff;

    assert_string_equal(diff, "test diff");
}

void test_seechanges_addfile_run_diff_system_error(void **state) {
    const char * diff_folder = "queue/diff/local";

    #ifndef TEST_WINAGENT
    const char * file_name = "/folder/test";
    const char * file_name_abs = file_name;
    const char * default_path = "/var/ossec/";
    const char * diff_command = "diff \"/var/ossec/queue/diff/local/folder/test/state.1\" "
                                     "\"/var/ossec/queue/diff/local/folder/test/last-entry\" > "
                                     "\"/var/ossec/queue/diff/local/folder/test/diff.1\" 2> "
                                     "/dev/null";
    #else
    const char * file_name = "C:\\folder\\test";
    const char * file_name_abs = "C\\folder\\test";
    const char * default_path = "";
    const char * diff_command = "fc /n \"queue\\diff\\local\\C\\folder\\test\\state.1\" "
                                      "\"queue\\diff\\local\\C\\folder\\test\\last-entry\" > "
                                      "\"queue\\diff\\local\\C\\folder\\test\\diff.1\" 2> "
                                      "nul";
    #endif

    char last_entry[OS_SIZE_128];
    char last_entry_gz[OS_SIZE_128];
    char state_file[OS_SIZE_128];
    char error_msg[OS_SIZE_256];

    snprintf(last_entry, OS_SIZE_128, "%s%s/%s/last-entry", default_path, diff_folder, file_name_abs + PATH_OFFSET);
    snprintf(last_entry_gz, OS_SIZE_128, "%s.gz", last_entry);
    snprintf(state_file, OS_SIZE_128, "%s%s/%s/state.1", default_path, diff_folder, file_name_abs + PATH_OFFSET);

    expect_string(__wrap_abspath, path, file_name);
    will_return(__wrap_abspath, 1);

    expect_string(__wrap_w_uncompress_gzfile, gzfilesrc, last_entry_gz);
    expect_string(__wrap_w_uncompress_gzfile, gzfiledst, last_entry);
    will_return(__wrap_w_uncompress_gzfile, 0);

    expect_string(__wrap_OS_MD5_File, fname, last_entry);
    expect_value(__wrap_OS_MD5_File, mode, OS_BINARY);
    will_return(__wrap_OS_MD5_File, "3c183a30cffcda1408daf1c61d47b274");
    will_return(__wrap_OS_MD5_File, 0);

    expect_string(__wrap_OS_MD5_File, fname, file_name);
    expect_value(__wrap_OS_MD5_File, mode, OS_BINARY);
    will_return(__wrap_OS_MD5_File, "636fd4d56b21e95c6bde60277ed355ea");
    will_return(__wrap_OS_MD5_File, 0);

    expect_string(__wrap_rename, __old, last_entry);
    expect_string(__wrap_rename, __new, state_file);
    will_return(__wrap_rename, 1);

    // seechanges_dupfile()
    expect_string(__wrap_fopen, __filename, file_name);
    expect_string(__wrap_fopen, __modes, "rb");
    will_return(__wrap_fopen, 1);
    expect_string(__wrap_fopen, __filename, last_entry);
    expect_string(__wrap_fopen, __modes, "wb");
    will_return(__wrap_fopen, 1);
    will_return(__wrap_fread, "test");
    will_return(__wrap_fread, 13);
    will_return(__wrap_fwrite, 13);
    will_return(__wrap_fread, "");
    will_return(__wrap_fread, 0);
    will_return(__wrap_fclose, 1);
    will_return(__wrap_fclose, 1);

    #ifndef TEST_WINAGENT
    // symlink_to_dir()
    expect_string(__wrap_lstat, filename, file_name);
    will_return(__wrap_lstat, 0);
    will_return(__wrap_lstat, 0);
    #endif

    expect_string(__wrap_system, __command, diff_command);
    will_return(__wrap_system, -1);

    snprintf(error_msg, OS_SIZE_256, FIM_ERROR_GENDIFF_COMMAND, diff_command);
    expect_string(__wrap__merror, formatted_msg, error_msg);

    char * diff = seechanges_addfile(file_name);

    assert_null(diff);
}


int main(void) {
    const struct CMUnitTest tests[] = {
        #ifndef TEST_WINAGENT
        cmocka_unit_test_teardown(test_filter, teardown_free_string),
        cmocka_unit_test(test_symlink_to_dir),
        cmocka_unit_test(test_symlink_to_dir_no_link),
        cmocka_unit_test(test_symlink_to_dir_no_dir),
        cmocka_unit_test(test_symlink_to_dir_lstat_error),
        cmocka_unit_test(test_symlink_to_dir_stat_error),
<<<<<<< HEAD
        #endif
        cmocka_unit_test(test_is_nodiff_true),
        cmocka_unit_test(test_is_nodiff_false),
        cmocka_unit_test(test_is_nodiff_regex_true),
        cmocka_unit_test(test_is_nodiff_regex_false),
        cmocka_unit_test(test_is_nodiff_no_nodiff),

        #ifndef TEST_WINAGENT
=======
>>>>>>> 7f945487
        cmocka_unit_test_teardown(test_gen_diff_alert, teardown_free_string),
        cmocka_unit_test_teardown(test_gen_diff_alert_big_size, teardown_free_string),
        cmocka_unit_test(test_gen_diff_alert_abspath_error),
        cmocka_unit_test(test_gen_diff_alert_fopen_error),
        cmocka_unit_test(test_gen_diff_alert_fread_error),
        cmocka_unit_test_teardown(test_gen_diff_alert_compress_error, teardown_free_string),
        #endif
        cmocka_unit_test(test_seechanges_dupfile),
        cmocka_unit_test(test_seechanges_dupfile_fopen_error1),
        cmocka_unit_test(test_seechanges_dupfile_fopen_error2),
        cmocka_unit_test(test_seechanges_dupfile_fwrite_error),
        #ifndef TEST_WINAGENT
        cmocka_unit_test(test_seechanges_createpath),
        cmocka_unit_test(test_seechanges_createpath_invalid_path),
        cmocka_unit_test(test_seechanges_createpath_mkdir),
        cmocka_unit_test(test_seechanges_createpath_mkdir_error),
        #endif
<<<<<<< HEAD

        /* Windows specific tests */
        #ifdef TEST_WINAGENT
        /* filter */
        cmocka_unit_test_teardown(test_filter_success, teardown_string),
        cmocka_unit_test_teardown(test_filter_unchanged_string, teardown_string),
        cmocka_unit_test(test_filter_colon_char),
        cmocka_unit_test(test_filter_question_mark_char),
        cmocka_unit_test(test_filter_less_than_char),
        cmocka_unit_test(test_filter_greater_than_char),
        cmocka_unit_test(test_filter_pipe_char),
        cmocka_unit_test(test_filter_double_quote_char),
        cmocka_unit_test(test_filter_asterisk_char),
        cmocka_unit_test(test_filter_percentage_char),

        cmocka_unit_test_setup_teardown(test_adapt_win_fc_output_success, setup_adapt_win_fc_output, teardown_adapt_win_fc_output),
        cmocka_unit_test_setup_teardown(test_adapt_win_fc_output_invalid_input, setup_adapt_win_fc_output, teardown_adapt_win_fc_output),
        #endif
=======
        cmocka_unit_test_teardown(test_seechanges_addfile, teardown_free_string),
        cmocka_unit_test_teardown(test_seechanges_addfile_run_diff, teardown_free_string),
        cmocka_unit_test(test_seechanges_addfile_create_gz_file),
        cmocka_unit_test(test_seechanges_addfile_same_md5),
        cmocka_unit_test(test_seechanges_addfile_abspath_error),
        cmocka_unit_test(test_seechanges_addfile_md5_error1),
        cmocka_unit_test(test_seechanges_addfile_md5_error2),
        cmocka_unit_test(test_seechanges_addfile_rename_error),
        cmocka_unit_test(test_seechanges_addfile_dupfile_error),
        cmocka_unit_test(test_seechanges_addfile_fopen_error),
        cmocka_unit_test_teardown(test_seechanges_addfile_fwrite_error, teardown_free_string),
        cmocka_unit_test(test_seechanges_addfile_run_diff_system_error),
        cmocka_unit_test(test_is_nodiff_true),
        cmocka_unit_test(test_is_nodiff_false),
        cmocka_unit_test(test_is_nodiff_regex_true),
        cmocka_unit_test(test_is_nodiff_regex_false),
        cmocka_unit_test(test_is_nodiff_no_nodiff), // This test needs to be last, it messes with global variables
>>>>>>> 7f945487
    };

    return cmocka_run_group_tests(tests, setup_group, teardown_group);
}<|MERGE_RESOLUTION|>--- conflicted
+++ resolved
@@ -198,7 +198,6 @@
     return mock();
 }
 
-<<<<<<< HEAD
 #ifdef TEST_WINAGENT
 void __wrap__mdebug2(const char * file, int line, const char * func, const char *msg, ...) {
     char formatted_msg[OS_MAXSTR];
@@ -211,7 +210,6 @@
     check_expected(formatted_msg);
 }
 #endif
-=======
 int __wrap_OS_MD5_File(const char *fname, os_md5 output, int mode) {
     check_expected(fname);
     check_expected(mode);
@@ -236,7 +234,6 @@
     check_expected(__command);
     return mock();
 }
->>>>>>> 7f945487
 
 /* Setup/teardown */
 
@@ -1695,17 +1692,6 @@
         cmocka_unit_test(test_symlink_to_dir_no_dir),
         cmocka_unit_test(test_symlink_to_dir_lstat_error),
         cmocka_unit_test(test_symlink_to_dir_stat_error),
-<<<<<<< HEAD
-        #endif
-        cmocka_unit_test(test_is_nodiff_true),
-        cmocka_unit_test(test_is_nodiff_false),
-        cmocka_unit_test(test_is_nodiff_regex_true),
-        cmocka_unit_test(test_is_nodiff_regex_false),
-        cmocka_unit_test(test_is_nodiff_no_nodiff),
-
-        #ifndef TEST_WINAGENT
-=======
->>>>>>> 7f945487
         cmocka_unit_test_teardown(test_gen_diff_alert, teardown_free_string),
         cmocka_unit_test_teardown(test_gen_diff_alert_big_size, teardown_free_string),
         cmocka_unit_test(test_gen_diff_alert_abspath_error),
@@ -1723,7 +1709,19 @@
         cmocka_unit_test(test_seechanges_createpath_mkdir),
         cmocka_unit_test(test_seechanges_createpath_mkdir_error),
         #endif
-<<<<<<< HEAD
+
+        cmocka_unit_test_teardown(test_seechanges_addfile, teardown_free_string),
+        cmocka_unit_test_teardown(test_seechanges_addfile_run_diff, teardown_free_string),
+        cmocka_unit_test(test_seechanges_addfile_create_gz_file),
+        cmocka_unit_test(test_seechanges_addfile_same_md5),
+        cmocka_unit_test(test_seechanges_addfile_abspath_error),
+        cmocka_unit_test(test_seechanges_addfile_md5_error1),
+        cmocka_unit_test(test_seechanges_addfile_md5_error2),
+        cmocka_unit_test(test_seechanges_addfile_rename_error),
+        cmocka_unit_test(test_seechanges_addfile_dupfile_error),
+        cmocka_unit_test(test_seechanges_addfile_fopen_error),
+        cmocka_unit_test_teardown(test_seechanges_addfile_fwrite_error, teardown_free_string),
+        cmocka_unit_test(test_seechanges_addfile_run_diff_system_error),
 
         /* Windows specific tests */
         #ifdef TEST_WINAGENT
@@ -1742,25 +1740,12 @@
         cmocka_unit_test_setup_teardown(test_adapt_win_fc_output_success, setup_adapt_win_fc_output, teardown_adapt_win_fc_output),
         cmocka_unit_test_setup_teardown(test_adapt_win_fc_output_invalid_input, setup_adapt_win_fc_output, teardown_adapt_win_fc_output),
         #endif
-=======
-        cmocka_unit_test_teardown(test_seechanges_addfile, teardown_free_string),
-        cmocka_unit_test_teardown(test_seechanges_addfile_run_diff, teardown_free_string),
-        cmocka_unit_test(test_seechanges_addfile_create_gz_file),
-        cmocka_unit_test(test_seechanges_addfile_same_md5),
-        cmocka_unit_test(test_seechanges_addfile_abspath_error),
-        cmocka_unit_test(test_seechanges_addfile_md5_error1),
-        cmocka_unit_test(test_seechanges_addfile_md5_error2),
-        cmocka_unit_test(test_seechanges_addfile_rename_error),
-        cmocka_unit_test(test_seechanges_addfile_dupfile_error),
-        cmocka_unit_test(test_seechanges_addfile_fopen_error),
-        cmocka_unit_test_teardown(test_seechanges_addfile_fwrite_error, teardown_free_string),
-        cmocka_unit_test(test_seechanges_addfile_run_diff_system_error),
+
         cmocka_unit_test(test_is_nodiff_true),
         cmocka_unit_test(test_is_nodiff_false),
         cmocka_unit_test(test_is_nodiff_regex_true),
         cmocka_unit_test(test_is_nodiff_regex_false),
         cmocka_unit_test(test_is_nodiff_no_nodiff), // This test needs to be last, it messes with global variables
->>>>>>> 7f945487
     };
 
     return cmocka_run_group_tests(tests, setup_group, teardown_group);
