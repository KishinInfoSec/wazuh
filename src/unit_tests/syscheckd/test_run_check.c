/*
 * Copyright (C) 2015-2020, Wazuh Inc.
 *
 * This program is free software; you can redistribute it
 * and/or modify it under the terms of the GNU General Public
 * License (version 2) as published by the FSF - Free Software
 * Foundation.
 */

#include <stdarg.h>
#include <stddef.h>
#include <setjmp.h>
#include <cmocka.h>
#include <stdio.h>
#include <string.h>

#include "../wrappers/common.h"
#include "../wrappers/posix/stat_wrappers.h"
#include "../wrappers/linux/inotify_wrappers.h"
#include "../wrappers/wazuh/shared/debug_op_wrappers.h"
#include "../wrappers/wazuh/shared/mq_op_wrappers.h"
#include "../wrappers/wazuh/shared/randombytes_wrappers.h"
#include "../wrappers/wazuh/syscheckd/create_db_wrappers.h"
#include "../wrappers/wazuh/syscheckd/fim_db_wrappers.h"
#include "../wrappers/wazuh/syscheckd/run_realtime_wrappers.h"
#include "../wrappers/wazuh/syscheckd/win_whodata_wrappers.h"

#include "../syscheckd/syscheck.h"
#include "../syscheckd/fim_db.h"

#ifdef TEST_WINAGENT

void set_priority_windows_thread();
void set_whodata_mode_changes();
#endif

/* External 'static' functions prototypes */
void fim_send_msg(char mq, const char * location, const char * msg);

#ifndef TEST_WINAGENT
void fim_link_update(int pos, char *new_path);
void fim_link_check_delete(int pos);
void fim_link_delete_range(int pos);
void fim_link_silent_scan(char *path, int pos);
void fim_link_reload_broken_link(char *path, int index);
void fim_delete_realtime_watches(int pos);
#endif

/* redefinitons/wrapping */

#ifndef TEST_WINAGENT
int __wrap_time() {
    return 1;
}
#endif

#ifdef TEST_WINAGENT
int __wrap_audit_restore(void) {
    return mock();
}
#endif

/* Setup */

static int setup_group(void ** state) {
<<<<<<< HEAD
    expect_any_always(__wrap__mdebug1, formatted_msg);
    will_return_always(__wrap_os_random, 12345);

#ifdef TEST_AGENT
    will_return_always(__wrap_isChroot, 1);
#endif
=======
    #ifdef TEST_WINAGENT
    expect_string(__wrap__mdebug1, formatted_msg, "(6287): Reading configuration file: 'test_syscheck.conf'");
    expect_string(__wrap__mdebug1, formatted_msg, "Found ignore regex node .log$|.htm$|.jpg$|.png$|.chm$|.pnf$|.evtx$|.swp$");
    expect_string(__wrap__mdebug1, formatted_msg, "Found ignore regex node .log$|.htm$|.jpg$|.png$|.chm$|.pnf$|.evtx$|.swp$ OK?");
    expect_string(__wrap__mdebug1, formatted_msg, "Found ignore regex size 0");
    expect_string(__wrap__mdebug1, formatted_msg, "Found nodiff regex node ^file");
    expect_string(__wrap__mdebug1, formatted_msg, "Found nodiff regex node ^file OK?");
    expect_string(__wrap__mdebug1, formatted_msg, "Found nodiff regex size 0");
    expect_string(__wrap__mdebug1, formatted_msg, "Found nodiff regex node test_$");
    expect_string(__wrap__mdebug1, formatted_msg, "Found nodiff regex node test_$ OK?");
    expect_string(__wrap__mdebug1, formatted_msg, "Found nodiff regex size 1");
    #else
    expect_string(__wrap__mdebug1, formatted_msg, "(6287): Reading configuration file: 'test_syscheck.conf'");
    expect_string(__wrap__mdebug1, formatted_msg, "Found ignore regex node .log$|.swp$");
    expect_string(__wrap__mdebug1, formatted_msg, "Found ignore regex node .log$|.swp$ OK?");
    expect_string(__wrap__mdebug1, formatted_msg, "Found ignore regex size 0");
    expect_string(__wrap__mdebug1, formatted_msg, "Found nodiff regex node ^file");
    expect_string(__wrap__mdebug1, formatted_msg, "Found nodiff regex node ^file OK?");
    expect_string(__wrap__mdebug1, formatted_msg, "Found nodiff regex size 0");
    #endif

    #if defined(TEST_AGENT) || defined(TEST_WINAGENT)
    expect_string(__wrap__mdebug1, formatted_msg, "(6208): Reading Client Configuration [test_syscheck.conf]");
    #endif
>>>>>>> 161e27b8

    if(Read_Syscheck_Config("test_syscheck.conf"))
        fail();

    syscheck.realtime = (rtfim *) calloc(1, sizeof(rtfim));
    if(syscheck.realtime == NULL) {
        return -1;
    }

    syscheck.realtime->dirtb = OSHash_Create();
    if (syscheck.realtime->dirtb == NULL) {
        return -1;
    }

    OSHash_Add_ex(syscheck.realtime->dirtb, "key", strdup("data"));

#ifdef TEST_WINAGENT
    time_mock_value = 1;
#endif

    return 0;
}

#ifndef TEST_WINAGENT
static int setup_tmp_file(void **state) {
    fim_tmp_file *tmp_file = calloc(1, sizeof(fim_tmp_file));
    tmp_file->elements = 1;

    *state = tmp_file;

    return 0;
}
#endif

/* teardown */

static int teardown_group(void **state) {
#ifdef TEST_WINAGENT
    if (syscheck.realtime) {
        if (syscheck.realtime->dirtb) {
            OSHash_Free(syscheck.realtime->dirtb);
        }
        free(syscheck.realtime);
        syscheck.realtime = NULL;
    }
#endif

    Free_Syscheck(&syscheck);

    return 0;
}

#ifndef TEST_WINAGENT
static int teardown_tmp_file(void **state) {
    fim_tmp_file *tmp_file = *state;
    free(tmp_file);

    return 0;
}
#endif

/* tests */

void test_fim_whodata_initialize(void **state)
{
    int ret;
#ifdef TEST_WINAGENT
    int i;
    char *dirs[] = {
        "%WINDIR%\\System32\\WindowsPowerShell\\v1.0",
        NULL
    };
    char expanded_dirs[1][OS_SIZE_1024];
#endif
#ifdef TEST_WINAGENT
    will_return(wrap_GetCurrentThread, (HANDLE)123456);

    expect_value(wrap_SetThreadPriority, hThread, (HANDLE)123456);
    expect_value(wrap_SetThreadPriority, nPriority, THREAD_PRIORITY_LOWEST);
    will_return(wrap_SetThreadPriority, true);

    expect_string(__wrap__mdebug1, formatted_msg, "(6320): Setting process priority to: '10'");

    // Expand directories
    for(i = 0; dirs[i]; i++) {
        if(!ExpandEnvironmentStrings(dirs[i], expanded_dirs[i], OS_SIZE_1024))
            fail();

        str_lowercase(expanded_dirs[i]);
        expect_string(__wrap_realtime_adddir, dir, expanded_dirs[i]);
        expect_value(__wrap_realtime_adddir, whodata, 10);
        will_return(__wrap_realtime_adddir, 0);
    }
#else
    expect_string(__wrap_realtime_adddir, dir, "/etc");
    expect_value(__wrap_realtime_adddir, whodata, 2);
    will_return(__wrap_realtime_adddir, 0);
    expect_string(__wrap_realtime_adddir, dir, "/usr/bin");
    expect_value(__wrap_realtime_adddir, whodata, 5);
    will_return(__wrap_realtime_adddir, 0);
    expect_string(__wrap_realtime_adddir, dir, "/usr/sbin");
    expect_value(__wrap_realtime_adddir, whodata, 6);
    will_return(__wrap_realtime_adddir, 0);
#endif

    ret = fim_whodata_initialize();

    assert_int_equal(ret, 0);
}

void test_log_realtime_status(void **state)
{
    (void) state;

    log_realtime_status(2);

    expect_string(__wrap__minfo, formatted_msg, FIM_REALTIME_STARTED);
    log_realtime_status(1);
    log_realtime_status(1);

    expect_string(__wrap__minfo, formatted_msg, FIM_REALTIME_PAUSED);
    log_realtime_status(2);
    log_realtime_status(2);

    expect_string(__wrap__minfo, formatted_msg, FIM_REALTIME_RESUMED);
    log_realtime_status(1);
}

void test_fim_send_msg(void **state) {
    (void) state;

    expect_string(__wrap_SendMSG, message, "test");
    expect_string(__wrap_SendMSG, locmsg, SYSCHECK);
    expect_value(__wrap_SendMSG, loc, SYSCHECK_MQ);
    will_return(__wrap_SendMSG, 0);

    fim_send_msg(SYSCHECK_MQ, SYSCHECK, "test");
}

void test_fim_send_msg_retry(void **state) {
    (void) state;

    expect_string(__wrap_SendMSG, message, "test");
    expect_string(__wrap_SendMSG, locmsg, SYSCHECK);
    expect_value(__wrap_SendMSG, loc, SYSCHECK_MQ);
    will_return(__wrap_SendMSG, -1);

    expect_string(__wrap__merror, formatted_msg, QUEUE_SEND);

    expect_string(__wrap_StartMQ, path, DEFAULTQPATH);
    expect_value(__wrap_StartMQ, type, WRITE);
    will_return(__wrap_StartMQ, 0);

    expect_string(__wrap_SendMSG, message, "test");
    expect_string(__wrap_SendMSG, locmsg, SYSCHECK);
    expect_value(__wrap_SendMSG, loc, SYSCHECK_MQ);
    will_return(__wrap_SendMSG, -1);

    fim_send_msg(SYSCHECK_MQ, SYSCHECK, "test");
}

void test_fim_send_msg_retry_error(void **state) {
    (void) state;

    expect_string(__wrap_SendMSG, message, "test");
    expect_string(__wrap_SendMSG, locmsg, SYSCHECK);
    expect_value(__wrap_SendMSG, loc, SYSCHECK_MQ);
    will_return(__wrap_SendMSG, -1);

    expect_string(__wrap__merror, formatted_msg, QUEUE_SEND);

    expect_string(__wrap_StartMQ, path, DEFAULTQPATH);
    expect_value(__wrap_StartMQ, type, WRITE);
    will_return(__wrap_StartMQ, -1);

    expect_string(__wrap__merror_exit, formatted_msg, "(1211): Unable to access queue: '/var/ossec/queue/ossec/queue'. Giving up.");

    // This code shouldn't run
    expect_string(__wrap_SendMSG, message, "test");
    expect_string(__wrap_SendMSG, locmsg, SYSCHECK);
    expect_value(__wrap_SendMSG, loc, SYSCHECK_MQ);
    will_return(__wrap_SendMSG, -1);

    fim_send_msg(SYSCHECK_MQ, SYSCHECK, "test");
}

#ifdef TEST_WINAGENT

void test_fim_whodata_initialize_fail_set_policies(void **state)
{
    int ret;
    int i;
    char *dirs[] = {
        "%WINDIR%\\System32\\WindowsPowerShell\\v1.0",
        NULL
    };
    char expanded_dirs[1][OS_SIZE_1024];

    will_return(wrap_GetCurrentThread, (HANDLE)123456);

    expect_value(wrap_SetThreadPriority, hThread, (HANDLE)123456);
    expect_value(wrap_SetThreadPriority, nPriority, THREAD_PRIORITY_LOWEST);
    will_return(wrap_SetThreadPriority, true);

    expect_string(__wrap__mdebug1, formatted_msg, "(6320): Setting process priority to: '10'");

    // Expand directories
    for(i = 0; dirs[i]; i++) {
        if(!ExpandEnvironmentStrings(dirs[i], expanded_dirs[i], OS_SIZE_1024))
            fail();

        str_lowercase(expanded_dirs[i]);
        expect_string(__wrap_realtime_adddir, dir, expanded_dirs[i]);
        expect_value(__wrap_realtime_adddir, whodata, 10);
        will_return(__wrap_realtime_adddir, 0);
    }

    will_return(__wrap_run_whodata_scan, 1);
    expect_string(__wrap__merror, formatted_msg,
      "(6710): Failed to start the Whodata engine. Directories/files will be monitored in Realtime mode");

    will_return(__wrap_audit_restore, NULL);

    ret = fim_whodata_initialize();

    assert_int_equal(ret, -1);
}

void test_set_priority_windows_thread_highest(void **state) {
    syscheck.process_priority = -10;

    expect_string(__wrap__mdebug1, formatted_msg, "(6320): Setting process priority to: '-10'");

    will_return(wrap_GetCurrentThread, (HANDLE)123456);

    expect_value(wrap_SetThreadPriority, hThread, (HANDLE)123456);
    expect_value(wrap_SetThreadPriority, nPriority, THREAD_PRIORITY_HIGHEST);
    will_return(wrap_SetThreadPriority, true);

    set_priority_windows_thread();
}

void test_set_priority_windows_thread_above_normal(void **state) {
    syscheck.process_priority = -8;

    expect_string(__wrap__mdebug1, formatted_msg, "(6320): Setting process priority to: '-8'");

    will_return(wrap_GetCurrentThread, (HANDLE)123456);

    expect_value(wrap_SetThreadPriority, hThread, (HANDLE)123456);
    expect_value(wrap_SetThreadPriority, nPriority, THREAD_PRIORITY_ABOVE_NORMAL);
    will_return(wrap_SetThreadPriority, true);

    set_priority_windows_thread();
}

void test_set_priority_windows_thread_normal(void **state) {
    syscheck.process_priority = 0;

    expect_string(__wrap__mdebug1, formatted_msg, "(6320): Setting process priority to: '0'");

    will_return(wrap_GetCurrentThread, (HANDLE)123456);

    expect_value(wrap_SetThreadPriority, hThread, (HANDLE)123456);
    expect_value(wrap_SetThreadPriority, nPriority, THREAD_PRIORITY_NORMAL);
    will_return(wrap_SetThreadPriority, true);

    set_priority_windows_thread();
}

void test_set_priority_windows_thread_below_normal(void **state) {
    syscheck.process_priority = 2;

    expect_string(__wrap__mdebug1, formatted_msg, "(6320): Setting process priority to: '2'");

    will_return(wrap_GetCurrentThread, (HANDLE)123456);

    expect_value(wrap_SetThreadPriority, hThread, (HANDLE)123456);
    expect_value(wrap_SetThreadPriority, nPriority, THREAD_PRIORITY_BELOW_NORMAL);
    will_return(wrap_SetThreadPriority, true);

    set_priority_windows_thread();
}

void test_set_priority_windows_thread_lowest(void **state) {
    syscheck.process_priority = 7;

    expect_string(__wrap__mdebug1, formatted_msg, "(6320): Setting process priority to: '7'");

    will_return(wrap_GetCurrentThread, (HANDLE)123456);

    expect_value(wrap_SetThreadPriority, hThread, (HANDLE)123456);
    expect_value(wrap_SetThreadPriority, nPriority, THREAD_PRIORITY_LOWEST);
    will_return(wrap_SetThreadPriority, true);

    set_priority_windows_thread();
}

void test_set_priority_windows_thread_idle(void **state) {
    syscheck.process_priority = 20;

    expect_string(__wrap__mdebug1, formatted_msg, "(6320): Setting process priority to: '20'");

    will_return(wrap_GetCurrentThread, (HANDLE)123456);

    expect_value(wrap_SetThreadPriority, hThread, (HANDLE)123456);
    expect_value(wrap_SetThreadPriority, nPriority, THREAD_PRIORITY_IDLE);
    will_return(wrap_SetThreadPriority, true);

    set_priority_windows_thread();
}

void test_set_priority_windows_thread_error(void **state) {
    syscheck.process_priority = 10;

    expect_string(__wrap__mdebug1, formatted_msg, "(6320): Setting process priority to: '10'");

    will_return(wrap_GetCurrentThread, (HANDLE)123456);

    expect_value(wrap_SetThreadPriority, hThread, (HANDLE)123456);
    expect_value(wrap_SetThreadPriority, nPriority, THREAD_PRIORITY_LOWEST);
    will_return(wrap_SetThreadPriority, false);

    will_return(wrap_GetLastError, 2345);

    expect_string(__wrap__merror, formatted_msg, "Can't set thread priority: 2345");

    set_priority_windows_thread();
}

#ifdef WIN_WHODATA
void test_set_whodata_mode_changes(void **state) {
    int i;
    char *dirs[] = {
        "%PROGRAMDATA%\\Microsoft\\Windows\\Start Menu\\Programs\\Startup",
        "%WINDIR%\\System32\\drivers\\etc",
        "%WINDIR%\\System32\\wbem",
        NULL
    };
    char expanded_dirs[3][OS_SIZE_1024];

    // Mark directories to be added in realtime
    syscheck.wdata.dirs_status[0].status |= WD_CHECK_REALTIME;
    syscheck.wdata.dirs_status[0].status &= ~WD_CHECK_WHODATA;
    syscheck.wdata.dirs_status[7].status |= WD_CHECK_REALTIME;
    syscheck.wdata.dirs_status[7].status &= ~WD_CHECK_WHODATA;
    syscheck.wdata.dirs_status[8].status |= WD_CHECK_REALTIME;
    syscheck.wdata.dirs_status[8].status &= ~WD_CHECK_WHODATA;

    // Expand directories
    for(i = 0; dirs[i]; i++) {
        if(!ExpandEnvironmentStrings(dirs[i], expanded_dirs[i], OS_SIZE_1024))
            fail();

        str_lowercase(expanded_dirs[i]);
        expect_string(__wrap_realtime_adddir, dir, expanded_dirs[i]);
        expect_value(__wrap_realtime_adddir, whodata, 0);
        if(i % 2 != 0) {
            will_return(__wrap_realtime_adddir, 0);
        } else {
            will_return(__wrap_realtime_adddir, 1);
        }
    }

    expect_string(__wrap__mdebug1, formatted_msg, "(6225): The 'c:\\programdata\\microsoft\\windows\\start menu\\programs\\startup' directory starts to be monitored in real-time mode.");
    expect_string(__wrap__merror, formatted_msg, "(6611): 'realtime_adddir' failed, the directory 'c:\\windows\\system32\\drivers\\etc'could't be added to real time mode.");
    expect_string(__wrap__mdebug1, formatted_msg, "(6225): The 'c:\\windows\\system32\\wbem' directory starts to be monitored in real-time mode.");

    set_whodata_mode_changes();
}

void test_fim_whodata_initialize_eventchannel(void **state) {
    int ret;
    int i;
    char *dirs[] = {
        "%WINDIR%\\System32\\WindowsPowerShell\\v1.0",
        NULL
    };
    char expanded_dirs[1][OS_SIZE_1024];

    will_return(wrap_GetCurrentThread, (HANDLE)123456);

    expect_value(wrap_SetThreadPriority, hThread, (HANDLE)123456);
    expect_value(wrap_SetThreadPriority, nPriority, THREAD_PRIORITY_LOWEST);
    will_return(wrap_SetThreadPriority, true);

    expect_string(__wrap__mdebug1, formatted_msg, "(6320): Setting process priority to: '10'");

    // Expand directories
    for(i = 0; dirs[i]; i++) {
        if(!ExpandEnvironmentStrings(dirs[i], expanded_dirs[i], OS_SIZE_1024))
            fail();

        str_lowercase(expanded_dirs[i]);
        expect_string(__wrap_realtime_adddir, dir, expanded_dirs[i]);
        expect_value(__wrap_realtime_adddir, whodata, 10);
        will_return(__wrap_realtime_adddir, 0);
    }

    will_return(__wrap_run_whodata_scan, 0);

    will_return(wrap_CreateThread, (HANDLE)123456);

    ret = fim_whodata_initialize();

    assert_int_equal(ret, 0);
}
#endif  // WIN_WHODATA
#endif
void test_fim_send_sync_msg_10_eps(void ** state) {
    (void) state;
    syscheck.sync_max_eps = 10;

    // We must not sleep the first 9 times

    for (int i = 1; i < syscheck.sync_max_eps; i++) {
        expect_string(__wrap__mdebug2, formatted_msg, "(6317): Sending integrity control message: ");
        expect_string(__wrap_SendMSG, message, "");
        expect_string(__wrap_SendMSG, locmsg, SYSCHECK);
        expect_value(__wrap_SendMSG, loc, DBSYNC_MQ);
        will_return(__wrap_SendMSG, 0);

        fim_send_sync_msg("");
    }

#ifndef TEST_WINAGENT
    expect_value(__wrap_sleep, seconds, 1);
#else
    expect_value(wrap_Sleep, dwMilliseconds, 1000);
#endif

    // After 10 times, sleep one second
    expect_string(__wrap__mdebug2, formatted_msg, "(6317): Sending integrity control message: ");
    expect_string(__wrap_SendMSG, message, "");
    expect_string(__wrap_SendMSG, locmsg, SYSCHECK);
    expect_value(__wrap_SendMSG, loc, DBSYNC_MQ);
    will_return(__wrap_SendMSG, 0);

    fim_send_sync_msg("");
}

void test_fim_send_sync_msg_0_eps(void ** state) {
    (void) state;
    syscheck.sync_max_eps = 0;

    // We must not sleep
    expect_string(__wrap__mdebug2, formatted_msg, "(6317): Sending integrity control message: ");
    expect_string(__wrap_SendMSG, message, "");
    expect_string(__wrap_SendMSG, locmsg, SYSCHECK);
    expect_value(__wrap_SendMSG, loc, DBSYNC_MQ);
    will_return(__wrap_SendMSG, 0);

    fim_send_sync_msg("");
}

void test_send_syscheck_msg_10_eps(void ** state) {
    (void) state;
    syscheck.max_eps = 10;

    // We must not sleep the first 9 times

    for (int i = 1; i < syscheck.max_eps; i++) {
        expect_string(__wrap__mdebug2, formatted_msg, "(6321): Sending FIM event: ");
        expect_string(__wrap_SendMSG, message, "");
        expect_string(__wrap_SendMSG, locmsg, SYSCHECK);
        expect_value(__wrap_SendMSG, loc, SYSCHECK_MQ);
        will_return(__wrap_SendMSG, 0);

        send_syscheck_msg("");
    }

#ifndef TEST_WINAGENT
    expect_value(__wrap_sleep, seconds, 1);
#else
    expect_value(wrap_Sleep, dwMilliseconds, 1000);
#endif

    // After 10 times, sleep one second
    expect_string(__wrap__mdebug2, formatted_msg, "(6321): Sending FIM event: ");
    expect_string(__wrap_SendMSG, message, "");
    expect_string(__wrap_SendMSG, locmsg, SYSCHECK);
    expect_value(__wrap_SendMSG, loc, SYSCHECK_MQ);
    will_return(__wrap_SendMSG, 0);

    send_syscheck_msg("");
}

void test_send_syscheck_msg_0_eps(void ** state) {
    (void) state;
    syscheck.max_eps = 0;

    // We must not sleep
    expect_string(__wrap__mdebug2, formatted_msg, "(6321): Sending FIM event: ");
    expect_string(__wrap_SendMSG, message, "");
    expect_string(__wrap_SendMSG, locmsg, SYSCHECK);
    expect_value(__wrap_SendMSG, loc, SYSCHECK_MQ);
    will_return(__wrap_SendMSG, 0);

    send_syscheck_msg("");
}

void test_fim_send_scan_info(void **state) {
    (void) state;

    expect_string(__wrap__mdebug2, formatted_msg, "(6321): Sending FIM event: {\"type\":\"scan_start\",\"data\":{\"timestamp\":1}}");
    expect_string(__wrap_SendMSG, message, "{\"type\":\"scan_start\",\"data\":{\"timestamp\":1}}");
    expect_string(__wrap_SendMSG, locmsg, SYSCHECK);
    expect_value(__wrap_SendMSG, loc, SYSCHECK_MQ);
    will_return(__wrap_SendMSG, 0);

    fim_send_scan_info(FIM_SCAN_START);
}

#ifndef TEST_WINAGENT
void test_fim_link_update(void **state) {
    (void) state;

    int pos = 0;
    char *link_path = "/folder/test";

    expect_value(__wrap_fim_db_get_path_range, fim_sql, syscheck.database);
    expect_string(__wrap_fim_db_get_path_range, start, "/boot/");
    expect_string(__wrap_fim_db_get_path_range, top, "/boot0");
    expect_value(__wrap_fim_db_get_path_range, storage, FIM_DB_DISK);
    will_return(__wrap_fim_db_get_path_range, NULL);
    will_return(__wrap_fim_db_get_path_range, FIMDB_OK);

    expect_string(__wrap_realtime_adddir, dir, link_path);
    expect_value(__wrap_realtime_adddir, whodata, 0);
    will_return(__wrap_realtime_adddir, 0);

    expect_string(__wrap_fim_checker, path, link_path);
    expect_value(__wrap_fim_checker, w_evt, 0);
    expect_value(__wrap_fim_checker, report, 0);

    fim_link_update(pos, link_path);

    assert_string_equal(syscheck.dir[pos], link_path);
}

void test_fim_link_update_already_added(void **state) {
    (void) state;

    int pos = 0;
    char *link_path = "/folder/test";

    expect_value(__wrap_fim_db_get_path_range, fim_sql, syscheck.database);
    expect_string(__wrap_fim_db_get_path_range, start, "/folder/test/");
    expect_string(__wrap_fim_db_get_path_range, top, "/folder/test0");
    expect_value(__wrap_fim_db_get_path_range, storage, FIM_DB_DISK);
    will_return(__wrap_fim_db_get_path_range, NULL);
    will_return(__wrap_fim_db_get_path_range, FIMDB_OK);

    expect_string(__wrap__mdebug1, formatted_msg, "(6234): Directory '/folder/test' already monitored, ignoring link '(null)'");

    fim_link_update(pos, link_path);

    assert_string_equal(syscheck.dir[pos], "");
}

void test_fim_link_check_delete(void **state) {
    (void) state;

    int pos = 1;
    char *link_path = "/etc";

    expect_string(__wrap_lstat, filename, link_path);
    will_return(__wrap_lstat, 0);
    will_return(__wrap_lstat, 0);

    expect_value(__wrap_fim_db_get_path_range, fim_sql, syscheck.database);
    expect_string(__wrap_fim_db_get_path_range, start, "/etc/");
    expect_string(__wrap_fim_db_get_path_range, top, "/etc0");
    expect_value(__wrap_fim_db_get_path_range, storage, FIM_DB_DISK);
    will_return(__wrap_fim_db_get_path_range, NULL);
    will_return(__wrap_fim_db_get_path_range, FIMDB_OK);

    expect_string(__wrap_fim_configuration_directory, path, "/etc");
    expect_string(__wrap_fim_configuration_directory, entry, "file");
    will_return(__wrap_fim_configuration_directory, -1);

    fim_link_check_delete(pos);

    assert_string_equal(syscheck.dir[pos], "");
}

void test_fim_link_check_delete_lstat_error(void **state) {
    (void) state;

    int pos = 2;
    char *link_path = "/home";

    expect_string(__wrap_lstat, filename, link_path);
    will_return(__wrap_lstat, 0);
    will_return(__wrap_lstat, -1);
    errno = 0;

    expect_string(__wrap__mdebug1, formatted_msg, "(6222): Stat() function failed on: '/home' due to [(0)-(Success)]");

    fim_link_check_delete(pos);

    assert_string_equal(syscheck.dir[pos], link_path);
}

void test_fim_link_check_delete_noentry_error(void **state) {
    (void) state;

    int pos = 2;
    char *link_path = "/home";

    expect_string(__wrap_lstat, filename, link_path);
    will_return(__wrap_lstat, 0);
    will_return(__wrap_lstat, -1);

    errno = ENOENT;

    fim_link_check_delete(pos);

    errno = 0;

    assert_string_equal(syscheck.dir[pos], "");
}

void test_fim_delete_realtime_watches(void **state) {
    (void) state;

    unsigned int pos = 1;

    expect_string(__wrap_fim_configuration_directory, path, "");
    expect_string(__wrap_fim_configuration_directory, entry, "file");
    will_return(__wrap_fim_configuration_directory, 0);
    expect_string(__wrap_fim_configuration_directory, path, "data");
    expect_string(__wrap_fim_configuration_directory, entry, "file");
    will_return(__wrap_fim_configuration_directory, 0);

    will_return(__wrap_inotify_rm_watch, 1);

    fim_delete_realtime_watches(pos);

    assert_null(OSHash_Begin(syscheck.realtime->dirtb, &pos));
}

void test_fim_link_delete_range(void **state) {
    int pos = 3;

    fim_tmp_file *tmp_file = *state;

    expect_value(__wrap_fim_db_get_path_range, fim_sql, syscheck.database);
    expect_string(__wrap_fim_db_get_path_range, start, "/media/");
    expect_string(__wrap_fim_db_get_path_range, top, "/media0");
    expect_value(__wrap_fim_db_get_path_range, storage, FIM_DB_DISK);
    will_return(__wrap_fim_db_get_path_range, tmp_file);
    will_return(__wrap_fim_db_get_path_range, FIMDB_OK);

    expect_value(__wrap_fim_db_delete_range, fim_sql, syscheck.database);
    expect_value(__wrap_fim_db_delete_range, storage, FIM_DB_DISK);
    expect_memory(__wrap_fim_db_delete_range, file, tmp_file, sizeof(tmp_file));
    will_return(__wrap_fim_db_delete_range, FIMDB_OK);

    fim_link_delete_range(pos);
}

void test_fim_link_delete_range_error(void **state) {
    int pos = 3;

    fim_tmp_file *tmp_file = *state;

    expect_value(__wrap_fim_db_get_path_range, fim_sql, syscheck.database);
    expect_string(__wrap_fim_db_get_path_range, start, "/media/");
    expect_string(__wrap_fim_db_get_path_range, top, "/media0");
    expect_value(__wrap_fim_db_get_path_range, storage, FIM_DB_DISK);
    will_return(__wrap_fim_db_get_path_range, tmp_file);
    will_return(__wrap_fim_db_get_path_range, FIMDB_ERR);

    expect_string(__wrap__merror, formatted_msg, "(6708): Failed to delete a range of paths between '/media/' and '/media0'");

    expect_value(__wrap_fim_db_delete_range, fim_sql, syscheck.database);
    expect_value(__wrap_fim_db_delete_range, storage, FIM_DB_DISK);
    expect_memory(__wrap_fim_db_delete_range, file, tmp_file, sizeof(tmp_file));
    will_return(__wrap_fim_db_delete_range, FIMDB_ERR);

    expect_string(__wrap__merror, formatted_msg, "(6708): Failed to delete a range of paths between '/media/' and '/media0'");

    fim_link_delete_range(pos);
}

void test_fim_link_silent_scan(void **state) {
    (void) state;

    int pos = 3;
    char *link_path = "/folder/test";

    expect_string(__wrap_realtime_adddir, dir, link_path);
    expect_value(__wrap_realtime_adddir, whodata, 0);
    will_return(__wrap_realtime_adddir, 0);

    expect_string(__wrap_fim_checker, path, link_path);
    expect_value(__wrap_fim_checker, w_evt, 0);
    expect_value(__wrap_fim_checker, report, 0);

    fim_link_silent_scan(link_path, pos);
}

void test_fim_link_reload_broken_link_already_monitored(void **state) {
    (void) state;

    int pos = 4;
    char *link_path = "/usr/bin";

    expect_string(__wrap__mdebug1, formatted_msg, "(6234): Directory '/usr/bin' already monitored, ignoring link '(null)'");

    fim_link_reload_broken_link(link_path, pos);

    assert_string_equal(syscheck.dir[pos], link_path);
}

void test_fim_link_reload_broken_link_reload_broken(void **state) {
    (void) state;

    int pos = 5;
    char *link_path = "/test";

    expect_string(__wrap_fim_checker, path, link_path);
    expect_value(__wrap_fim_checker, w_evt, 0);
    expect_value(__wrap_fim_checker, report, 0);

    fim_link_reload_broken_link(link_path, pos);

    assert_string_equal(syscheck.dir[pos], link_path);
}
#endif


int main(void) {
#ifndef WIN_WHODATA
    const struct CMUnitTest tests[] = {
        cmocka_unit_test(test_fim_whodata_initialize),

#ifdef TEST_WINAGENT
        cmocka_unit_test(test_set_priority_windows_thread_highest),
        cmocka_unit_test(test_set_priority_windows_thread_above_normal),
        cmocka_unit_test(test_set_priority_windows_thread_normal),
        cmocka_unit_test(test_set_priority_windows_thread_below_normal),
        cmocka_unit_test(test_set_priority_windows_thread_lowest),
        cmocka_unit_test(test_set_priority_windows_thread_idle),
        cmocka_unit_test(test_set_priority_windows_thread_error),
#endif

        cmocka_unit_test(test_log_realtime_status),
        cmocka_unit_test(test_fim_send_msg),
        cmocka_unit_test(test_fim_send_msg_retry),
        cmocka_unit_test(test_fim_send_msg_retry_error),
        cmocka_unit_test(test_fim_send_sync_msg_10_eps),
        cmocka_unit_test(test_fim_send_sync_msg_0_eps),
        cmocka_unit_test(test_send_syscheck_msg_10_eps),
        cmocka_unit_test(test_send_syscheck_msg_0_eps),
        cmocka_unit_test(test_fim_send_scan_info),
#ifndef TEST_WINAGENT
        cmocka_unit_test(test_fim_link_update),
        cmocka_unit_test(test_fim_link_update_already_added),
        cmocka_unit_test(test_fim_link_check_delete),
        cmocka_unit_test(test_fim_link_check_delete_lstat_error),
        cmocka_unit_test(test_fim_link_check_delete_noentry_error),
        cmocka_unit_test(test_fim_delete_realtime_watches),
        cmocka_unit_test_setup_teardown(test_fim_link_delete_range, setup_tmp_file, teardown_tmp_file),
        cmocka_unit_test_setup_teardown(test_fim_link_delete_range_error, setup_tmp_file, teardown_tmp_file),
        cmocka_unit_test(test_fim_link_silent_scan),
        cmocka_unit_test(test_fim_link_reload_broken_link_already_monitored),
        cmocka_unit_test(test_fim_link_reload_broken_link_reload_broken),
#endif
    };

    return cmocka_run_group_tests(tests, setup_group, teardown_group);
#else  // WIN_WHODATA
    const struct CMUnitTest eventchannel_tests[] = {
        cmocka_unit_test(test_set_whodata_mode_changes),
        cmocka_unit_test(test_fim_whodata_initialize_eventchannel),
        cmocka_unit_test(test_fim_whodata_initialize_fail_set_policies),
    };
    return cmocka_run_group_tests(eventchannel_tests, setup_group, teardown_group);
#endif
}<|MERGE_RESOLUTION|>--- conflicted
+++ resolved
@@ -63,15 +63,7 @@
 /* Setup */
 
 static int setup_group(void ** state) {
-<<<<<<< HEAD
-    expect_any_always(__wrap__mdebug1, formatted_msg);
-    will_return_always(__wrap_os_random, 12345);
-
-#ifdef TEST_AGENT
-    will_return_always(__wrap_isChroot, 1);
-#endif
-=======
-    #ifdef TEST_WINAGENT
+#ifdef TEST_WINAGENT
     expect_string(__wrap__mdebug1, formatted_msg, "(6287): Reading configuration file: 'test_syscheck.conf'");
     expect_string(__wrap__mdebug1, formatted_msg, "Found ignore regex node .log$|.htm$|.jpg$|.png$|.chm$|.pnf$|.evtx$|.swp$");
     expect_string(__wrap__mdebug1, formatted_msg, "Found ignore regex node .log$|.htm$|.jpg$|.png$|.chm$|.pnf$|.evtx$|.swp$ OK?");
@@ -82,7 +74,7 @@
     expect_string(__wrap__mdebug1, formatted_msg, "Found nodiff regex node test_$");
     expect_string(__wrap__mdebug1, formatted_msg, "Found nodiff regex node test_$ OK?");
     expect_string(__wrap__mdebug1, formatted_msg, "Found nodiff regex size 1");
-    #else
+#else
     expect_string(__wrap__mdebug1, formatted_msg, "(6287): Reading configuration file: 'test_syscheck.conf'");
     expect_string(__wrap__mdebug1, formatted_msg, "Found ignore regex node .log$|.swp$");
     expect_string(__wrap__mdebug1, formatted_msg, "Found ignore regex node .log$|.swp$ OK?");
@@ -90,12 +82,17 @@
     expect_string(__wrap__mdebug1, formatted_msg, "Found nodiff regex node ^file");
     expect_string(__wrap__mdebug1, formatted_msg, "Found nodiff regex node ^file OK?");
     expect_string(__wrap__mdebug1, formatted_msg, "Found nodiff regex size 0");
-    #endif
-
-    #if defined(TEST_AGENT) || defined(TEST_WINAGENT)
+#endif
+
+#if defined(TEST_AGENT) || defined(TEST_WINAGENT)
     expect_string(__wrap__mdebug1, formatted_msg, "(6208): Reading Client Configuration [test_syscheck.conf]");
-    #endif
->>>>>>> 161e27b8
+#endif
+
+    will_return_always(__wrap_os_random, 12345);
+
+#ifdef TEST_AGENT
+    will_return_always(__wrap_isChroot, 1);
+#endif
 
     if(Read_Syscheck_Config("test_syscheck.conf"))
         fail();
