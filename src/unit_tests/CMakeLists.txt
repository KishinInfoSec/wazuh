--- conflicted
+++ resolved
@@ -50,11 +50,8 @@
   add_subdirectory(syscheckd)
   add_subdirectory(shared)
   add_subdirectory(os_xml)
-<<<<<<< HEAD
   add_subdirectory(os_regex)
-=======
   add_subdirectory(os_zlib)
->>>>>>> 7bd3165a
 endif()
 
 # Config files
