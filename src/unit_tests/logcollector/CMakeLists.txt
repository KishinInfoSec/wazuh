--- conflicted
+++ resolved
@@ -23,48 +23,6 @@
 include(${SRC_FOLDER}/unit_tests/wrappers/wazuh/shared/shared.cmake)
 
 # Generate logcollector tests
-<<<<<<< HEAD
-list(APPEND logcollector_names "test_logcollector")
-list(APPEND logcollector_flags "-Wl,--wrap,OS_SHA1_Stream -Wl,--wrap,merror_exit -Wl,--wrap,popen \
-                                -Wl,--wrap,fopen -Wl,--wrap,fclose -Wl,--wrap,fflush -Wl,--wrap,fgets -Wl,--wrap,fread -Wl,--wrap,fseek \
-                                -Wl,--wrap,fwrite -Wl,--wrap,remove -Wl,--wrap,fgetpos \
-                                -Wl,--wrap,cJSON_CreateObject -Wl,--wrap,cJSON_AddArrayToObject -Wl,--wrap,cJSON_AddStringToObject \
-                                -Wl,--wrap,cJSON_AddStringToObject -Wl,--wrap,cJSON_AddItemToArray -Wl,--wrap,pthread_rwlock_wrlock \
-                                -Wl,--wrap,cJSON_PrintUnformatted -Wl,--wrap,cJSON_Delete -Wl,--wrap,wfopen -Wl,--wrap,clearerr \
-                                -Wl,--wrap,cJSON_GetObjectItem -Wl,--wrap,cJSON_GetArraySize -Wl,--wrap,cJSON_GetArrayItem \
-                                -Wl,--wrap,cJSON_GetStringValue -Wl,--wrap,OS_SHA1_File_Nbytes -Wl,--wrap,fileno -Wl,--wrap,fstat \
-                                -Wl,--wrap,pthread_rwlock_rdlock -Wl,--wrap,pthread_rwlock_unlock \
-                                -Wl,--wrap,stat -Wl,--wrap=fgetc -Wl,--wrap=w_fseek -Wl,--wrap,w_ftell \
-                                -Wl,--wrap,OS_SHA1_File_Nbytes_with_fp_check -Wl,--wrap,cJSON_CreateString \
-                                -Wl,--wrap,cJSON_AddItemToObject -Wl,--wrap,wpclose -Wl,--wrap,kill \
-                                -Wl,--wrap,so_get_function_sym -Wl,--wrap,so_get_module_handle ${DEBUG_OP_WRAPPERS} \
-                                ${HASH_OP_WRAPPERS}")
-
-list(APPEND logcollector_names "test_read_multiline_regex")
-list(APPEND logcollector_flags "-Wl,--wrap,fopen -Wl,--wrap,fclose -Wl,--wrap,fflush -Wl,--wrap,fgets -Wl,--wrap,popen \
-                                -Wl,--wrap,fread -Wl,--wrap,fwrite -Wl,--wrap,remove -Wl,--wrap,fseek -Wl,--wrap=fgetc\
-                                -Wl,--wrap,time -Wl,--wrap,can_read -Wl,--wrap,w_ftell -Wl,--wrap,w_expression_match \
-                                -Wl,--wrap,w_msg_hash_queues_push -Wl,--wrap,fgetpos -Wl,--wrap=w_update_file_status \
-                                -Wl,--wrap=w_get_hash_context -Wl,--wrap=_fseeki64 -Wl,--wrap=OS_SHA1_Stream \
-                                -Wl,--wrap=w_fseek -Wl,--wrap,_mdebug2")
-
-list(APPEND logcollector_names "test_localfile-config")
-list(APPEND logcollector_flags "-Wl,--wrap,fopen -Wl,--wrap,popen -Wl,--wrap,fclose -Wl,--wrap,fflush -Wl,--wrap,fgets \
-                                -Wl,--wrap,fread -Wl,--wrap,fwrite -Wl,--wrap,remove -Wl,--wrap,fseek -Wl,--wrap=fgetc\
-                                -Wl,--wrap,w_get_attr_val_by_name -Wl,--wrap,fgetpos ${DEBUG_OP_WRAPPERS}")
-
-list(APPEND logcollector_names "test_state")
-list(APPEND logcollector_flags "-Wl,--wrap,fopen -Wl,--wrap,fclose -Wl,--wrap,fflush -Wl,--wrap,fgets \
-                                -Wl,--wrap,fread -Wl,--wrap,fwrite -Wl,--wrap,remove -Wl,--wrap,fseek -Wl,--wrap=fgetc \
-                                -Wl,--wrap,fgetpos -Wl,--wrap,time -Wl,--wrap,popen \
-                                -Wl,--wrap,cJSON_CreateObject -Wl,--wrap,cJSON_CreateArray \
-                                -Wl,--wrap,cJSON_AddStringToObject -Wl,--wrap,cJSON_AddNumberToObject \
-                                -Wl,--wrap,cJSON_AddItemToArray -Wl,--wrap,cJSON_AddItemToObject \
-                                -Wl,--wrap,pthread_mutex_unlock -Wl,--wrap,pthread_mutex_lock \
-                                -Wl,--wrap,cJSON_Delete -Wl,--wrap,cJSON_Print -Wl,--wrap,getDefine_Int \
-                                -Wl,--wrap,FOREVER -Wl,--wrap,sleep -Wl,--wrap,getpid -Wl,--wrap,cJSON_Duplicate \
-                                -Wl,--wrap,strftime ${DEBUG_OP_WRAPPERS} ${HASH_OP_WRAPPERS}")
-=======
 if(${TARGET} STREQUAL "winagent")
     list(APPEND logcollector_names "test_read_win_event_channel")
     list(APPEND logcollector_flags "-Wl,--wrap,wstr_split -Wl,--wrap=syscom_dispatch -Wl,--wrap=Start_win32_Syscheck \
@@ -72,7 +30,7 @@
                                     ${DEBUG_OP_WRAPPERS}")
 else()
     list(APPEND logcollector_names "test_logcollector")
-    list(APPEND logcollector_flags "-Wl,--wrap,OS_SHA1_Stream -Wl,--wrap,merror_exit \
+    list(APPEND logcollector_flags "-Wl,--wrap,OS_SHA1_Stream -Wl,--wrap,merror_exit -Wl,--wrap,popen \
                                     -Wl,--wrap,fopen -Wl,--wrap,fclose -Wl,--wrap,fflush -Wl,--wrap,fgets -Wl,--wrap,fread -Wl,--wrap,fseek \
                                     -Wl,--wrap,fwrite -Wl,--wrap,remove -Wl,--wrap,fgetpos \
                                     -Wl,--wrap,cJSON_CreateObject -Wl,--wrap,cJSON_AddArrayToObject -Wl,--wrap,cJSON_AddStringToObject \
@@ -88,7 +46,7 @@
                                     ${HASH_OP_WRAPPERS}")
 
     list(APPEND logcollector_names "test_read_multiline_regex")
-    list(APPEND logcollector_flags "-Wl,--wrap,fopen -Wl,--wrap,fclose -Wl,--wrap,fflush -Wl,--wrap,fgets \
+    list(APPEND logcollector_flags "-Wl,--wrap,fopen -Wl,--wrap,fclose -Wl,--wrap,fflush -Wl,--wrap,fgets -Wl,--wrap,popen \
                                     -Wl,--wrap,fread -Wl,--wrap,fwrite -Wl,--wrap,remove -Wl,--wrap,fseek -Wl,--wrap=fgetc\
                                     -Wl,--wrap,time -Wl,--wrap,can_read -Wl,--wrap,w_ftell -Wl,--wrap,w_expression_match \
                                     -Wl,--wrap,w_msg_hash_queues_push -Wl,--wrap,fgetpos -Wl,--wrap=w_update_file_status \
@@ -96,14 +54,14 @@
                                     -Wl,--wrap=w_fseek -Wl,--wrap,_mdebug2")
 
     list(APPEND logcollector_names "test_localfile-config")
-    list(APPEND logcollector_flags "-Wl,--wrap,fopen -Wl,--wrap,fclose -Wl,--wrap,fflush -Wl,--wrap,fgets \
+    list(APPEND logcollector_flags "-Wl,--wrap,fopen -Wl,--wrap,popen -Wl,--wrap,fclose -Wl,--wrap,fflush -Wl,--wrap,fgets \
                                     -Wl,--wrap,fread -Wl,--wrap,fwrite -Wl,--wrap,remove -Wl,--wrap,fseek -Wl,--wrap=fgetc\
                                     -Wl,--wrap,w_get_attr_val_by_name -Wl,--wrap,fgetpos ${DEBUG_OP_WRAPPERS}")
 
     list(APPEND logcollector_names "test_state")
     list(APPEND logcollector_flags "-Wl,--wrap,fopen -Wl,--wrap,fclose -Wl,--wrap,fflush -Wl,--wrap,fgets \
                                     -Wl,--wrap,fread -Wl,--wrap,fwrite -Wl,--wrap,remove -Wl,--wrap,fseek -Wl,--wrap=fgetc \
-                                    -Wl,--wrap,fgetpos -Wl,--wrap,time \
+                                    -Wl,--wrap,fgetpos -Wl,--wrap,time -Wl,--wrap,popen \
                                     -Wl,--wrap,cJSON_CreateObject -Wl,--wrap,cJSON_CreateArray \
                                     -Wl,--wrap,cJSON_AddStringToObject -Wl,--wrap,cJSON_AddNumberToObject \
                                     -Wl,--wrap,cJSON_AddItemToArray -Wl,--wrap,cJSON_AddItemToObject \
@@ -111,7 +69,6 @@
                                     -Wl,--wrap,cJSON_Delete -Wl,--wrap,cJSON_Print -Wl,--wrap,getDefine_Int \
                                     -Wl,--wrap,FOREVER -Wl,--wrap,sleep -Wl,--wrap,getpid -Wl,--wrap,cJSON_Duplicate \
                                     -Wl,--wrap,strftime ${DEBUG_OP_WRAPPERS} ${HASH_OP_WRAPPERS}")
->>>>>>> d83ad88a
 
     list(APPEND logcollector_names "test_lccom")
     list(APPEND logcollector_flags "-Wl,--wrap,w_logcollector_state_get -Wl,--wrap,cJSON_CreateObject \
@@ -121,37 +78,6 @@
                                     -Wl,--wrap,cJSON_Delete -Wl,--wrap,_mwarn -Wl,--wrap,stat -Wl,--wrap,_mdebug2 \
                                     -Wl,--wrap,difftime -Wl,--wrap,strftime ${DEBUG_OP_WRAPPERS}")
 
-<<<<<<< HEAD
-list(APPEND logcollector_names "test_macos_log")
-list(APPEND logcollector_flags "-Wl,--wrap,wpopenv -Wl,--wrap,fileno -Wl,--wrap,fcntl -Wl,--wrap,_merror \
-                                -Wl,--wrap,fclose -Wl,--wrap,fflush -Wl,--wrap,fgets -Wl,--wrap,fgetpos \
-                                -Wl,--wrap,fopen -Wl,--wrap,fread -Wl,--wrap,fseek -Wl,--wrap,fwrite \
-                                -Wl,--wrap,remove -Wl,--wrap,fgetc -Wl,--wrap,wpclose -Wl,--wrap,access \
-                                -Wl,--wrap,getpid -Wl,--wrap,_minfo -Wl,--wrap,pthread_rwlock_wrlock \
-                                -Wl,--wrap,pthread_rwlock_unlock -Wl,--wrap,pthread_rwlock_rdlock \
-                                -Wl,--wrap,so_get_function_sym -Wl,--wrap,so_get_module_handle -Wl,--wrap,popen \
-                                -Wl,--wrap,_mdebug1 -Wl,--wrap,w_get_os_codename -Wl,--wrap,w_get_process_childs")
-
-list(APPEND logcollector_names "test_read_macos")
-list(APPEND logcollector_flags "-Wl,--wrap,w_expression_match -Wl,--wrap,can_read -Wl,--wrap,fgets \
-                                -Wl,--wrap,fclose -Wl,--wrap,fflush -Wl,--wrap,fgetpos -Wl,--wrap,_mdebug2\
-                                -Wl,--wrap,fopen -Wl,--wrap,fread -Wl,--wrap,fseek -Wl,--wrap,fwrite -Wl,--wrap,popen \
-                                -Wl,--wrap,remove -Wl,--wrap,fgetc -Wl,--wrap,_merror -Wl,--wrap,waitpid \
-                                -Wl,--wrap,w_msg_hash_queues_push -Wl,--wrap,_mdebug1 -Wl,--wrap,_minfo \
-                                -Wl,--wrap,kill -Wl,--wrap,wpopenv -Wl,--wrap,wpclose -Wl,--wrap,strerror \
-                                -Wl,--wrap,time -Wl,--wrap,so_get_function_sym -Wl,--wrap,so_get_module_handle \
-                                -Wl,--wrap,isDebug -Wl,--wrap,w_get_first_child -Wl,--wrap,w_is_macos_sierra \
-                                -Wl,--wrap,w_macos_set_log_settings -Wl,--wrap,w_macos_set_last_log_timestamp \
-                                -Wl,--wrap,w_macos_set_is_valid_data")
-
-list(APPEND logcollector_names "test_read_multiline")
-list(APPEND logcollector_flags "-Wl,--wrap,fopen -Wl,--wrap,popen -Wl,--wrap,fclose -Wl,--wrap,fflush -Wl,--wrap,fgets \
-                                -Wl,--wrap,fread -Wl,--wrap,fwrite -Wl,--wrap,remove -Wl,--wrap,fseek -Wl,--wrap=fgetc\
-                                -Wl,--wrap,time -Wl,--wrap,can_read -Wl,--wrap,w_ftell -Wl,--wrap,w_expression_match \
-                                -Wl,--wrap,fgetpos -Wl,--wrap=w_update_file_status -Wl,--wrap,_merror \
-                                -Wl,--wrap=w_get_hash_context -Wl,--wrap=_fseeki64 -Wl,--wrap=OS_SHA1_Stream \
-                                -Wl,--wrap=w_fseek")
-=======
     list(APPEND logcollector_names "test_macos_log")
     list(APPEND logcollector_flags "-Wl,--wrap,wpopenv -Wl,--wrap,fileno -Wl,--wrap,fcntl -Wl,--wrap,_merror \
                                     -Wl,--wrap,fclose -Wl,--wrap,fflush -Wl,--wrap,fgets -Wl,--wrap,fgetpos \
@@ -159,13 +85,13 @@
                                     -Wl,--wrap,remove -Wl,--wrap,fgetc -Wl,--wrap,wpclose -Wl,--wrap,access \
                                     -Wl,--wrap,getpid -Wl,--wrap,_minfo -Wl,--wrap,pthread_rwlock_wrlock \
                                     -Wl,--wrap,pthread_rwlock_unlock -Wl,--wrap,pthread_rwlock_rdlock \
-                                    -Wl,--wrap,so_get_function_sym -Wl,--wrap,so_get_module_handle \
+                                    -Wl,--wrap,so_get_function_sym -Wl,--wrap,so_get_module_handle -Wl,--wrap,popen \
                                     -Wl,--wrap,_mdebug1 -Wl,--wrap,w_get_os_codename -Wl,--wrap,w_get_process_childs")
 
     list(APPEND logcollector_names "test_read_macos")
     list(APPEND logcollector_flags "-Wl,--wrap,w_expression_match -Wl,--wrap,can_read -Wl,--wrap,fgets \
                                     -Wl,--wrap,fclose -Wl,--wrap,fflush -Wl,--wrap,fgetpos -Wl,--wrap,_mdebug2\
-                                    -Wl,--wrap,fopen -Wl,--wrap,fread -Wl,--wrap,fseek -Wl,--wrap,fwrite \
+                                    -Wl,--wrap,fopen -Wl,--wrap,fread -Wl,--wrap,fseek -Wl,--wrap,fwrite -Wl,--wrap,popen \
                                     -Wl,--wrap,remove -Wl,--wrap,fgetc -Wl,--wrap,_merror -Wl,--wrap,waitpid \
                                     -Wl,--wrap,w_msg_hash_queues_push -Wl,--wrap,_mdebug1 -Wl,--wrap,_minfo \
                                     -Wl,--wrap,kill -Wl,--wrap,wpopenv -Wl,--wrap,wpclose -Wl,--wrap,strerror \
@@ -175,14 +101,13 @@
                                     -Wl,--wrap,w_macos_set_is_valid_data")
 
     list(APPEND logcollector_names "test_read_multiline")
-    list(APPEND logcollector_flags "-Wl,--wrap,fopen -Wl,--wrap,fclose -Wl,--wrap,fflush -Wl,--wrap,fgets \
+    list(APPEND logcollector_flags "-Wl,--wrap,fopen -Wl,--wrap,popen -Wl,--wrap,fclose -Wl,--wrap,fflush -Wl,--wrap,fgets \
                                     -Wl,--wrap,fread -Wl,--wrap,fwrite -Wl,--wrap,remove -Wl,--wrap,fseek -Wl,--wrap=fgetc\
                                     -Wl,--wrap,time -Wl,--wrap,can_read -Wl,--wrap,w_ftell -Wl,--wrap,w_expression_match \
                                     -Wl,--wrap,fgetpos -Wl,--wrap=w_update_file_status -Wl,--wrap,_merror \
                                     -Wl,--wrap=w_get_hash_context -Wl,--wrap=_fseeki64 -Wl,--wrap=OS_SHA1_Stream \
                                     -Wl,--wrap=w_fseek")
 endif()
->>>>>>> d83ad88a
 
 list(LENGTH logcollector_names count)
 math(EXPR count "${count} - 1")
