--- conflicted
+++ resolved
@@ -27,19 +27,14 @@
     return size;
 }
 
-<<<<<<< HEAD
-int __wrap_ReadSecMSG(keystore *keys, char *buffer, char *cleartext, int id, unsigned int buffer_size, size_t *final_size, const char *srcip, char **output) {
-    check_expected(buffer);
-    *final_size = (int)mock();
-    *output = (char*)mock_ptr_type(char *);
-    return (int)mock();
-=======
-int __wrap_ReadSecMSG(keystore *keys, char *buffer, __attribute__((unused)) char *cleartext, int id,  __attribute__((unused)) unsigned int buffer_size,  __attribute__((unused)) size_t *final_size, const char *srcip,  __attribute__((unused)) char **output) {
+int __wrap_ReadSecMSG(keystore *keys, char *buffer, __attribute__((unused)) char *cleartext, int id, __attribute__((unused)) unsigned int buffer_size, size_t *final_size, const char *srcip, char **output) {
     check_expected(keys);
     check_expected(buffer);
     check_expected(id);
     check_expected(srcip);
 
+    *final_size = (int)mock();
+    *output = (char*)mock_ptr_type(char *);
+
     return mock_type(int);
->>>>>>> e0f76940
 }