--- conflicted
+++ resolved
@@ -63,14 +63,9 @@
 
 float __wrap_DirSize(const char *path);
 
-<<<<<<< HEAD
 int __wrap_mkdir_ex(const char *path);
 void expect_mkdir_ex(const char *path, int ret);
 
-#endif
-
-=======
->>>>>>> 1f8d1dd2
 int __wrap_w_ref_parent_folder(const char * path);
 
 int __wrap_cldir_ex(const char *name);
