--- conflicted
+++ resolved
@@ -22,14 +22,9 @@
 #ifdef WIN32
 int __wrap_mkdir(const char *__path);
 #elif defined(__MACH__)
-<<<<<<< HEAD
-#else
-int __wrap_mkdir(const char *__path, mode_t __mode);
-=======
 int __wrap_mkdir(const char *__path, mode_t __mode);
 #else
 int __wrap_mkdir(const char *__path, __mode_t __mode);
->>>>>>> d3c79f02
 #endif
 
 int __wrap_stat(const char * __file, struct stat * __buf);
