--- conflicted
+++ resolved
@@ -67,15 +67,9 @@
     EXPECT_CALL(*mockConnection, execute("PRAGMA synchronous = OFF;")).Times(1);
 
     EXPECT_NO_THROW(std::make_unique<SQLiteDBEngine>(
-<<<<<<< HEAD
                         mockFactory,
                         "1",
                         "NNN"));
-=======
-        mockFactory,
-        "1",
-        "NNN"));
->>>>>>> e6c6bbf3
 }
 
 TEST_F(DBEngineTest, InitializationSQLError)
@@ -108,29 +102,17 @@
     EXPECT_CALL(*mockConnection, execute("PRAGMA synchronous = OFF;")).Times(1);
 
     EXPECT_NO_THROW(std::make_unique<SQLiteDBEngine>(
-<<<<<<< HEAD
                         mockFactory,
                         "1",
                         ""));
-=======
-        mockFactory,
-        "1",
-        ""));
->>>>>>> e6c6bbf3
 }
 
 TEST_F(DBEngineTest, InitializationEmptyFileName)
 {
     EXPECT_THROW(std::make_unique<SQLiteDBEngine>(
-<<<<<<< HEAD
                      nullptr,
                      "",
                      "NNN"), dbengine_error);
-=======
-        nullptr,
-        "",
-        "NNN"), dbengine_error);
->>>>>>> e6c6bbf3
 }
 
 TEST_F(DBEngineTest, InitializeStatusField)
@@ -147,32 +129,19 @@
     auto mockStatement_1 { std::make_unique<MockStatement>() };
     EXPECT_CALL(*mockStatement_1, step()).WillOnce(Return(SQLITE_DONE));
     EXPECT_CALL(*mockFactory,
-<<<<<<< HEAD
-                createStatement(_, "NNN"))
-    .WillOnce(Return(ByMove(std::move(mockStatement_1))));
-
-
-=======
-        createStatement(_,"NNN"))
-        .WillOnce(Return(ByMove(std::move(mockStatement_1))));
-
-
->>>>>>> e6c6bbf3
-    EXPECT_CALL(*mockConnection, execute("PRAGMA temp_store = memory;")).Times(1);
-    EXPECT_CALL(*mockConnection, execute("PRAGMA journal_mode = memory;")).Times(1);
-    EXPECT_CALL(*mockConnection, execute("PRAGMA synchronous = OFF;")).Times(1);
-
-    std::unique_ptr<SQLiteDBEngine> spEngine;
-    EXPECT_NO_THROW(spEngine = std::make_unique<SQLiteDBEngine>(
-<<<<<<< HEAD
-                                   mockFactory,
-                                   "1",
-                                   "NNN"));
-=======
-        mockFactory,
-        "1",
-        "NNN"));
->>>>>>> e6c6bbf3
+                createStatement(_, "NNN"))
+    .WillOnce(Return(ByMove(std::move(mockStatement_1))));
+
+
+    EXPECT_CALL(*mockConnection, execute("PRAGMA temp_store = memory;")).Times(1);
+    EXPECT_CALL(*mockConnection, execute("PRAGMA journal_mode = memory;")).Times(1);
+    EXPECT_CALL(*mockConnection, execute("PRAGMA synchronous = OFF;")).Times(1);
+
+    std::unique_ptr<SQLiteDBEngine> spEngine;
+    EXPECT_NO_THROW(spEngine = std::make_unique<SQLiteDBEngine>(
+                                   mockFactory,
+                                   "1",
+                                   "NNN"));
 
     auto mockColumn_1 { std::make_unique<MockColumn>() };
     EXPECT_CALL(*mockColumn_1, value(An<const int32_t&>()))
@@ -189,13 +158,8 @@
 
     auto mockStatement_2 { std::make_unique<MockStatement>() };
     EXPECT_CALL(*mockStatement_2, step())
-<<<<<<< HEAD
-    .WillOnce(Return(SQLITE_ROW))
-    .WillOnce(Return(SQLITE_DONE));
-=======
-        .WillOnce(Return(SQLITE_ROW))
-        .WillOnce(Return(SQLITE_DONE));
->>>>>>> e6c6bbf3
+    .WillOnce(Return(SQLITE_ROW))
+    .WillOnce(Return(SQLITE_DONE));
     EXPECT_CALL(*mockStatement_2, column(0))
     .WillOnce(Return(ByMove(std::move(mockColumn_1))));
     EXPECT_CALL(*mockStatement_2, column(1))
@@ -203,7 +167,6 @@
     EXPECT_CALL(*mockStatement_2, column(2))
     .WillOnce(Return(ByMove(std::move(mockColumn_3))));
     EXPECT_CALL(*mockStatement_2, column(5))
-<<<<<<< HEAD
     .WillOnce(Return(ByMove(std::move(mockColumn_4))));
     EXPECT_CALL(*mockFactory,
                 createStatement(_, "PRAGMA table_info(dummy);"))
@@ -226,30 +189,6 @@
                 createStatement(_, "UPDATE dummy SET db_status_field_dm=0;"))
     .WillOnce(Return(ByMove(std::move(mockStatement_4))));
 
-=======
-        .WillOnce(Return(ByMove(std::move(mockColumn_4))));
-    EXPECT_CALL(*mockFactory,
-        createStatement(_,"PRAGMA table_info(dummy);"))
-        .WillOnce(Return(ByMove(std::move(mockStatement_2))));
-
-    auto mockStatement_3 { std::make_unique<MockStatement>() };
-    EXPECT_CALL(*mockStatement_3,
-        step())
-        .WillOnce(Return(0));
-    EXPECT_CALL(*mockFactory,
-        createStatement(_,"ALTER TABLE dummy ADD COLUMN db_status_field_dm INTEGER DEFAULT 1;"))
-        .WillOnce(Return(ByMove(std::move(mockStatement_3))));
-
-    auto mockStatement_4 { std::make_unique<MockStatement>() };
-    EXPECT_CALL(*mockStatement_4,
-        step())
-        .WillOnce(Return(0));
-
-    EXPECT_CALL(*mockFactory,
-        createStatement(_,"UPDATE dummy SET db_status_field_dm=0;"))
-        .WillOnce(Return(ByMove(std::move(mockStatement_4))));
-
->>>>>>> e6c6bbf3
 
     EXPECT_NO_THROW(spEngine->initializeStatusField(std::vector<std::string> {"dummy"}));
 }
@@ -267,46 +206,26 @@
     auto mockStatement_1 { std::make_unique<MockStatement>() };
     EXPECT_CALL(*mockStatement_1, step()).WillOnce(Return(SQLITE_DONE));
     EXPECT_CALL(*mockFactory,
-<<<<<<< HEAD
-                createStatement(_, "NNN"))
-    .WillOnce(Return(ByMove(std::move(mockStatement_1))));
-
-
-=======
-        createStatement(_,"NNN"))
-        .WillOnce(Return(ByMove(std::move(mockStatement_1))));
-
-
->>>>>>> e6c6bbf3
-    EXPECT_CALL(*mockConnection, execute("PRAGMA temp_store = memory;")).Times(1);
-    EXPECT_CALL(*mockConnection, execute("PRAGMA journal_mode = memory;")).Times(1);
-    EXPECT_CALL(*mockConnection, execute("PRAGMA synchronous = OFF;")).Times(1);
-
-    std::unique_ptr<SQLiteDBEngine> spEngine;
-    EXPECT_NO_THROW(spEngine = std::make_unique<SQLiteDBEngine>(
-<<<<<<< HEAD
-                                   mockFactory,
-                                   "1",
-                                   "NNN"));
-
-    auto mockStatement_2 { std::make_unique<MockStatement>() };
-    EXPECT_CALL(*mockStatement_2, step())
-    .WillOnce(Return(SQLITE_DONE));
-    EXPECT_CALL(*mockFactory,
-                createStatement(_, "PRAGMA table_info(dummy);"))
-    .WillOnce(Return(ByMove(std::move(mockStatement_2))));
-=======
-        mockFactory,
-        "1",
-        "NNN"));
-
-    auto mockStatement_2 { std::make_unique<MockStatement>() };
-    EXPECT_CALL(*mockStatement_2, step())
-        .WillOnce(Return(SQLITE_DONE));
-    EXPECT_CALL(*mockFactory,
-        createStatement(_,"PRAGMA table_info(dummy);"))
-        .WillOnce(Return(ByMove(std::move(mockStatement_2))));
->>>>>>> e6c6bbf3
+                createStatement(_, "NNN"))
+    .WillOnce(Return(ByMove(std::move(mockStatement_1))));
+
+
+    EXPECT_CALL(*mockConnection, execute("PRAGMA temp_store = memory;")).Times(1);
+    EXPECT_CALL(*mockConnection, execute("PRAGMA journal_mode = memory;")).Times(1);
+    EXPECT_CALL(*mockConnection, execute("PRAGMA synchronous = OFF;")).Times(1);
+
+    std::unique_ptr<SQLiteDBEngine> spEngine;
+    EXPECT_NO_THROW(spEngine = std::make_unique<SQLiteDBEngine>(
+                                   mockFactory,
+                                   "1",
+                                   "NNN"));
+
+    auto mockStatement_2 { std::make_unique<MockStatement>() };
+    EXPECT_CALL(*mockStatement_2, step())
+    .WillOnce(Return(SQLITE_DONE));
+    EXPECT_CALL(*mockFactory,
+                createStatement(_, "PRAGMA table_info(dummy);"))
+    .WillOnce(Return(ByMove(std::move(mockStatement_2))));
 
     EXPECT_THROW(spEngine->initializeStatusField(std::vector<std::string> {"dummy"}), dbengine_error);
 }
@@ -325,32 +244,19 @@
     auto mockStatement_1 { std::make_unique<MockStatement>() };
     EXPECT_CALL(*mockStatement_1, step()).WillOnce(Return(SQLITE_DONE));
     EXPECT_CALL(*mockFactory,
-<<<<<<< HEAD
-                createStatement(_, "NNN"))
-    .WillOnce(Return(ByMove(std::move(mockStatement_1))));
-
-
-=======
-        createStatement(_,"NNN"))
-        .WillOnce(Return(ByMove(std::move(mockStatement_1))));
-
-
->>>>>>> e6c6bbf3
-    EXPECT_CALL(*mockConnection, execute("PRAGMA temp_store = memory;")).Times(1);
-    EXPECT_CALL(*mockConnection, execute("PRAGMA journal_mode = memory;")).Times(1);
-    EXPECT_CALL(*mockConnection, execute("PRAGMA synchronous = OFF;")).Times(1);
-
-    std::unique_ptr<SQLiteDBEngine> spEngine;
-    EXPECT_NO_THROW(spEngine = std::make_unique<SQLiteDBEngine>(
-<<<<<<< HEAD
-                                   mockFactory,
-                                   "1",
-                                   "NNN"));
-=======
-        mockFactory,
-        "1",
-        "NNN"));
->>>>>>> e6c6bbf3
+                createStatement(_, "NNN"))
+    .WillOnce(Return(ByMove(std::move(mockStatement_1))));
+
+
+    EXPECT_CALL(*mockConnection, execute("PRAGMA temp_store = memory;")).Times(1);
+    EXPECT_CALL(*mockConnection, execute("PRAGMA journal_mode = memory;")).Times(1);
+    EXPECT_CALL(*mockConnection, execute("PRAGMA synchronous = OFF;")).Times(1);
+
+    std::unique_ptr<SQLiteDBEngine> spEngine;
+    EXPECT_NO_THROW(spEngine = std::make_unique<SQLiteDBEngine>(
+                                   mockFactory,
+                                   "1",
+                                   "NNN"));
 
     auto mockColumn_1 { std::make_unique<MockColumn>() };
     EXPECT_CALL(*mockColumn_1, value(An<const int32_t&>()))
@@ -380,15 +286,9 @@
 
     auto mockStatement_2 { std::make_unique<MockStatement>() };
     EXPECT_CALL(*mockStatement_2, step())
-<<<<<<< HEAD
-    .WillOnce(Return(SQLITE_ROW))
-    .WillOnce(Return(SQLITE_ROW))
-    .WillOnce(Return(SQLITE_DONE));
-=======
-        .WillOnce(Return(SQLITE_ROW))
-        .WillOnce(Return(SQLITE_ROW))
-        .WillOnce(Return(SQLITE_DONE));
->>>>>>> e6c6bbf3
+    .WillOnce(Return(SQLITE_ROW))
+    .WillOnce(Return(SQLITE_ROW))
+    .WillOnce(Return(SQLITE_DONE));
     EXPECT_CALL(*mockStatement_2, column(0))
     .WillOnce(Return(ByMove(std::move(mockColumn_1))))
     .WillOnce(Return(ByMove(std::move(mockColumn_5))));
@@ -399,7 +299,6 @@
     .WillOnce(Return(ByMove(std::move(mockColumn_3))))
     .WillOnce(Return(ByMove(std::move(mockColumn_7))));
     EXPECT_CALL(*mockStatement_2, column(5))
-<<<<<<< HEAD
     .WillOnce(Return(ByMove(std::move(mockColumn_4))))
     .WillOnce(Return(ByMove(std::move(mockColumn_8))));
     EXPECT_CALL(*mockFactory,
@@ -414,22 +313,6 @@
     EXPECT_CALL(*mockFactory,
                 createStatement(_, "UPDATE dummy SET db_status_field_dm=0;"))
     .WillOnce(Return(ByMove(std::move(mockStatement_4))));
-=======
-        .WillOnce(Return(ByMove(std::move(mockColumn_4))))
-        .WillOnce(Return(ByMove(std::move(mockColumn_8))));
-    EXPECT_CALL(*mockFactory,
-        createStatement(_,"PRAGMA table_info(dummy);"))
-        .WillOnce(Return(ByMove(std::move(mockStatement_2))));
-
-    auto mockStatement_4 { std::make_unique<MockStatement>() };
-    EXPECT_CALL(*mockStatement_4,
-        step())
-        .WillOnce(Return(0));
-
-    EXPECT_CALL(*mockFactory,
-        createStatement(_,"UPDATE dummy SET db_status_field_dm=0;"))
-        .WillOnce(Return(ByMove(std::move(mockStatement_4))));
->>>>>>> e6c6bbf3
 
     EXPECT_NO_THROW(spEngine->initializeStatusField(std::vector<std::string> {"dummy"}));
 }
@@ -448,29 +331,18 @@
     auto mockStatement_1 { std::make_unique<MockStatement>() };
     EXPECT_CALL(*mockStatement_1, step()).WillOnce(Return(SQLITE_DONE));
     EXPECT_CALL(*mockFactory,
-<<<<<<< HEAD
-                createStatement(_, "NNN"))
-    .WillOnce(Return(ByMove(std::move(mockStatement_1))));
-=======
-        createStatement(_,"NNN"))
-        .WillOnce(Return(ByMove(std::move(mockStatement_1))));
->>>>>>> e6c6bbf3
-
-    EXPECT_CALL(*mockConnection, execute("PRAGMA temp_store = memory;")).Times(1);
-    EXPECT_CALL(*mockConnection, execute("PRAGMA journal_mode = memory;")).Times(1);
-    EXPECT_CALL(*mockConnection, execute("PRAGMA synchronous = OFF;")).Times(1);
-
-    std::unique_ptr<SQLiteDBEngine> spEngine;
-    EXPECT_NO_THROW(spEngine = std::make_unique<SQLiteDBEngine>(
-<<<<<<< HEAD
-                                   mockFactory,
-                                   "1",
-                                   "NNN"));
-=======
-        mockFactory,
-        "1",
-        "NNN"));
->>>>>>> e6c6bbf3
+                createStatement(_, "NNN"))
+    .WillOnce(Return(ByMove(std::move(mockStatement_1))));
+
+    EXPECT_CALL(*mockConnection, execute("PRAGMA temp_store = memory;")).Times(1);
+    EXPECT_CALL(*mockConnection, execute("PRAGMA journal_mode = memory;")).Times(1);
+    EXPECT_CALL(*mockConnection, execute("PRAGMA synchronous = OFF;")).Times(1);
+
+    std::unique_ptr<SQLiteDBEngine> spEngine;
+    EXPECT_NO_THROW(spEngine = std::make_unique<SQLiteDBEngine>(
+                                   mockFactory,
+                                   "1",
+                                   "NNN"));
 
     auto mockColumn_1 { std::make_unique<MockColumn>() };
     EXPECT_CALL(*mockColumn_1, value(An<const int32_t&>()))
@@ -500,15 +372,9 @@
 
     auto mockStatement_2 { std::make_unique<MockStatement>() };
     EXPECT_CALL(*mockStatement_2, step())
-<<<<<<< HEAD
-    .WillOnce(Return(SQLITE_ROW))
-    .WillOnce(Return(SQLITE_ROW))
-    .WillOnce(Return(SQLITE_DONE));
-=======
-        .WillOnce(Return(SQLITE_ROW))
-        .WillOnce(Return(SQLITE_ROW))
-        .WillOnce(Return(SQLITE_DONE));
->>>>>>> e6c6bbf3
+    .WillOnce(Return(SQLITE_ROW))
+    .WillOnce(Return(SQLITE_ROW))
+    .WillOnce(Return(SQLITE_DONE));
     EXPECT_CALL(*mockStatement_2, column(0))
     .WillOnce(Return(ByMove(std::move(mockColumn_1))))
     .WillOnce(Return(ByMove(std::move(mockColumn_5))));
@@ -519,7 +385,6 @@
     .WillOnce(Return(ByMove(std::move(mockColumn_3))))
     .WillOnce(Return(ByMove(std::move(mockColumn_7))));
     EXPECT_CALL(*mockStatement_2, column(5))
-<<<<<<< HEAD
     .WillOnce(Return(ByMove(std::move(mockColumn_4))))
     .WillOnce(Return(ByMove(std::move(mockColumn_8))));
     EXPECT_CALL(*mockFactory,
@@ -534,22 +399,6 @@
     EXPECT_CALL(*mockFactory,
                 createStatement(_, "DELETE FROM dummy WHERE db_status_field_dm=0;"))
     .WillOnce(Return(ByMove(std::move(mockStatement_3))));
-=======
-        .WillOnce(Return(ByMove(std::move(mockColumn_4))))
-        .WillOnce(Return(ByMove(std::move(mockColumn_8))));
-    EXPECT_CALL(*mockFactory,
-        createStatement(_,"PRAGMA table_info(dummy);"))
-        .WillOnce(Return(ByMove(std::move(mockStatement_2))));
-
-    auto mockStatement_3 { std::make_unique<MockStatement>() };
-    EXPECT_CALL(*mockStatement_3,
-        step())
-        .WillOnce(Return(0));
-
-    EXPECT_CALL(*mockFactory,
-        createStatement(_,"DELETE FROM dummy WHERE db_status_field_dm=0;"))
-        .WillOnce(Return(ByMove(std::move(mockStatement_3))));
->>>>>>> e6c6bbf3
 
     EXPECT_NO_THROW(spEngine->deleteRowsByStatusField(std::vector<std::string> {"dummy"}));
 }
@@ -567,43 +416,25 @@
     auto mockStatement_1 { std::make_unique<MockStatement>() };
     EXPECT_CALL(*mockStatement_1, step()).WillOnce(Return(SQLITE_DONE));
     EXPECT_CALL(*mockFactory,
-<<<<<<< HEAD
-                createStatement(_, "NNN"))
-    .WillOnce(Return(ByMove(std::move(mockStatement_1))));
-=======
-        createStatement(_,"NNN"))
-        .WillOnce(Return(ByMove(std::move(mockStatement_1))));
->>>>>>> e6c6bbf3
-
-    EXPECT_CALL(*mockConnection, execute("PRAGMA temp_store = memory;")).Times(1);
-    EXPECT_CALL(*mockConnection, execute("PRAGMA journal_mode = memory;")).Times(1);
-    EXPECT_CALL(*mockConnection, execute("PRAGMA synchronous = OFF;")).Times(1);
-
-    std::unique_ptr<SQLiteDBEngine> spEngine;
-    EXPECT_NO_THROW(spEngine = std::make_unique<SQLiteDBEngine>(
-<<<<<<< HEAD
-                                   mockFactory,
-                                   "1",
-                                   "NNN"));
-
-    auto mockStatement_2 { std::make_unique<MockStatement>() };
-    EXPECT_CALL(*mockStatement_2, step())
-    .WillOnce(Return(SQLITE_DONE));
-    EXPECT_CALL(*mockFactory,
-                createStatement(_, "PRAGMA table_info(dummy);"))
-    .WillOnce(Return(ByMove(std::move(mockStatement_2))));
-=======
-        mockFactory,
-        "1",
-        "NNN"));
-
-    auto mockStatement_2 { std::make_unique<MockStatement>() };
-    EXPECT_CALL(*mockStatement_2, step())
-        .WillOnce(Return(SQLITE_DONE));
-    EXPECT_CALL(*mockFactory,
-        createStatement(_,"PRAGMA table_info(dummy);"))
-        .WillOnce(Return(ByMove(std::move(mockStatement_2))));
->>>>>>> e6c6bbf3
+                createStatement(_, "NNN"))
+    .WillOnce(Return(ByMove(std::move(mockStatement_1))));
+
+    EXPECT_CALL(*mockConnection, execute("PRAGMA temp_store = memory;")).Times(1);
+    EXPECT_CALL(*mockConnection, execute("PRAGMA journal_mode = memory;")).Times(1);
+    EXPECT_CALL(*mockConnection, execute("PRAGMA synchronous = OFF;")).Times(1);
+
+    std::unique_ptr<SQLiteDBEngine> spEngine;
+    EXPECT_NO_THROW(spEngine = std::make_unique<SQLiteDBEngine>(
+                                   mockFactory,
+                                   "1",
+                                   "NNN"));
+
+    auto mockStatement_2 { std::make_unique<MockStatement>() };
+    EXPECT_CALL(*mockStatement_2, step())
+    .WillOnce(Return(SQLITE_DONE));
+    EXPECT_CALL(*mockFactory,
+                createStatement(_, "PRAGMA table_info(dummy);"))
+    .WillOnce(Return(ByMove(std::move(mockStatement_2))));
 
     EXPECT_THROW(spEngine->deleteRowsByStatusField(std::vector<std::string> {"dummy"}), dbengine_error);
 }
@@ -618,43 +449,25 @@
     auto mockStatement_1 { std::make_unique<MockStatement>() };
     EXPECT_CALL(*mockStatement_1, step()).WillOnce(Return(SQLITE_DONE));
     EXPECT_CALL(*mockFactory,
-<<<<<<< HEAD
-                createStatement(_, "NNN"))
-    .WillOnce(Return(ByMove(std::move(mockStatement_1))));
-=======
-        createStatement(_,"NNN"))
-        .WillOnce(Return(ByMove(std::move(mockStatement_1))));
->>>>>>> e6c6bbf3
-
-    EXPECT_CALL(*mockConnection, execute("PRAGMA temp_store = memory;")).Times(1);
-    EXPECT_CALL(*mockConnection, execute("PRAGMA journal_mode = memory;")).Times(1);
-    EXPECT_CALL(*mockConnection, execute("PRAGMA synchronous = OFF;")).Times(1);
-
-    std::unique_ptr<SQLiteDBEngine> spEngine;
-    EXPECT_NO_THROW(spEngine = std::make_unique<SQLiteDBEngine>(
-<<<<<<< HEAD
-                                   mockFactory,
-                                   "1",
-                                   "NNN"));
-
-    auto mockStatement_2 { std::make_unique<MockStatement>() };
-    EXPECT_CALL(*mockStatement_2, step())
-    .WillOnce(Return(SQLITE_DONE));
-    EXPECT_CALL(*mockFactory,
-                createStatement(_, "PRAGMA table_info(dummy);"))
-    .WillOnce(Return(ByMove(std::move(mockStatement_2))));
-=======
-        mockFactory,
-        "1",
-        "NNN"));
-
-    auto mockStatement_2 { std::make_unique<MockStatement>() };
-    EXPECT_CALL(*mockStatement_2, step())
-        .WillOnce(Return(SQLITE_DONE));
-    EXPECT_CALL(*mockFactory,
-        createStatement(_,"PRAGMA table_info(dummy);"))
-        .WillOnce(Return(ByMove(std::move(mockStatement_2))));
->>>>>>> e6c6bbf3
+                createStatement(_, "NNN"))
+    .WillOnce(Return(ByMove(std::move(mockStatement_1))));
+
+    EXPECT_CALL(*mockConnection, execute("PRAGMA temp_store = memory;")).Times(1);
+    EXPECT_CALL(*mockConnection, execute("PRAGMA journal_mode = memory;")).Times(1);
+    EXPECT_CALL(*mockConnection, execute("PRAGMA synchronous = OFF;")).Times(1);
+
+    std::unique_ptr<SQLiteDBEngine> spEngine;
+    EXPECT_NO_THROW(spEngine = std::make_unique<SQLiteDBEngine>(
+                                   mockFactory,
+                                   "1",
+                                   "NNN"));
+
+    auto mockStatement_2 { std::make_unique<MockStatement>() };
+    EXPECT_CALL(*mockStatement_2, step())
+    .WillOnce(Return(SQLITE_DONE));
+    EXPECT_CALL(*mockFactory,
+                createStatement(_, "PRAGMA table_info(dummy);"))
+    .WillOnce(Return(ByMove(std::move(mockStatement_2))));
 
     EXPECT_THROW(spEngine->returnRowsMarkedForDelete({"dummy"}, nullptr), dbengine_error);
 }
@@ -669,32 +482,19 @@
     auto mockStatement_1 { std::make_unique<MockStatement>() };
     EXPECT_CALL(*mockStatement_1, step()).WillOnce(Return(SQLITE_DONE));
     EXPECT_CALL(*mockFactory,
-<<<<<<< HEAD
-                createStatement(_, "NNN"))
-    .WillOnce(Return(ByMove(std::move(mockStatement_1))));
-
-
-=======
-        createStatement(_,"NNN"))
-        .WillOnce(Return(ByMove(std::move(mockStatement_1))));
-
-
->>>>>>> e6c6bbf3
-    EXPECT_CALL(*mockConnection, execute("PRAGMA temp_store = memory;")).Times(1);
-    EXPECT_CALL(*mockConnection, execute("PRAGMA journal_mode = memory;")).Times(1);
-    EXPECT_CALL(*mockConnection, execute("PRAGMA synchronous = OFF;")).Times(1);
-
-    std::unique_ptr<SQLiteDBEngine> spEngine;
-    EXPECT_NO_THROW(spEngine = std::make_unique<SQLiteDBEngine>(
-<<<<<<< HEAD
-                                   mockFactory,
-                                   "1",
-                                   "NNN"));
-=======
-        mockFactory,
-        "1",
-        "NNN"));
->>>>>>> e6c6bbf3
+                createStatement(_, "NNN"))
+    .WillOnce(Return(ByMove(std::move(mockStatement_1))));
+
+
+    EXPECT_CALL(*mockConnection, execute("PRAGMA temp_store = memory;")).Times(1);
+    EXPECT_CALL(*mockConnection, execute("PRAGMA journal_mode = memory;")).Times(1);
+    EXPECT_CALL(*mockConnection, execute("PRAGMA synchronous = OFF;")).Times(1);
+
+    std::unique_ptr<SQLiteDBEngine> spEngine;
+    EXPECT_NO_THROW(spEngine = std::make_unique<SQLiteDBEngine>(
+                                   mockFactory,
+                                   "1",
+                                   "NNN"));
 
     auto mockColumn_1 { std::make_unique<MockColumn>() };
     EXPECT_CALL(*mockColumn_1, value(An<const int32_t&>()))
@@ -724,15 +524,9 @@
 
     auto mockStatement_2 { std::make_unique<MockStatement>() };
     EXPECT_CALL(*mockStatement_2, step())
-<<<<<<< HEAD
-    .WillOnce(Return(SQLITE_ROW))
-    .WillOnce(Return(SQLITE_ROW))
-    .WillOnce(Return(SQLITE_DONE));
-=======
-        .WillOnce(Return(SQLITE_ROW))
-        .WillOnce(Return(SQLITE_ROW))
-        .WillOnce(Return(SQLITE_DONE));
->>>>>>> e6c6bbf3
+    .WillOnce(Return(SQLITE_ROW))
+    .WillOnce(Return(SQLITE_ROW))
+    .WillOnce(Return(SQLITE_DONE));
     EXPECT_CALL(*mockStatement_2, column(0))
     .WillOnce(Return(ByMove(std::move(mockColumn_1))))
     .WillOnce(Return(ByMove(std::move(mockColumn_5))));
@@ -743,7 +537,6 @@
     .WillOnce(Return(ByMove(std::move(mockColumn_3))))
     .WillOnce(Return(ByMove(std::move(mockColumn_7))));
     EXPECT_CALL(*mockStatement_2, column(5))
-<<<<<<< HEAD
     .WillOnce(Return(ByMove(std::move(mockColumn_4))))
     .WillOnce(Return(ByMove(std::move(mockColumn_8))));
     EXPECT_CALL(*mockFactory,
@@ -755,19 +548,6 @@
                 step())
     .WillOnce(Return(SQLITE_ROW))
     .WillOnce(Return(SQLITE_DONE));
-=======
-        .WillOnce(Return(ByMove(std::move(mockColumn_4))))
-        .WillOnce(Return(ByMove(std::move(mockColumn_8))));
-    EXPECT_CALL(*mockFactory,
-        createStatement(_,"PRAGMA table_info(dummy);"))
-        .WillOnce(Return(ByMove(std::move(mockStatement_2))));
-
-    auto mockStatement_3 { std::make_unique<MockStatement>() };
-    EXPECT_CALL(*mockStatement_3,
-        step())
-        .WillOnce(Return(SQLITE_ROW))
-        .WillOnce(Return(SQLITE_DONE));
->>>>>>> e6c6bbf3
 
     auto mockColumn_9 { std::make_unique<MockColumn>() };
     EXPECT_CALL(*mockColumn_9, value(An<const int32_t&>()))
@@ -777,13 +557,8 @@
     .WillOnce(Return(ByMove(std::move(mockColumn_9))));
 
     EXPECT_CALL(*mockFactory,
-<<<<<<< HEAD
                 createStatement(_, "SELECT PID FROM dummy WHERE db_status_field_dm=0;"))
     .WillOnce(Return(ByMove(std::move(mockStatement_3))));
-=======
-        createStatement(_,"SELECT PID FROM dummy WHERE db_status_field_dm=0;"))
-        .WillOnce(Return(ByMove(std::move(mockStatement_3))));
->>>>>>> e6c6bbf3
 
     EXPECT_NO_THROW(spEngine->returnRowsMarkedForDelete({"dummy"}, [](ReturnTypeCallback, const nlohmann::json&) {}));
 }
@@ -828,13 +603,8 @@
     const auto& mockFactory { std::make_shared<MockSQLiteFactory>() };
     const auto& mockConnection { std::make_shared<MockConnection>() };
     const auto& relationshipJSON { nlohmann::json::parse(
-<<<<<<< HEAD
                                        R"(
-            {  
-=======
-        R"(
             {
->>>>>>> e6c6bbf3
                 "base_table":"dummy",
                 "relationed_tables":
                 [
@@ -857,43 +627,26 @@
                 ]
             }
         )"
-<<<<<<< HEAD
                                    )};
-=======
-    )};
->>>>>>> e6c6bbf3
-
-    EXPECT_CALL(*mockFactory, createConnection(_)).WillOnce(Return(mockConnection));
-
-    auto mockStatement_1 { std::make_unique<MockStatement>() };
-    EXPECT_CALL(*mockStatement_1, step()).WillOnce(Return(SQLITE_DONE));
-    EXPECT_CALL(*mockFactory,
-<<<<<<< HEAD
-                createStatement(_, "NNN"))
-    .WillOnce(Return(ByMove(std::move(mockStatement_1))));
-
-
-=======
-        createStatement(_,"NNN"))
-        .WillOnce(Return(ByMove(std::move(mockStatement_1))));
-
-
->>>>>>> e6c6bbf3
-    EXPECT_CALL(*mockConnection, execute("PRAGMA temp_store = memory;")).Times(1);
-    EXPECT_CALL(*mockConnection, execute("PRAGMA journal_mode = memory;")).Times(1);
-    EXPECT_CALL(*mockConnection, execute("PRAGMA synchronous = OFF;")).Times(1);
-
-    std::unique_ptr<SQLiteDBEngine> spEngine;
-    EXPECT_NO_THROW(spEngine = std::make_unique<SQLiteDBEngine>(
-<<<<<<< HEAD
-                                   mockFactory,
-                                   "1",
-                                   "NNN"));
-=======
-        mockFactory,
-        "1",
-        "NNN"));
->>>>>>> e6c6bbf3
+
+    EXPECT_CALL(*mockFactory, createConnection(_)).WillOnce(Return(mockConnection));
+
+    auto mockStatement_1 { std::make_unique<MockStatement>() };
+    EXPECT_CALL(*mockStatement_1, step()).WillOnce(Return(SQLITE_DONE));
+    EXPECT_CALL(*mockFactory,
+                createStatement(_, "NNN"))
+    .WillOnce(Return(ByMove(std::move(mockStatement_1))));
+
+
+    EXPECT_CALL(*mockConnection, execute("PRAGMA temp_store = memory;")).Times(1);
+    EXPECT_CALL(*mockConnection, execute("PRAGMA journal_mode = memory;")).Times(1);
+    EXPECT_CALL(*mockConnection, execute("PRAGMA synchronous = OFF;")).Times(1);
+
+    std::unique_ptr<SQLiteDBEngine> spEngine;
+    EXPECT_NO_THROW(spEngine = std::make_unique<SQLiteDBEngine>(
+                                   mockFactory,
+                                   "1",
+                                   "NNN"));
 
     auto mockColumn_1 { std::make_unique<MockColumn>() };
     EXPECT_CALL(*mockColumn_1, value(An<const int32_t&>()))
@@ -936,17 +689,10 @@
 
     auto mockStatement_2 { std::make_unique<MockStatement>() };
     EXPECT_CALL(*mockStatement_2, step())
-<<<<<<< HEAD
-    .WillOnce(Return(SQLITE_ROW))
-    .WillOnce(Return(SQLITE_ROW))
-    .WillOnce(Return(SQLITE_ROW))
-    .WillOnce(Return(SQLITE_DONE));
-=======
-        .WillOnce(Return(SQLITE_ROW))
-        .WillOnce(Return(SQLITE_ROW))
-        .WillOnce(Return(SQLITE_ROW))
-        .WillOnce(Return(SQLITE_DONE));
->>>>>>> e6c6bbf3
+    .WillOnce(Return(SQLITE_ROW))
+    .WillOnce(Return(SQLITE_ROW))
+    .WillOnce(Return(SQLITE_ROW))
+    .WillOnce(Return(SQLITE_DONE));
     EXPECT_CALL(*mockStatement_2, column(0))
     .WillOnce(Return(ByMove(std::move(mockColumn_1))))
     .WillOnce(Return(ByMove(std::move(mockColumn_5))))
@@ -960,21 +706,12 @@
     .WillOnce(Return(ByMove(std::move(mockColumn_7))))
     .WillOnce(Return(ByMove(std::move(mockColumn_11))));
     EXPECT_CALL(*mockStatement_2, column(5))
-<<<<<<< HEAD
     .WillOnce(Return(ByMove(std::move(mockColumn_4))))
     .WillOnce(Return(ByMove(std::move(mockColumn_8))))
     .WillOnce(Return(ByMove(std::move(mockColumn_12))));
     EXPECT_CALL(*mockFactory,
                 createStatement(_, "PRAGMA table_info(dummy);"))
     .WillOnce(Return(ByMove(std::move(mockStatement_2))));
-=======
-        .WillOnce(Return(ByMove(std::move(mockColumn_4))))
-        .WillOnce(Return(ByMove(std::move(mockColumn_8))))
-        .WillOnce(Return(ByMove(std::move(mockColumn_12))));
-    EXPECT_CALL(*mockFactory,
-        createStatement(_,"PRAGMA table_info(dummy);"))
-        .WillOnce(Return(ByMove(std::move(mockStatement_2))));
->>>>>>> e6c6bbf3
 
     EXPECT_CALL(*mockConnection,
                 execute("CREATE TRIGGER IF NOT EXISTS dummy_delete BEFORE DELETE ON dummy BEGIN DELETE FROM dummy_relationed_1 WHERE field_n_1 = OLD.field_m_1 AND field_n_2 = OLD.field_m_2;DELETE FROM dummy_relationed_2 WHERE field_n_1 = OLD.field_m_1 AND field_n_2 = OLD.field_m_2;END;")).Times(
@@ -991,13 +728,8 @@
     const auto& mockFactory { std::make_shared<MockSQLiteFactory>() };
     const auto& mockConnection { std::make_shared<MockConnection>() };
     const auto& relationshipJSON { nlohmann::json::parse(
-<<<<<<< HEAD
                                        R"(
-            {  
-=======
-        R"(
             {
->>>>>>> e6c6bbf3
                 "base_table":"dummy",
                 "relationed_tables":
                 [
@@ -1020,59 +752,34 @@
                 ]
             }
         )"
-<<<<<<< HEAD
                                    )};
-=======
-    )};
->>>>>>> e6c6bbf3
-
-    EXPECT_CALL(*mockFactory, createConnection(_)).WillOnce(Return(mockConnection));
-
-    auto mockStatement_1 { std::make_unique<MockStatement>() };
-    EXPECT_CALL(*mockStatement_1, step()).WillOnce(Return(SQLITE_DONE));
-    EXPECT_CALL(*mockFactory,
-<<<<<<< HEAD
-                createStatement(_, "NNN"))
-    .WillOnce(Return(ByMove(std::move(mockStatement_1))));
-
-
-=======
-        createStatement(_,"NNN"))
-        .WillOnce(Return(ByMove(std::move(mockStatement_1))));
-
-
->>>>>>> e6c6bbf3
-    EXPECT_CALL(*mockConnection, execute("PRAGMA temp_store = memory;")).Times(1);
-    EXPECT_CALL(*mockConnection, execute("PRAGMA journal_mode = memory;")).Times(1);
-    EXPECT_CALL(*mockConnection, execute("PRAGMA synchronous = OFF;")).Times(1);
-
-    std::unique_ptr<SQLiteDBEngine> spEngine;
-    EXPECT_NO_THROW(spEngine = std::make_unique<SQLiteDBEngine>(
-<<<<<<< HEAD
-                                   mockFactory,
-                                   "1",
-                                   "NNN"));
-
-    auto mockStatement_2 { std::make_unique<MockStatement>() };
-    EXPECT_CALL(*mockStatement_2, step())
-    .WillOnce(Return(SQLITE_DONE));
-
-    EXPECT_CALL(*mockFactory,
-                createStatement(_, "PRAGMA table_info(dummy);"))
-    .WillOnce(Return(ByMove(std::move(mockStatement_2))));
-=======
-        mockFactory,
-        "1",
-        "NNN"));
-
-    auto mockStatement_2 { std::make_unique<MockStatement>() };
-    EXPECT_CALL(*mockStatement_2, step())
-        .WillOnce(Return(SQLITE_DONE));
-
-    EXPECT_CALL(*mockFactory,
-        createStatement(_,"PRAGMA table_info(dummy);"))
-        .WillOnce(Return(ByMove(std::move(mockStatement_2))));
->>>>>>> e6c6bbf3
+
+    EXPECT_CALL(*mockFactory, createConnection(_)).WillOnce(Return(mockConnection));
+
+    auto mockStatement_1 { std::make_unique<MockStatement>() };
+    EXPECT_CALL(*mockStatement_1, step()).WillOnce(Return(SQLITE_DONE));
+    EXPECT_CALL(*mockFactory,
+                createStatement(_, "NNN"))
+    .WillOnce(Return(ByMove(std::move(mockStatement_1))));
+
+
+    EXPECT_CALL(*mockConnection, execute("PRAGMA temp_store = memory;")).Times(1);
+    EXPECT_CALL(*mockConnection, execute("PRAGMA journal_mode = memory;")).Times(1);
+    EXPECT_CALL(*mockConnection, execute("PRAGMA synchronous = OFF;")).Times(1);
+
+    std::unique_ptr<SQLiteDBEngine> spEngine;
+    EXPECT_NO_THROW(spEngine = std::make_unique<SQLiteDBEngine>(
+                                   mockFactory,
+                                   "1",
+                                   "NNN"));
+
+    auto mockStatement_2 { std::make_unique<MockStatement>() };
+    EXPECT_CALL(*mockStatement_2, step())
+    .WillOnce(Return(SQLITE_DONE));
+
+    EXPECT_CALL(*mockFactory,
+                createStatement(_, "PRAGMA table_info(dummy);"))
+    .WillOnce(Return(ByMove(std::move(mockStatement_2))));
 
     EXPECT_THROW(spEngine->addTableRelationship(relationshipJSON), dbengine_error);
 }