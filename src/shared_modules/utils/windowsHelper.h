--- conflicted
+++ resolved
@@ -41,13 +41,11 @@
     3
 };
 
-<<<<<<< HEAD
 constexpr auto WINDOWS_UNIX_EPOCH_DIFF_SECONDS
 {
     11644473600ULL
 };
 
-=======
 constexpr int BASEBOARD_INFORMATION_TYPE
 {
     2
@@ -81,7 +79,6 @@
     BYTE SerialNumber;
 } SMBIOSBaseboardInfoStructure;
 
->>>>>>> be15851b
 namespace Utils
 {
     struct IPAddressSmartDeleter
