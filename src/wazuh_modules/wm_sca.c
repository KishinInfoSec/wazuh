/*
 * Wazuh Module for Security Configuration Assessment
 * Copyright (C) 2015-2019, Wazuh Inc.
 * January 25, 2019.
 *
 * This program is a free software; you can redistribute it
 * and/or modify it under the terms of the GNU General Public
 * License (version 2) as published by the FSF - Free Software
 * Foundation.
 */

#include "wmodules.h"
#include <os_net/os_net.h>
#include "os_crypto/sha256/sha256_op.h"
#include "shared.h"


#undef minfo
#undef mwarn
#undef merror
#undef mdebug1
#undef mdebug2

#define minfo(msg, ...) _mtinfo(WM_SCA_LOGTAG, __FILE__, __LINE__, __func__, msg, ##__VA_ARGS__)
#define mwarn(msg, ...) _mtwarn(WM_SCA_LOGTAG, __FILE__, __LINE__, __func__, msg, ##__VA_ARGS__)
#define merror(msg, ...) _mterror(WM_SCA_LOGTAG, __FILE__, __LINE__, __func__, msg, ##__VA_ARGS__)
#define mdebug1(msg, ...) _mtdebug1(WM_SCA_LOGTAG, __FILE__, __LINE__, __func__, msg, ##__VA_ARGS__)
#define mdebug2(msg, ...) _mtdebug2(WM_SCA_LOGTAG, __FILE__, __LINE__, __func__, msg, ##__VA_ARGS__)

typedef struct cis_db_info_t {
    char *result;
    cJSON *event;
} cis_db_info_t;

typedef struct cis_db_hash_info_t {
    cis_db_info_t **elem;
} cis_db_hash_info_t;

typedef struct request_dump_t {
    int policy_index;
    int first_scan;
} request_dump_t;

static void * wm_sca_main(wm_sca_t * data);   // Module main function. It won't return
static void wm_sca_destroy(wm_sca_t * data);  // Destroy data
static int wm_sca_start(wm_sca_t * data);  // Start
static cJSON *wm_sca_build_event(cJSON *profile,cJSON *policy,char **p_alert_msg,int id,char *result);
static int wm_sca_send_event_check(wm_sca_t * data,cJSON *event);  // Send check event
static void wm_sca_read_files(wm_sca_t * data);  // Read policy monitoring files
static int wm_sca_do_scan(OSList *plist,cJSON *profile_check,OSStore *vars,wm_sca_t * data,int id,cJSON *policy,int requirements_scan,int cis_db_index,unsigned int remote_policy,int first_scan);  // Do scan
static int wm_sca_send_summary(wm_sca_t * data, int scan_id,unsigned int passed, unsigned int failed,cJSON *policy,int start_time,int end_time, char * integrity_hash, int first_scan,int id);  // Send summary
static int wm_sca_check_policy(cJSON *policy, cJSON *profiles);
static int wm_sca_check_requirements(cJSON *requirements);
static void wm_sca_summary_increment_passed();
static void wm_sca_summary_increment_failed();
static void wm_sca_reset_summary();
static int wm_sca_send_alert(wm_sca_t * data,cJSON *json_alert); // Send alert
static int wm_sca_check_hash(OSHash *cis_db_hash,char *result,cJSON *profile,cJSON *event,int check_index,int policy_index);
static char *wm_sca_hash_integrity(int policy_index);
static void wm_sca_free_hash_data(cis_db_info_t *event);
static void * wm_sca_dump_db_thread(wm_sca_t * data);
static void wm_sca_send_policies_scanned(wm_sca_t * data);
static int wm_sca_send_dump_end(wm_sca_t * data, unsigned int elements_sent,char * policy_id,int scan_id);  // Send dump end event

int append_msg_to_vm_scat (wm_sca_t * const data, const char * const msg);

#ifndef WIN32
static void * wm_sca_request_thread(wm_sca_t * data);
#endif

/* Extra functions */
static int wm_sca_get_vars(cJSON *variables,OSStore *vars);
static void wm_sca_set_condition(char *c_cond, int *condition); // Set condition
static char * wm_sca_get_value(char *buf, int *type); // Get value
static char * wm_sca_get_pattern(char *value); // Get pattern
static int wm_sca_check_file(char *file, char *pattern); // Check file
static int wm_sca_read_command(char *command, char *pattern,wm_sca_t * data); // Read command output
static int wm_sca_pt_check_negate(const char *pattern); // Check pattern negate
static int wm_sca_pt_matches(const char *str, char *pattern); // Check pattern match
static int wm_sca_check_dir(const char *dir, const char *file, char *pattern); // Check dir
static int wm_sca_is_process(char *value, OSList *p_list); // Check is a process

#ifdef WIN32
static int wm_check_registry_entry(char * const value, wm_sca_t * const data);
static int wm_sca_is_registry(char *entry_name, char *reg_option, char *reg_value);
static char *wm_sca_os_winreg_getkey(char *reg_entry);
static int wm_sca_test_key(char *subkey, char *full_key_name, unsigned long arch,char *reg_option, char *reg_value, int * test_result);
static int wm_sca_winreg_querykey(HKEY hKey,__attribute__((unused))char *p_key,__attribute__((unused)) char *full_key_name,char *reg_option, char *reg_value);
static char *wm_sca_getrootdir(char *root_dir, int dir_size);
#endif

cJSON *wm_sca_dump(const wm_sca_t * data);     // Read config
static int append_msg_to_vm_scat (wm_sca_t * const data, const char * const msg);

const wm_context WM_SCA_CONTEXT = {
    SCA_WM_NAME,
    (wm_routine)wm_sca_main,
    (wm_routine)wm_sca_destroy,
    (cJSON * (*)(const void *))wm_sca_dump
};

static unsigned int summary_passed = 0;
static unsigned int summary_failed = 0;

OSHash **cis_db;
char **last_sha256;
cis_db_hash_info_t *cis_db_for_hash;

static w_queue_t * request_queue;
static wm_sca_t * data_win;

cJSON **last_summary_json = NULL;

// Module main function. It won't return
void * wm_sca_main(wm_sca_t * data) {
    // If module is disabled, exit
    if (data->enabled) {
        minfo("Module started.");
    } else {
        minfo("Module disabled. Exiting.");
        pthread_exit(NULL);
    }

    if (!data->profile || data->profile[0] == NULL) {
        minfo("No policies defined. Exiting.");
        pthread_exit(NULL);
    }     

    data->msg_delay = 1000000 / wm_max_eps;
    data->summary_delay = 3; /* Seconds to wait for summary sending */
    data_win = data;

    /* Reading the internal options */

    // Default values
    data->request_db_interval = 300;
    data->remote_commands = 0;
    data->commands_timeout = 30;

    data->request_db_interval = getDefine_Int("sca","request_db_interval", 0, 60) * 60;
    data->commands_timeout = getDefine_Int("sca", "commands_timeout", 1, 300);
#ifdef CLIENT
    data->remote_commands = getDefine_Int("sca", "remote_commands", 0, 1);
#else
    data->remote_commands = 1;  // Only for agents
#endif

    /* Maximum request interval is the scan interval */
    if(data->request_db_interval > data->interval) {
       data->request_db_interval = data->interval;
       minfo("The request_db_interval option cannot be higher than the scan interval. It will be redefined to that value.");
    }

    /* Create Hash for each policy file */
    int i;
    if(data->profile){
        for(i = 0; data->profile[i]; i++) {
            os_realloc(cis_db, (i + 2) * sizeof(OSHash *), cis_db);
            cis_db[i] = OSHash_Create();
            if (!cis_db[i]) {
                merror(LIST_ERROR);
                return (0);
            }
            OSHash_SetFreeDataPointer(cis_db[i], (void (*)(void *))wm_sca_free_hash_data);

            /* DB for calculating hash only */
            os_realloc(cis_db_for_hash, (i + 2) * sizeof(cis_db_hash_info_t), cis_db_for_hash);

            /* Last summary for each policy */
            os_realloc(last_summary_json, (i + 2) * sizeof(cJSON *), last_summary_json);
            last_summary_json[i] = NULL;

            /* Prepare first ID for each policy file */
            os_calloc(1,sizeof(cis_db_info_t *),cis_db_for_hash[i].elem);
            cis_db_for_hash[i].elem[0] = NULL;
        }
    }

    /* Create summary hash for each policy file */
    if(data->profile){
        for(i = 0; data->profile[i]; i++) {
            os_realloc(last_sha256, (i + 2) * sizeof(char *), last_sha256);
            os_calloc(1,sizeof(os_sha256),last_sha256[i]);
        }
    }

#ifndef WIN32

    for (i = 0; (data->queue = StartMQ(DEFAULTQPATH, WRITE)) < 0 && i < WM_MAX_ATTEMPTS; i++)
        wm_delay(1000 * WM_MAX_WAIT);

    if (i == WM_MAX_ATTEMPTS) {
        merror("Can't connect to queue.");
    }

#endif

    request_queue = queue_init(1024);

#ifndef WIN32
    w_create_thread(wm_sca_request_thread, data);
    w_create_thread(wm_sca_dump_db_thread, data);
#else
    if (CreateThread(NULL,
                    0,
                    (LPTHREAD_START_ROUTINE)wm_sca_dump_db_thread,
                    data,
                    0,
                    NULL) == NULL) {
                    merror(THREAD_ERROR);
    }
#endif

    wm_sca_start(data);

    return NULL;
}

static int wm_sca_send_alert(wm_sca_t * data,cJSON *json_alert)
{

#ifdef WIN32
    int queue_fd = 0;
#else
    int queue_fd = data->queue;
#endif

    char *msg = cJSON_PrintUnformatted(json_alert);
    mdebug2("Sending event: %s",msg);

    if (wm_sendmsg(data->msg_delay, queue_fd, msg,WM_SCA_STAMP, SCA_MQ) < 0) {
        merror(QUEUE_ERROR, DEFAULTQUEUE, strerror(errno));

        if(data->queue >= 0){
            close(data->queue);
        }

        if ((data->queue = StartMQ(DEFAULTQPATH, WRITE)) < 0) {
            mwarn("Can't connect to queue.");
        } else {
            if(wm_sendmsg(data->msg_delay, data->queue, msg,WM_SCA_STAMP, SCA_MQ) < 0) {
                merror(QUEUE_ERROR, DEFAULTQUEUE, strerror(errno));
                close(data->queue);
            }
        }
    }

    os_free(msg);

    return (0);
}

static void wm_sca_send_policies_scanned(wm_sca_t * data) {
    cJSON *policies_obj = cJSON_CreateObject();
    cJSON *policies = cJSON_CreateArray();

    int i;
    if(data->profile) {
        for(i = 0; data->profile[i]; i++) {
            if(data->profile[i]->enabled) {
                cJSON_AddStringToObject(policies,"policy",data->profile[i]->policy_id);
            }
        }
    }

    cJSON_AddStringToObject(policies_obj, "type", "policies");
    cJSON_AddItemToObject(policies_obj,"policies",policies);

    mdebug2("Sending scanned policies.");
    wm_sca_send_alert(data,policies_obj);
    cJSON_Delete(policies_obj);
}

static int wm_sca_start(wm_sca_t * data) {

    int status = 0;
    time_t time_start = 0;
    time_t time_sleep = 0;

    if (!data->scan_on_start) {
        time_start = time(NULL);

        if (data->scan_day) {
            do {
                status = check_day_to_scan(data->scan_day, data->scan_time);
                if (status == 0) {
                    time_sleep = get_time_to_hour(data->scan_time);
                } else {
                    wm_delay(1000); // Sleep one second to avoid an infinite loop
                    time_sleep = get_time_to_hour("00:00");
                }

                mdebug2("Sleeping for %d seconds", (int)time_sleep);
                wm_delay(1000 * time_sleep);

            } while (status < 0);

        } else if (data->scan_wday >= 0) {

            time_sleep = get_time_to_day(data->scan_wday, data->scan_time);
            minfo("Waiting for turn to evaluate.");
            mdebug2("Sleeping for %d seconds", (int)time_sleep);
            wm_delay(1000 * time_sleep);

        } else if (data->scan_time) {

            time_sleep = get_time_to_hour(data->scan_time);
            minfo("Waiting for turn to evaluate.");
            mdebug2("Sleeping for %d seconds", (int)time_sleep);
            wm_delay(1000 * time_sleep);

        } else if (data->next_time == 0 || data->next_time > time_start) {

            // On first run, take into account the interval of time specified
            time_sleep = data->next_time == 0 ?
                         (time_t)data->interval :
                         data->next_time - time_start;

            minfo("Waiting for turn to evaluate.");
            mdebug2("Sleeping for %ld seconds", (long)time_sleep);
            wm_delay(1000 * time_sleep);

        }
    }

    while(1) {
        // Get time and execute
        time_start = time(NULL);

        minfo("Starting Security Configuration Assessment scan.");

        /* Do scan for every policy file */
        wm_sca_read_files(data);

        /* Send policies scanned for database purge on manager side */
        wm_sca_send_policies_scanned(data);

        wm_delay(1000); // Avoid infinite loop when execution fails
        time_sleep = time(NULL) - time_start;

        minfo("Security Configuration Assessment scan finished. Duration: %d seconds.", (int)time_sleep);

        if (data->scan_day) {
            int interval = 0, i = 0;
            status = 0;
            interval = data->interval / 60;   // interval in num of months

            do {
                status = check_day_to_scan(data->scan_day, data->scan_time);
                if (status == 0) {
                    time_sleep = get_time_to_hour(data->scan_time);
                    i++;
                } else {
                    wm_delay(1000);
                    time_sleep = get_time_to_hour("00:00");     // Sleep until the start of the next day
                }

                mdebug2("Sleeping for %d seconds", (int)time_sleep);
                wm_delay(1000 * time_sleep);

            } while ((status < 0) && (i < interval));

        } else {

            if (data->scan_wday >= 0) {
                time_sleep = get_time_to_day(data->scan_wday, data->scan_time);
                time_sleep += WEEK_SEC * ((data->interval / WEEK_SEC) - 1);
                data->next_time = (time_t)time_sleep + time_start;
            } else if (data->scan_time) {
                time_sleep = get_time_to_hour(data->scan_time);
                time_sleep += DAY_SEC * ((data->interval / DAY_SEC) - 1);
                data->next_time = (time_t)time_sleep + time_start;
            } else if ((time_t)data->interval >= time_sleep) {
                time_sleep = data->interval - time_sleep;
                data->next_time = data->interval + time_start;
            } else {
                merror("Interval overtaken.");
                time_sleep = data->next_time = 0;
            }

            mdebug2("Sleeping for %d seconds", (int)time_sleep);
            wm_delay(1000 * time_sleep);
        }
    }

    return 0;
}

static void wm_sca_read_files(wm_sca_t * data) {
    FILE *fp;
    int i = 0;
    static int first_scan = 1;

    /* Read every policy monitoring file */
    if(data->profile){
        for(i = 0; data->profile[i]; i++) {
            if(!data->profile[i]->enabled){
                continue;
            }

            char path[PATH_MAX] = {0};
            OSStore *vars = NULL;
            cJSON * object = NULL;
            OSList *plist = NULL;
            cJSON *requirements_array = NULL;
            int cis_db_index = i;

#ifdef WIN32
            if (data->profile[i]->profile[1] && data->profile[i]->profile[2]) {
                if ((data->profile[i]->profile[1] == ':') || (data->profile[i]->profile[0] == '\\' && data->profile[i]->profile[1] == '\\')) {
                    sprintf(path,"%s", data->profile[i]->profile);
                } else{
                    sprintf(path,"%s\\%s",SECURITY_CONFIGURATION_ASSESSMENT_DIR_WIN, data->profile[i]->profile);
                }
            }
#else
            if(data->profile[i]->profile[0] == '/') {
                sprintf(path,"%s", data->profile[i]->profile);
            } else {
                sprintf(path,"%s/%s",DEFAULTDIR SECURITY_CONFIGURATION_ASSESSMENT_DIR, data->profile[i]->profile);
            }
#endif

            fp = fopen(path,"r");

            if(!fp) {
                mwarn("Policy file not found: '%s'. Skipping it.",path);
                goto next;
            }

            /* Yaml parsing */
            yaml_document_t document;

            if (yaml_parse_file(path, &document)) {
                mwarn("Policy file could not be parsed: '%s'. Skipping it.",path);
                goto next;
            }

            if (object = yaml2json(&document,1), !object) {
                mwarn("Transforming yaml to json: '%s'. Skipping it.",path);
                goto next;
            }

            yaml_document_delete(&document);

            plist = w_os_get_process_list();
            cJSON *policy = cJSON_GetObjectItem(object, "policy");
            cJSON *variables = cJSON_GetObjectItem(object, "variables");
            cJSON *profiles = cJSON_GetObjectItem(object, "checks");
            requirements_array = cJSON_CreateArray();
            cJSON *requirements = cJSON_GetObjectItem(object, "requirements");
            cJSON_AddItemReferenceToArray(requirements_array, requirements);

            if(wm_sca_check_policy(policy, profiles)) {
                mwarn("Validating policy file: '%s'. Skipping it.", path);
                goto next;
            }

            if(requirements && wm_sca_check_requirements(requirements)) {
                mwarn("Reading 'requirements' section of file: '%s'. Skipping it.", path);
                goto next;
            }

            if(!data->profile[i]->policy_id) {
                cJSON *id = cJSON_GetObjectItem(policy, "id");
                os_strdup(id->valuestring,data->profile[i]->policy_id);
            }

            if(!profiles){
                mwarn("Reading 'checks' section of file: '%s'. Skipping it.", path);
                goto next;
            }

            vars = OSStore_Create();

            if( wm_sca_get_vars(variables,vars) != 0 ){
                mwarn("Reading 'variables' section of file: '%s'. Skipping it.", path);
                goto next;
            }

            // Set unique ID for each scan
#ifndef WIN32
                int id = os_random();
                if (id < 0)
                    id = -id;
#else
                unsigned int id1 = os_random();
                unsigned int id2 = os_random();

                char random_id[OS_MAXSTR];
                snprintf(random_id, OS_MAXSTR - 1, "%u%u", id1, id2);

                int id = atoi(random_id);
                if (id < 0)
                    id = -id;
#endif
            int requirements_satisfied = 0;

            if(!requirements) {
                requirements_satisfied = 1;
            }

            if(requirements) {
                if(wm_sca_do_scan(plist,requirements_array,vars,data,id,policy,1,cis_db_index,data->profile[i]->remote,first_scan) == 0){
                    requirements_satisfied = 1;
                }
            }

            if(!requirements_satisfied) {
                cJSON *title = cJSON_GetObjectItem(requirements,"title");
                minfo("Skipping policy '%s': '%s'.",data->profile[i]->profile,title->valuestring);
            }

            if(requirements_satisfied) {
                time_t time_start = 0;
                time_t time_end = 0;
                time_start = time(NULL);

                minfo("Starting evaluation of policy: '%s", data->profile[i]->profile);

                if (wm_sca_do_scan(plist,profiles,vars,data,id,policy,0,cis_db_index,data->profile[i]->remote,first_scan) != 0) {
                    merror("Evaluating the policy file: '%s. Set debug mode for more detailed information.", data->profile[i]->profile);
                }
                mdebug1("Calculating hash for scanned results.");
                char * integrity_hash = wm_sca_hash_integrity(cis_db_index);
                time_end = time(NULL);

                /* Send summary */
                if(integrity_hash) {
                    wm_delay(1000 * data->summary_delay);
                    wm_sca_send_summary(data,id,summary_passed,summary_failed,policy,time_start,time_end,integrity_hash,first_scan,cis_db_index);
                    snprintf(last_sha256[cis_db_index] ,sizeof(os_sha256),"%s",integrity_hash);
                    os_free(integrity_hash);
                }

                minfo("Evaluation finished for policy '%s'.",data->profile[i]->profile);
                wm_sca_reset_summary();
            }

            w_del_plist(plist);
            plist = NULL;

    next:
            if(fp){
                fclose(fp);
            }

            if(object) {
                cJSON_Delete(object);
            }

            if(requirements_array){
                cJSON_Delete(requirements_array);
            }

            if(vars) {
                OSStore_Free(vars);
            }

            if(plist) {
                w_del_plist(plist);
            }
        }
        first_scan = 0;
    }
}

static int wm_sca_check_policy(cJSON *policy, cJSON *profiles) {
    int retval, i;
    cJSON *id;
    cJSON *name;
    cJSON *file;
    cJSON *description;
    cJSON *check;
    cJSON *check_id;
    cJSON *rule;
    cJSON *rules_id;
    int * read_id;

    retval = 1;

    if(!policy) {
        return retval;
    }

    id = cJSON_GetObjectItem(policy, "id");
    if(!id) {
        mwarn("Field 'id' not found in policy header.");
        return retval;
    }

    if(!id->valuestring){
        mwarn("Invalid format for field 'id'.");
        return retval;
    }

    name = cJSON_GetObjectItem(policy, "name");
    if(!name) {
        mwarn("Field 'name' not found in policy header.");
        return retval;
    }

    if(!name->valuestring){
        mwarn("Invalid format for field 'name'.");
        return retval;
    }

    file = cJSON_GetObjectItem(policy, "file");
    if(!file) {
        mwarn("Field 'file' not found in policy header.");
        return retval;
    }

    if(!file->valuestring){
        mwarn("Invalid format for field 'file'.");
        return retval;
    }

    description = cJSON_GetObjectItem(policy, "description");
    if(!description) {
        mwarn("Field 'description' not found in policy header.");
        return retval;
    }

    if(!description->valuestring) {
        mwarn("Invalid format for field 'description'.");
        return retval;
    }

    // Check for policy rules with duplicated IDs */
    if (!profiles) {
        mwarn("Section 'checks' not found.");
        return retval;
    } else {
        os_calloc(1, sizeof(int), read_id);
        read_id[0] = 0;
        int rules_n = 0;

        cJSON_ArrayForEach(check, profiles){

            check_id = cJSON_GetObjectItem(check, "id");

            if (check_id == NULL) {
                mwarn("Check ID not found.");
                free(read_id);
                return retval;
            } else if (check_id->valueint <= 0) {
                // Invalid ID
                mwarn("Invalid check ID: %d", check_id->valueint);
                free(read_id);
                return retval;
            }

            for (i = 0; read_id[i] != 0; i++) {
                if (check_id->valueint == read_id[i]) {
                    // Duplicated ID
                    mwarn("Duplicated check ID: %d", check_id->valueint);
                    free(read_id);
                    return retval;
                }
            }
            os_realloc(read_id, sizeof(int) * (i + 2), read_id);
            read_id[i] = check_id->valueint;
            read_id[i + 1] = 0;

            rules_id = cJSON_GetObjectItem(check, "rules");

            if (rules_id == NULL) {
                mwarn("Invalid check %d: no rules found.", check_id->valueint);
                free(read_id);
                return retval;
            }

            cJSON_ArrayForEach(rule, rules_id){

                if (!rule->valuestring) {
                    mwarn("Invalid check %d: Empty rule.", check_id->valueint);
                    free(read_id);
                    return retval;
                } else {
                    switch (rule->valuestring[0]) {
                        case 'f':
                            break;
                        case 'd':
                            break;
                        case 'p':
                            break;
                        case 'r':
                            break;
                        case 'c':
                            break;
                        case '\0':
                            mwarn("Invalid check %d: Empty rule.", check_id->valueint);
                            free(read_id);
                            return retval;
                        default:
                            mwarn("Invalid check %d: Invalid rule format.", check_id->valueint);
                            free(read_id);
                            return retval;
                    }
                }

                rules_n++;

                if (rules_n > 255) {
                    free(read_id);
                    mwarn("Invalid check %d: Maximum number of rules is 255.", check_id->valueint);
                    return retval;
                }
            }

            if (rules_n == 0) {
                mwarn("Invalid check %d: no rules found.", check_id->valueint);
                free(read_id);
                return retval;
            }

            rules_n = 0;
        }
        free(read_id);
    }

    retval = 0;
    return retval;
}

static int wm_sca_check_requirements(cJSON *requirements) {
    int retval;
    cJSON *title;
    cJSON *description;
    cJSON *condition;

    retval = 1;

    if(!requirements) {
        return retval;
    }

    title = cJSON_GetObjectItem(requirements, "title");
    if(!title) {
        merror("Field 'title' not found on requirements.");
        return retval;
    }

    if(!title->valuestring){
        merror("Field 'title' must be a string.");
        return retval;
    }

    description = cJSON_GetObjectItem(requirements, "description");
    if(!description) {
        merror("Field 'description' not found on policy.");
        return retval;
    }

    if(!description->valuestring){
        merror("Field 'description' must be a string.");
        return retval;
    }

    condition = cJSON_GetObjectItem(requirements, "condition");
    if(!condition) {
        merror("Field 'condition' not found on policy.");
        return retval;
    }

    if(!condition->valuestring){
        merror("Field 'condition' must be a string.");
        return retval;
    }

    retval = 0;
    return retval;
}

<<<<<<< HEAD
static int wm_sca_do_scan(OSList *p_list,cJSON *profile_check,OSStore *vars,wm_sca_t * data,int id,cJSON *policy,int requirements_scan,int cis_db_index,unsigned int remote_policy,int first_scan) {
=======
int append_msg_to_vm_scat (wm_sca_t * const data, const char * const msg)
{
    /* Already present */
    if (w_is_str_in_array(data->alert_msg, msg)) {
        return 1;
    }
    
    int i = 0;
    while (data->alert_msg[i] && (i < 255)) {
        i++;
    }

    if (!data->alert_msg[i]) {
        os_strdup(msg, data->alert_msg[i]);
    }
    return 0;
}


static int wm_sca_do_scan(OSList *p_list,cJSON *profile_check,OSStore *vars,wm_sca_t * data,int id,cJSON *policy,int requirements_scan,int cis_db_index,unsigned int remote_policy) {
>>>>>>> 76d7dd04

    int type = 0, condition = 0, invalid = 0;
    char *nbuf = NULL;
    char buf[OS_SIZE_1024 + 2];
    char root_dir[OS_SIZE_1024 + 2];
    char final_file[2048 + 1];
    char *value;
    char *name = NULL;
    int ret_val = 0;
    int id_check_p = 0;
    cJSON *c_title = NULL;
    cJSON *c_condition = NULL;

    /* Initialize variables */
    memset(buf, '\0', sizeof(buf));
    memset(root_dir, '\0', sizeof(root_dir));
    memset(final_file, '\0', sizeof(final_file));

#ifdef WIN32
    /* Get Windows rootdir */
    wm_sca_getrootdir(root_dir, sizeof(root_dir) - 1);
    if (root_dir[0] == '\0') {
        merror(INVALID_ROOTDIR);
    }
#endif
    cJSON *profile = NULL;
    int check_count = 0;

    cJSON_ArrayForEach(profile,profile_check){

        if(!cis_db_for_hash[cis_db_index].elem[check_count]) {
            os_realloc(cis_db_for_hash[cis_db_index].elem, sizeof(cis_db_info_t *) * (check_count + 2), cis_db_for_hash[cis_db_index].elem);
            cis_db_for_hash[cis_db_index].elem[check_count] = NULL;
            cis_db_for_hash[cis_db_index].elem[check_count + 1] = NULL;
        }

        check_count++;
        invalid = 0;

        c_title = cJSON_GetObjectItem(profile, "title");
        c_condition = cJSON_GetObjectItem(profile, "condition");
        cJSON *p_checks = cJSON_GetObjectItem(profile, "rules");

        /* Get first name */
        if(c_title) {
            if(!c_title->valuestring) {
                mdebug1("Field 'title' must be a string.");
                ret_val = 1;
                goto clean_return;
            }
            name = strdup(c_title->valuestring);
        } else {
            os_free(name);
        }

        /* Get condition */
        if(c_condition) {
            if(!c_condition->valuestring) {
                mdebug1("Field 'condition' must be a string.");
                ret_val = 1;
                goto clean_return;
            }
            wm_sca_set_condition(c_condition->valuestring,&condition);
        } else {
            wm_sca_set_condition("invalid",&condition);
        }

        if (name == NULL || condition == WM_SCA_COND_INV) {
            merror(WM_SCA_INVALID_RKCL_NAME, name);
            ret_val = 1;
            goto clean_return;
        }

        if(p_checks){
            cJSON *p_check;

            int g_found = 0;
            int not_found = 0;

            cJSON_ArrayForEach(p_check,p_checks)
            {
                mdebug2("Checking entry: '%s'.", name);

                int negate = 0;
                int found = 0;
                value = NULL;

                if(!p_check->valuestring) {
                    mdebug1("Field 'rule' must be a string.");
                    ret_val = 1;
                    goto clean_return;
                }
                nbuf = p_check->valuestring;
                mdebug2("Rule is: %s",nbuf);

                /* Make a copy of the rule */
                char *rule_cp;
                os_strdup(nbuf, rule_cp);

                /* Get value to look for */
                value = wm_sca_get_value(rule_cp, &type);

                if (value == NULL) {
                    mdebug1(WM_SCA_INVALID_RKCL_VALUE, nbuf);
                    goto clean_return;
                }

                /* Get negate value */
                if (*value == '!') {
                    negate = 1;
                    value++;
                }

                /* Check for a file */
                if (type == WM_SCA_TYPE_FILE) {
                    char *pattern = NULL;
                    char *f_value = NULL;

                    pattern = wm_sca_get_pattern(value);
                    f_value = value;

                    /* Get any variable */
                    if (value[0] == '$') {
                        f_value = (char *) OSStore_Get(vars, value);
                        if (!f_value) {
                            merror(WM_SCA_INVALID_RKCL_VAR, value);
                            continue;
                        }
                    }

    #ifdef WIN32
                    else if (value[0] == '\\') {
                        final_file[0] = '\0';
                        final_file[sizeof(final_file) - 1] = '\0';

                        snprintf(final_file, sizeof(final_file) - 2, "%s%s",
                                root_dir, value);
                        f_value = final_file;
                    } else {
                        final_file[0] = '\0';
                        final_file[sizeof(final_file) - 1] = '\0';

                        ExpandEnvironmentStrings(value, final_file,
                                                sizeof(final_file) - 2);
                        f_value = final_file;
                    }
    #endif

                    mdebug2("Checking file: '%s'.", f_value);
                    if (wm_sca_check_file(f_value, pattern)) {
                        mdebug2("Found file.");
                        found = 1;
                    }
                    char _b_msg[OS_SIZE_1024 + 1];
                    _b_msg[OS_SIZE_1024] = '\0';
                    snprintf(_b_msg, OS_SIZE_1024, " File: %s", f_value);
                    append_msg_to_vm_scat(data, _b_msg);
                }
                /* Check for a command */
                else if (type == WM_SCA_TYPE_COMMAND) {

                    if (!data->remote_commands && remote_policy) {
                        mwarn("Ignoring check for policy '%s'. The internal option 'sca.remote_commands' is disabled.", cJSON_GetObjectItem(policy, "name")->valuestring);
                        invalid = 1;
                        break;
                    }

                    char *pattern = NULL;
                    char *f_value = NULL;

                    pattern = wm_sca_get_pattern(value);
                    f_value = value;

                    /* Get any variable */
                    if (value[0] == '$') {
                        f_value = (char *) OSStore_Get(vars, value);
                        if (!f_value) {
                            merror(WM_SCA_INVALID_RKCL_VAR, value);
                            continue;
                        }
                    }

                    mdebug2("Running command: '%s'.", f_value);
                    if (wm_sca_read_command(f_value, pattern,data)) {
                        mdebug2("Command returned found.");
                        found = 1;
                    } else {
                        mdebug2("Command returned not found.");
                    }
                    char _b_msg[OS_SIZE_1024 + 1];
                    _b_msg[OS_SIZE_1024] = '\0';
                    snprintf(_b_msg, OS_SIZE_1024, " Command: %s", f_value);
                    append_msg_to_vm_scat(data, _b_msg);
                }

    #ifdef WIN32
                /* Check for a registry entry */
                else if (type == WM_SCA_TYPE_REGISTRY) {
<<<<<<< HEAD
                    char *entry = NULL;
                    char *pattern = NULL;

                    /* Look for additional entries in the registry
                    * and a pattern to match.
                    */
                    entry = wm_sca_get_pattern(value);
                    if (entry) {
                        pattern = wm_sca_get_pattern(entry);
                    }

                    mdebug2("Checking registry: '%s'.", value);
                    if (wm_sca_is_registry(value, entry, pattern)) {
                        mdebug2("Found registry.");
                        found = 1;
                    }
                    char _b_msg[OS_SIZE_1024 + 1];
                    _b_msg[OS_SIZE_1024] = '\0';
                    snprintf(_b_msg, OS_SIZE_1024, " Registry: %s", value);
                    append_msg_to_vm_scat(data, _b_msg);
=======
                    found = wm_check_registry_entry(value, data);
>>>>>>> 76d7dd04
                }
    #endif
                /* Check for a directory */
                else if (type == WM_SCA_TYPE_DIR) {
                    char *file = NULL;
                    char *pattern = NULL;
                    char *f_value = NULL;
                    char *dir = NULL;

                    file = wm_sca_get_pattern(value);
                    if (!file) {
                        merror(WM_SCA_INVALID_RKCL_VAR, value);
                        continue;
                    }

                    pattern = wm_sca_get_pattern(file);

                    /* Get any variable */
                    if (value[0] == '$') {
                        f_value = (char *) OSStore_Get(vars, value);
                        if (!f_value) {
                            merror(WM_SCA_INVALID_RKCL_VAR, value);
                            continue;
                        }
                    } else {
                        f_value = value;
                    }

                    /* Check for multiple comma separated directories */
                    dir = f_value;
                    f_value = strchr(dir, ',');
                    if (f_value) {
                        *f_value = '\0';
                    }

                    while (dir) {
                        mdebug2("Checking dir: %s", dir);

                        short is_nfs = IsNFS(dir);
                        if( is_nfs == 1 && data->skip_nfs ) {
                            mdebug2("skip_nfs enabled and %s is flagged as NFS.", dir);
                        } else {
                            mdebug2("%s => is_nfs=%d, skip_nfs=%d", dir, is_nfs, data->skip_nfs);
                            if (wm_sca_check_dir(dir, file, pattern)) {
                                mdebug2("Found dir.");
                                found = 1;
                            }
                        }

                        char _b_msg[OS_SIZE_1024 + 1];
                        _b_msg[OS_SIZE_1024] = '\0';
                        snprintf(_b_msg, OS_SIZE_1024, " Directory: %s", dir);
                        append_msg_to_vm_scat(data, _b_msg);
                        if (f_value) {
                            *f_value = ',';
                            f_value++;

                            dir = f_value;

                            f_value = strchr(dir, ',');
                            if (f_value) {
                                *f_value = '\0';
                            }
                        } else {
                            dir = NULL;
                        }
                    }
                }

                /* Check for a process */
                else if (type == WM_SCA_TYPE_PROCESS) {
                    mdebug2("Checking process: '%s'", value);
                    if (wm_sca_is_process(value, p_list)) {
                        mdebug2("Process found.");
                        found = 1;
                    } else {
                        mdebug2("Process not found.");
                    }
                    char _b_msg[OS_SIZE_1024 + 1];
                    _b_msg[OS_SIZE_1024] = '\0';
                    snprintf(_b_msg, OS_SIZE_1024, " Process: %s", value);
                    append_msg_to_vm_scat(data, _b_msg);
                }

                /* Switch the values if ! is present */
                if (negate) {
                    if (found) {
                        found = 0;
                    } else {
                        found = 1;
                    }
                }

                /* Check the conditions */
                if (condition & WM_SCA_COND_ANY) {
                    mdebug2("Condition ANY.");
                    if (found) {
                        g_found = 1;
                    }
                } else if (condition & WM_SCA_COND_NON) {
                    mdebug2("Condition NON.");
                    if (!found && (not_found != -1)) {
                        mdebug2("Condition NON setze not_found=1.");
                        not_found = 1;
                    } else {
                        not_found = -1;
                    }
                } else {
                    /* Condition for ALL */
                    mdebug2("Condition ALL.");
                    if (found && (g_found != -1)) {
                        g_found = 1;
                    } else {
                        g_found = -1;
                    }
                }

                os_free(rule_cp);
            }

            if (condition & WM_SCA_COND_NON) {
                if (not_found == -1){ g_found = 0;} else {g_found = 1;}
            }
<<<<<<< HEAD

            /* Alert if necessary */
            int i = 0;
            if (g_found == 1) {
                char **p_alert_msg = data->alert_msg;
                if (!requirements_scan) {
                    wm_sca_summary_increment_failed();
                    cJSON *event = wm_sca_build_event(profile,policy,p_alert_msg,id,"failed");

                    if(event){
                        if(wm_sca_check_hash(cis_db[cis_db_index],"failed",profile,event,id_check_p,cis_db_index) && !requirements_scan && !first_scan) {
=======
            
            void (*sumary_increment)() = (g_found == 1) ? wm_sca_summary_increment_failed : wm_sca_summary_increment_passed;
            char * const results[]= {"failed", "passed"};
            char * const result = (g_found == 1) ? results[0] : results[1];
            int j = 0;
            char **p_alert_msg = data->alert_msg;
            while (1) {
                if (((type == WM_SCA_TYPE_DIR) || (j == 0)) && (!requirements_scan)) {
                    sumary_increment();
                    cJSON *event = wm_sca_build_event(profile, policy, p_alert_msg, id, result);

                    if(event){
                        if(wm_sca_check_hash(cis_db[cis_db_index], result, profile, event, id_check_p, cis_db_index) && !requirements_scan) {
>>>>>>> 76d7dd04
                            wm_sca_send_event_check(data,event);
                        }
                        cJSON_Delete(event);
                    } else {
                        merror("Building event for check: %s. Set debug mode for more information.", name);
                        ret_val = 1;
                    }
                }

<<<<<<< HEAD
                for (i=0; data->alert_msg[i]; i++){
                    free(data->alert_msg[i]);
                    data->alert_msg[i] = NULL;
                }

                if (requirements_scan == 1){
                    wm_sca_reset_summary();
                    goto clean_return;
                }
            } else {
                char **p_alert_msg = data->alert_msg;
                if (!requirements_scan) {
                    wm_sca_summary_increment_passed();
                    cJSON *event = wm_sca_build_event(profile,policy,p_alert_msg,id,"passed");

                    if(event){
                        if(wm_sca_check_hash(cis_db[cis_db_index],"passed",profile,event,id_check_p,cis_db_index) && !requirements_scan && !first_scan) {
                            wm_sca_send_event_check(data,event);
                        }
                        cJSON_Delete(event);
                    } else {
                        merror("Building event for check: %s. Set debug mode for more information.", name);
                        ret_val = 1;
                    }
                }

                for (i=0; data->alert_msg[i]; i++){
                    free(data->alert_msg[i]);
                    data->alert_msg[i] = NULL;
                }
=======
                if (p_alert_msg[j]) {
                    free(p_alert_msg[j]);
                    p_alert_msg[j] = NULL;
                    j++;

                    if (!p_alert_msg[j]) {
                        break;
                    }
                } else {
                    break;
                }
                

                if (g_found != 1){
                    j = 0;
                    while (data->alert_msg[j]) {
                        free(data->alert_msg[j]);
                        data->alert_msg[j] = NULL;
                        j++;
                    }
>>>>>>> 76d7dd04

                    if (condition & WM_SCA_COND_REQ) {
                        if (requirements_scan == 1){
                            ret_val = 1;
                        }
                        goto clean_return;
                    }
                }
                if (requirements_scan == 1){
                    wm_sca_reset_summary();
                    goto clean_return;
                }
            }

            if (invalid) {  // Ignore this check
                check_count--;
                // Free resources
                int j = 0;
                while (data->alert_msg[j]) {
                    free(data->alert_msg[j]);
                    data->alert_msg[j] = NULL;
                    j++;
                }
                if (!nbuf) {
                    goto clean_return;
                }
                os_free(name);
                continue;
            }

            /* End if we don't have anything else */
            if (!nbuf) {
                goto clean_return;
            }
        }
        /* Clean up name */
        os_free(name);

        id_check_p++;
    }

/* Clean up memory */
clean_return:
    os_free(name);

    return ret_val;

}

static void wm_sca_set_condition(char *c_cond, int *condition) {
    /* Get condition */
    if (strcmp(c_cond, "all") == 0) {
        *condition |= WM_SCA_COND_ALL;
    } else if (strcmp(c_cond, "any") == 0) {
        *condition |= WM_SCA_COND_ANY;
    } else if (strcmp(c_cond, "none") == 0) {
        *condition |= WM_SCA_COND_NON;
    } else if (strcmp(c_cond, "any required") == 0) {
        *condition |= WM_SCA_COND_ANY;
        *condition |= WM_SCA_COND_REQ;
    } else if (strcmp(c_cond, "all required") == 0) {
        *condition |= WM_SCA_COND_ALL;
        *condition |= WM_SCA_COND_REQ;
    } else {
        *condition = WM_SCA_COND_INV;
    }
}

static int wm_sca_get_vars(cJSON *variables,OSStore *vars) {

    cJSON *variable;
    cJSON_ArrayForEach(variable,variables){

        /* If not a variable, return 0 */
        if (*variable->string != '$') {
            merror(WM_SCA_INVALID_RKCL_VAR, variable->string);
            return (0);
        }

        /* Remove semicolon from the end */
        char *tmp = strchr(variable->valuestring, ';');
        if (tmp) {
            *tmp = '\0';
        } else {
            return (-1);
        }

        char * var_value;
        os_strdup(variable->valuestring,var_value);
        OSStore_Put(vars, variable->string, var_value);
    }

    return 0;
}

static char *wm_sca_get_value(char *buf, int *type)
{
    char *tmp_str;
    char *value;

    /* Zero type before using it to make sure return is valid
     * in case of error.
     */
    *type = 0;

    value = strchr(buf, ':');
    if (value == NULL) {
        return (NULL);
    }

    *value = '\0';
    value++;

    tmp_str = strchr(value, ';');
    if (tmp_str == NULL) {
        return (NULL);
    }
    *tmp_str = '\0';

    /* Get types - removing negate flag (using later) */
    if (*buf == '!') {
        buf++;
    }

    if (strcmp(buf, "f") == 0) {
        *type = WM_SCA_TYPE_FILE;
    } else if (strcmp(buf, "r") == 0) {
        *type = WM_SCA_TYPE_REGISTRY;
    } else if (strcmp(buf, "p") == 0) {
        *type = WM_SCA_TYPE_PROCESS;
    } else if (strcmp(buf, "d") == 0) {
        *type = WM_SCA_TYPE_DIR;
    } else if (strcmp(buf, "c") == 0) {
        *type = WM_SCA_TYPE_COMMAND;
    } else {
        return (NULL);
    }

    return (value);
}

static char *wm_sca_get_pattern(char *value)
{
    while (*value != '\0') {
        if ((*value == ' ') && (value[1] == '-') &&
                (value[2] == '>') && (value[3] == ' ')) {
            *value = '\0';
            value += 4;

            return (value);
        }
        value++;
    }

    return (NULL);
}

<<<<<<< HEAD
static int wm_sca_check_file(char *file, char *pattern)
=======
static int wm_sca_check_file(char *file, char *pattern, wm_sca_t * data)
>>>>>>> 76d7dd04
{
    char *split_file;
    int full_negate = 0;
    int pt_result = 0;
    FILE *fp;
    char buf[OS_SIZE_2048 + 1];

    if (file == NULL) {
        return (0);
    }

    /* Check if the file is divided */
    split_file = strchr(file, ',');
    if (split_file) {
        *split_file = '\0';
        split_file++;
    }

    /* Get each file */
    do {
        /* If we don't have a pattern, just check if the file/dir is there */
        if (pattern == NULL) {
            if (w_is_file(file)) {
                return (1);
            }
        } else {
            full_negate = wm_sca_pt_check_negate(pattern);
            /* Check for content in the file */
            fp = fopen(file, "r");
            if (fp) {

                buf[OS_SIZE_2048] = '\0';
                while (fgets(buf, OS_SIZE_2048, fp) != NULL) {
                    char *nbuf;

                    /* Remove end of line */
                    nbuf = strchr(buf, '\n');
                    if (nbuf) {
                        *nbuf = '\0';
                    }
#ifdef WIN32
                    /* Remove end of line */
                    nbuf = strchr(buf, '\r');
                    if (nbuf) {
                        *nbuf = '\0';
                    }
#endif
                    /* Matched */
                    pt_result = wm_sca_pt_matches(buf, pattern);
                    if ((pt_result == 1 && full_negate == 0) ) {
                        mdebug2("Alerting file %s on line %s", file, buf);
                        fclose(fp);
                        return (1);
                    } else if ((pt_result == 0 && full_negate == 1) ) {
                        /* Found a full+negate match so no longer need to search
                         * break out of loop and make sure the full negate does
                         * not alert.
                         */
                        mdebug2("Found a complete match for full_negate");
                        full_negate = 0;
                        break;
                    }
                }

                fclose(fp);

                if (full_negate == 1) {
                    mdebug2("Full_negate alerting - file %s", file);
                    return (1);
                }
            }
        }

        if (split_file) {
            file = split_file;
            split_file = strchr(split_file, ',');
            if (split_file) {
                split_file++;
            }
        }


    } while (split_file);

    return (0);
}

static int wm_sca_read_command(char *command, char *pattern,wm_sca_t * data)
{
    int full_negate = 0;
    int pt_result = 0;

    if (command == NULL) {
        return (0);
    }

    /* If we don't have a pattern, just check if the file/dir is there */
    if (pattern == NULL) {
        return (1);
    } else {
        full_negate = wm_sca_pt_check_negate(pattern);
        /* Check for content in the file */
        char *cmd_output = NULL;
        int result_code;

        if( wm_exec(command,&cmd_output,&result_code,data->commands_timeout,NULL) < 0 )  {
            if (result_code == EXECVE_ERROR) {
                mdebug1("Can't run command(%s): path is invalid or file has insufficient permissions.",command);
            } else {
                mdebug1("Error executing [%s]", command);
            }
            return 0;
        } else if (result_code != 0) {
            mdebug1("Command (%s) returned code %d.", command, result_code);
        }

        if(!cmd_output) {
            return 0;
        }

        char **output_line;
        output_line = OS_StrBreak('\n', cmd_output, 256);
        os_free(cmd_output);

        if(!output_line) {
            mdebug1("Command output '%s' has not ending line  '\n' character",cmd_output);
            return 0;
        }

        int i;
        for (i=0; output_line[i] != NULL; i++) {
            char *buf = output_line[i];
            mdebug2("Checking output '%s' for pattern match",buf);

#ifdef WIN32
            char *nbuf;
            /* Remove end of line */
            nbuf = strchr(buf, '\r');
            if (nbuf) {
                *nbuf = '\0';
            }
#endif
            /* Matched */
            pt_result = wm_sca_pt_matches(buf, pattern);
            if ((pt_result == 1 && full_negate == 0) ) {
                free_strarray(output_line);
                return (1);
            } else if ((pt_result == 0 && full_negate == 1) ) {
                /* Found a full+negate match so no longer need to search
                    * break out of loop and make sure the full negate does
                    * not alert.
                    */
                mdebug2("Found a complete match for full_negate");
                full_negate = 0;
                break;
            }
         
        }

        if (full_negate == 1) {
            free_strarray(output_line);
            return (1);
        }

        free_strarray(output_line);
    }

    return (0);
}

/* Check if the pattern is all negate values */
static int wm_sca_pt_check_negate(const char *pattern)
{
    char *mypattern = NULL;
    os_strdup(pattern, mypattern);
    char *tmp_pt = mypattern;
    char *tmp_pattern = mypattern;

    while (tmp_pt != NULL) {
        /* First look for " && " */
        tmp_pt = strchr(tmp_pattern, ' ');
        if (tmp_pt && tmp_pt[1] == '&' && tmp_pt[2] == '&' && tmp_pt[3] == ' ') {
            *tmp_pt = '\0';
            tmp_pt += 4;
        } else {
            tmp_pt = NULL;
        }

        if (*tmp_pattern != '!') {
            free(mypattern);
            return 0;
        }

        tmp_pattern = tmp_pt;
    }

    mdebug2("Pattern: %s is fill_negate", pattern);
    free(mypattern);
    return (1);
}

static int wm_sca_pt_matches(const char *str, char *pattern)
{
    int neg = 0;
    int ret_code = 0;
    char *tmp_pt = pattern;
    char *tmp_ret = NULL;

    if (str == NULL) {
        return (0);
    }

    while (tmp_pt != NULL) {
        /* First look for " && " */
        tmp_pt = strchr(pattern, ' ');
        if (tmp_pt && tmp_pt[1] == '&' && tmp_pt[2] == '&' && tmp_pt[3] == ' ') {
            /* Mark pointer to clean it up */
            tmp_ret = tmp_pt;

            *tmp_pt = '\0';
            tmp_pt += 4;
        } else {
            tmp_pt = NULL;
        }

        /* Check for negate values */
        neg = 0;
        ret_code = 0;
        if (*pattern == '!') {
            pattern++;
            neg = 1;
        }

        /* Do the actual comparison */
        if (strncasecmp(pattern, "=:", 2) == 0) {
            pattern += 2;
            if (strcasecmp(pattern, str) == 0) {
                ret_code = 1;
            }
        } else if (strncasecmp(pattern, "r:", 2) == 0) {
            pattern += 2;
            if (OS_Regex(pattern, str)) {
                ret_code = 1;
            }
        } else if (strncasecmp(pattern, "<:", 2) == 0) {
            pattern += 2;
            if (strcmp(pattern, str) < 0) {
                ret_code = 1;
            }
        } else if (strncasecmp(pattern, ">:", 2) == 0) {
            pattern += 2;
            if (strcmp(pattern, str) > 0) {
                ret_code = 1;
            }
        } else {
#ifdef WIN32
            char final_file[2048 + 1];

            /* Try to get Windows variable */
            if (*pattern == '%') {
                final_file[0] = '\0';
                final_file[2048] = '\0';

                ExpandEnvironmentStrings(pattern, final_file, 2047);
            } else {
                strncpy(final_file, pattern, 2047);
            }

            /* Compare against the expanded variable */
            if (strcasecmp(final_file, str) == 0) {
                ret_code = 1;
            }
#else
            if (strcasecmp(pattern, str) == 0) {
                ret_code = 1;
            }
#endif
        }
        /* Fix tmp_ret entry */
        if (tmp_ret != NULL) {
            *tmp_ret = ' ';
            tmp_ret = NULL;
        }

        /* If we have "!", return true if we don't match */
        if (neg == 1) {
            if (ret_code) {
                ret_code = 0;
                break;
            }
        } else {
            if (!ret_code) {
                ret_code = 0;
                break;
            }
        }

        ret_code = 1;
        pattern = tmp_pt;
    }

    return (ret_code);
}

static int wm_sca_check_dir(const char *dir, const char *file, char *pattern)
{
    int ret_code = 0;
    char f_name[PATH_MAX + 2];
    struct dirent *entry;
    struct stat statbuf_local;
    DIR *dp = NULL;

    f_name[PATH_MAX + 1] = '\0';

    dp = opendir(dir);
    if (!dp) {
        return (0);
    }

    while ((entry = readdir(dp)) != NULL) {
        /* Ignore . and ..  */
        if ((strcmp(entry->d_name, ".") == 0) ||
                (strcmp(entry->d_name, "..") == 0)) {
            continue;
        }

        /* Create new file + path string */
        snprintf(f_name, PATH_MAX + 1, "%s/%s", dir, entry->d_name);

        /* Check if the read entry matches the provided file name */
        if (strncasecmp(file, "r:", 2) == 0) {
            if (OS_Regex(file + 2, entry->d_name)) {
                if (wm_sca_check_file(f_name, pattern)) {
                    ret_code = 1;
                }
            }
        } else {
            /* ... otherwise try without regex */
            if (OS_Match2(file, entry->d_name)) {
                if (wm_sca_check_file(f_name, pattern)) {
                    ret_code = 1;
                }
            }
        }

        /* Check if file is a directory */
        if (lstat(f_name, &statbuf_local) == 0) {
            if (S_ISDIR(statbuf_local.st_mode)) {
                if (wm_sca_check_dir(f_name, file, pattern)) {
                    ret_code = 1;
                }
            }
        }
    }

    closedir(dp);
    return (ret_code);

}

/* Check if a process is running */
static int wm_sca_is_process(char *value, OSList *p_list)
{
    OSListNode *l_node;
    if (p_list == NULL) {
        return (0);
    }
    if (!value) {
        return (0);
    }

    l_node = OSList_GetFirstNode(p_list);
    while (l_node) {
        W_Proc_Info *pinfo;

        pinfo = (W_Proc_Info *)l_node->data;

        /* Check if value matches */
        if (wm_sca_pt_matches(pinfo->p_path, value)) {
            return (1);
        }

        l_node = OSList_GetNextNode(p_list);
    }

    return (0);
}

// Destroy data
void wm_sca_destroy(wm_sca_t * data) {
    os_free(data);
}

#ifdef WIN32

static int wm_check_registry_entry(char * const value, wm_sca_t * const data)
{
    /* Look for additional entries in the registry and a pattern to match. */
    char *entry = wm_sca_get_pattern(value);
    char *pattern = entry ? wm_sca_get_pattern(entry) : NULL;

    mdebug1("Checking registry: '%s\\%s'...", value, entry);
    
    char _b_msg[OS_SIZE_1024 + 1];
    _b_msg[OS_SIZE_1024] = '\0';
    snprintf(_b_msg, OS_SIZE_1024, " Registry: %s", value);

    append_msg_to_vm_scat(data, _b_msg);

    const int ret = wm_sca_is_registry(value, entry, pattern);
    if (ret == 1) {
        mdebug2("registry found.");
        return 1;
    } else if (ret == -1) {
        mdebug2("registry not found.");
    }

    return 0;
}

static int wm_sca_is_registry(char *entry_name, char *reg_option, char *reg_value) {
    char *rk;
    rk = wm_sca_os_winreg_getkey(entry_name);
    if (wm_sca_sub_tree == NULL || rk == NULL) {
        merror(SK_INV_REG, entry_name);
        return (0);
    }

    int test_results_32 = 0;
    int test_results_64 = 0;

    // most likely to find it in the 64bit registry nowadays. Comes first to leverage short-circuit evaluation.
    
    const int found = wm_sca_test_key(rk, entry_name, KEY_WOW64_64KEY, reg_option, reg_value, &test_results_64)
                   || wm_sca_test_key(rk, entry_name, KEY_WOW64_32KEY, reg_option, reg_value, &test_results_32);
    const int test_results = test_results_32 || test_results_64;
    mdebug2("Reading registry 32/64b key %s\\%s -> %s) -> found?: %d, test results: %d", entry_name, reg_option, reg_value, found, test_results);

    // unable to open the entry (not found) -> ret -1
    return found ? test_results : -1;
}

static char *wm_sca_os_winreg_getkey(char *reg_entry)
{
    char *ret = NULL;
    char *tmp_str;

    /* Get only the sub tree first */
    tmp_str = strchr(reg_entry, '\\');
    if (tmp_str) {
        *tmp_str = '\0';
        ret = tmp_str + 1;
    }

    /* Set sub tree */
    if ((strcmp(reg_entry, "HKEY_LOCAL_MACHINE") == 0) ||
            (strcmp(reg_entry, "HKLM") == 0)) {
        wm_sca_sub_tree = HKEY_LOCAL_MACHINE;
    } else if (strcmp(reg_entry, "HKEY_CLASSES_ROOT") == 0) {
        wm_sca_sub_tree = HKEY_CLASSES_ROOT;
    } else if (strcmp(reg_entry, "HKEY_CURRENT_CONFIG") == 0) {
        wm_sca_sub_tree = HKEY_CURRENT_CONFIG;
    } else if (strcmp(reg_entry, "HKEY_USERS") == 0) {
        wm_sca_sub_tree = HKEY_USERS;
    } else if ((strcmp(reg_entry, "HKCU") == 0) ||
               (strcmp(reg_entry, "HKEY_CURRENT_USER") == 0)) {
        wm_sca_sub_tree = HKEY_CURRENT_USER;
    } else {
        /* Set sub tree to null */
        wm_sca_sub_tree = NULL;

        /* Return tmp_str to the previous value */
        if (tmp_str && (*tmp_str == '\0')) {
            *tmp_str = '\\';
        }
        return (NULL);
    }

    /* Check if ret has nothing else */
    if (ret && (*ret == '\0')) {
        ret = NULL;
    }

    /* Fixing tmp_str and the real name of the registry */
    if (tmp_str && (*tmp_str == '\0')) {
        *tmp_str = '\\';
    }

    return (ret);
}

static int wm_sca_test_key(char *subkey, char *full_key_name, unsigned long arch,
                         char *reg_option, char *reg_value, int * test_result)
{
    HKEY oshkey;
    LSTATUS err = RegOpenKeyEx(wm_sca_sub_tree, subkey, 0, KEY_READ | arch, &oshkey);
    if (err != ERROR_SUCCESS) {
        char error_msg[OS_SIZE_1024 + 1];
        error_msg[OS_SIZE_1024] = '\0';
        FormatMessage(FORMAT_MESSAGE_FROM_SYSTEM | FORMAT_MESSAGE_IGNORE_INSERTS
                    | FORMAT_MESSAGE_MAX_WIDTH_MASK,
                    NULL, err, MAKELANGID(LANG_NEUTRAL, SUBLANG_DEFAULT),
                    (LPTSTR) &error_msg, OS_SIZE_1024, NULL);

        mdebug2("Unable to read  %s: %s", full_key_name, error_msg);
        /* If the key does not exists, testings should also fail */
        *test_result = 0;
        return 0;
    }
    
    /* If the key does exists, a test for existance succeeds  */
    *test_result = 1;
    
    /* If option is set, set test_result as the value of query key */
    if (reg_option) {
        *test_result = wm_sca_winreg_querykey(oshkey, subkey, full_key_name, reg_option, reg_value);
    }

    RegCloseKey(oshkey);
    return 1;
}

static int wm_sca_winreg_querykey(HKEY hKey,
        __attribute__((unused))char *p_key,
        __attribute__((unused)) char *full_key_name,
                         char *reg_option, char *reg_value)
{
    int rc;
    DWORD i, j;

    /* QueryInfo and EnumKey variables */
    TCHAR class_name_b[MAX_PATH + 1];
    DWORD class_name_s = MAX_PATH;

    /* Number of sub keys */
    DWORD subkey_count = 0;

    /* Number of values */
    DWORD value_count;

    /* Variables for RegEnumValue */
    TCHAR value_buffer[MAX_VALUE_NAME + 1];
    TCHAR data_buffer[MAX_VALUE_NAME + 1];
    DWORD value_size;
    DWORD data_size;

    /* Data type for RegEnumValue */
    DWORD data_type = 0;

    /* Storage var */
    char var_storage[MAX_VALUE_NAME + 1];

    /* Initialize the memory for some variables */
    class_name_b[0] = '\0';
    class_name_b[MAX_PATH] = '\0';

    /* We use the class_name, subkey_count and the value count */
    rc = RegQueryInfoKey(hKey, class_name_b, &class_name_s, NULL,
                         &subkey_count, NULL, NULL, &value_count,
                         NULL, NULL, NULL, NULL);
    if (rc != ERROR_SUCCESS) {
        return (0);
    }

    /* Get values (if available) */
    if (value_count) {
        char *mt_data;

        /* Clear the values for value_size and data_size */
        value_buffer[MAX_VALUE_NAME] = '\0';
        data_buffer[MAX_VALUE_NAME] = '\0';
        var_storage[MAX_VALUE_NAME] = '\0';

        /* Get each value */
        for (i = 0; i < value_count; i++) {
            value_size = MAX_VALUE_NAME;
            data_size = MAX_VALUE_NAME;

            value_buffer[0] = '\0';
            data_buffer[0] = '\0';
            var_storage[0] = '\0';

            rc = RegEnumValue(hKey, i, value_buffer, &value_size,
                              NULL, &data_type, (LPBYTE)data_buffer, &data_size);

            /* No more values available */
            if (rc != ERROR_SUCCESS) {
                break;
            }

            /* Check if no value name is specified */
            if (value_buffer[0] == '\0') {
                value_buffer[0] = '@';
                value_buffer[1] = '\0';
            }

            /* Check if the entry name matches the reg_option */
            if (strcasecmp(value_buffer, reg_option) != 0) {
                continue;
            }

            /* If a value is not present and the option matches,
             * we can return ok
             */
            if (!reg_value) {
                return (1);
            }

            /* Write value into a string */
            switch (data_type) {
                    int size_available;

                case REG_SZ:
                case REG_EXPAND_SZ:
                    snprintf(var_storage, MAX_VALUE_NAME, "%s", data_buffer);
                    break;
                case REG_MULTI_SZ:
                    /* Printing multiple strings */
                    size_available = MAX_VALUE_NAME - 3;
                    mt_data = data_buffer;

                    while (*mt_data) {
                        if (size_available > 2) {
                            strncat(var_storage, mt_data, size_available);
                            strncat(var_storage, " ", 2);
                            size_available = MAX_VALUE_NAME -
                                             (strlen(var_storage) + 2);
                        }
                        mt_data += strlen(mt_data) + 1;
                    }

                    break;
                case REG_DWORD:
                    snprintf(var_storage, MAX_VALUE_NAME,
                             "%x", (unsigned int)*data_buffer);
                    break;
                default:
                    size_available = MAX_VALUE_NAME - 2;
                    for (j = 0; j < data_size; j++) {
                        char tmp_c[12];

                        snprintf(tmp_c, 12, "%02x",
                                 (unsigned int)data_buffer[j]);

                        if (size_available > 2) {
                            strncat(var_storage, tmp_c, size_available);
                            size_available = MAX_VALUE_NAME -
                                             (strlen(var_storage) + 2);
                        }
                    }
                    break;
            }

            /* Check if value matches */
            if (wm_sca_pt_matches(var_storage, reg_value)) {
                return (1);
            }

            return (0);
        }
    }

    return (0);
}

static char *wm_sca_getrootdir(char *root_dir, int dir_size)
{
    char final_file[2048 + 1];
    char *tmp;

    final_file[0] = '\0';
    final_file[2048] = '\0';

    ExpandEnvironmentStrings("%WINDIR%", final_file, 2047);

    tmp = strchr(final_file, '\\');
    if (tmp) {
        *tmp = '\0';
        strncpy(root_dir, final_file, dir_size);
        return (root_dir);
    }

    return (NULL);
}
#endif

static int wm_sca_send_summary(wm_sca_t * data, int scan_id,unsigned int passed, unsigned int failed,cJSON *policy,int start_time,int end_time,char * integrity_hash, int first_scan,int id) {
    cJSON *json_summary = cJSON_CreateObject();

    cJSON_AddStringToObject(json_summary, "type", "summary");
    cJSON_AddNumberToObject(json_summary, "scan_id", scan_id);

    /* Policy fields */
    cJSON *name = cJSON_GetObjectItem(policy,"name");
    cJSON *description = cJSON_GetObjectItem(policy,"description");
    cJSON *references = cJSON_GetObjectItem(policy,"references");
    cJSON *policy_id = cJSON_GetObjectItem(policy,"id");
    cJSON *file= cJSON_GetObjectItem(policy,"file");

    cJSON_AddStringToObject(json_summary, "name", name->valuestring);
    cJSON_AddStringToObject(json_summary, "policy_id", policy_id->valuestring);
    cJSON_AddStringToObject(json_summary, "file", file->valuestring);

    if(description) {
        cJSON_AddStringToObject(json_summary, "description", description->valuestring);
    }

    if(references) {
        cJSON *reference;
        char *ref = NULL;

        cJSON_ArrayForEach(reference,references)
        {
            if(reference->valuestring){
               wm_strcat(&ref,reference->valuestring,',');
            }
        }
        cJSON_AddStringToObject(json_summary, "references", ref ? ref : NULL );
        os_free(ref);
    }

    cJSON_AddNumberToObject(json_summary, "passed", passed);
    cJSON_AddNumberToObject(json_summary, "failed", failed);

    float passedf = passed;
    float failedf = failed;
    float score = ((passedf/(failedf+passedf)))* 100;

    cJSON_AddNumberToObject(json_summary, "score", score);

    cJSON_AddNumberToObject(json_summary, "start_time", start_time);
    cJSON_AddNumberToObject(json_summary, "end_time", end_time);

    if(integrity_hash) {
        cJSON_AddStringToObject(json_summary, "hash", integrity_hash);
    } else {
        cJSON_AddStringToObject(json_summary, "hash", "error_calculating_hash");
    }

    if (first_scan) {
        cJSON_AddNumberToObject(json_summary, "first_scan", first_scan);
    }

    mdebug1("Sending summary event for file: '%s", file->valuestring);

    if (last_summary_json[id]) {
        os_free(last_summary_json[id]);
    }

    last_summary_json[id] = cJSON_Duplicate(json_summary,1);
    wm_sca_send_alert(data,json_summary);
    cJSON_Delete(json_summary);

    return 0;
}

static int wm_sca_send_event_check(wm_sca_t * data,cJSON *event) {

    wm_sca_send_alert(data,event);

    return 0;
}

static cJSON *wm_sca_build_event(cJSON *profile,cJSON *policy,char **p_alert_msg,int id,char *result) {
    cJSON *json_alert = cJSON_CreateObject();
    cJSON_AddStringToObject(json_alert, "type", "check");
    cJSON_AddNumberToObject(json_alert, "id", id);

    cJSON *name = cJSON_GetObjectItem(policy,"name");
    cJSON *policy_id = cJSON_GetObjectItem(policy,"id");
    cJSON_AddStringToObject(json_alert, "policy", name->valuestring);

    cJSON *check = cJSON_CreateObject();
    cJSON *pm_id = cJSON_GetObjectItem(profile, "id");
    cJSON *title = cJSON_GetObjectItem(profile, "title");
    cJSON *description = cJSON_GetObjectItem(profile, "description");
    cJSON *rationale = cJSON_GetObjectItem(profile, "rationale");
    cJSON *remediation = cJSON_GetObjectItem(profile, "remediation");
    cJSON *rules = cJSON_GetObjectItem(profile, "rules");

    if(!pm_id) {
        mdebug1("No 'id' field found on check.");
        goto error;
    }

    if(!pm_id->valueint) {
        mdebug1("Field 'id' must be a number.");
        goto error;
    }

    cJSON_AddNumberToObject(check, "id", pm_id->valueint);

    if(title){
        if(!title->valuestring) {
            mdebug1("Field 'title' must be a string.");
            goto error;
        }
        cJSON_AddStringToObject(check, "title", title->valuestring);
    } else {
        mdebug1("No 'title' field found on check '%d'.",pm_id->valueint);
        goto error;
    }

    if(!policy_id){
        mdebug1("No 'id' field found on policy.");
        goto error;
    }

    if(description){
        if(!description->valuestring) {
            mdebug1("Field 'description' must be a string.");
            goto error;
        }
        cJSON_AddStringToObject(check, "description", description->valuestring);
    }

    if(rationale){
        if(!rationale->valuestring) {
            mdebug1("Field 'rationale' must be a string.");
            goto error;
        }
        cJSON_AddStringToObject(check, "rationale", rationale->valuestring);
    }

    if(remediation){
        if(!remediation->valuestring) {
            mdebug1("Field 'remediation' must be a string.");
            goto error;
        }
        cJSON_AddStringToObject(check, "remediation", remediation->valuestring);
    }

    cJSON *compliances = cJSON_GetObjectItem(profile, "compliance");

    if(compliances) {
        cJSON *add_compliances = cJSON_CreateObject();
        cJSON *compliance;

        cJSON_ArrayForEach(compliance,compliances)
        {
            if(compliance->child->valuestring){
                cJSON_AddStringToObject(add_compliances,compliance->child->string,compliance->child->valuestring);
            } else if(compliance->child->valuedouble) {
                char double_value[128] = {0};
                snprintf(double_value,128,"%g",compliance->child->valuedouble);

                cJSON_AddStringToObject(add_compliances,compliance->child->string,double_value);
            } else if(compliance->child->valueint) {
                cJSON_AddNumberToObject(add_compliances,compliance->child->string,compliance->child->valueint);
            }
        }

        cJSON_AddItemToObject(check,"compliance",add_compliances);
    }

    cJSON_AddItemToObject(check,"rules", cJSON_Duplicate(rules,1));

    cJSON *references = cJSON_GetObjectItem(profile, "references");

    if(references) {
        cJSON *reference;
        char *ref = NULL;

        cJSON_ArrayForEach(reference,references)
        {
            if(reference->valuestring){
               wm_strcat(&ref,reference->valuestring,',');
            }
        }
        cJSON_AddStringToObject(check, "references", ref ? ref : NULL );
        os_free(ref);
    }

    // Get File or Process from alert
    int i = 0;
    char * final_str_file = NULL;
    char * final_str_directory = NULL;
    char * final_str_process = NULL;
    char * final_str_registry = NULL;
    char * final_str_command = NULL;
    while(i < 255) {

        if(p_alert_msg[i]) {
            char *alert_file = strstr(p_alert_msg[i],"File:");
            char *alert_directory = strstr(p_alert_msg[i],"Directory:");

            if(alert_file){
                alert_file+= 5;
                *alert_file = '\0';
                alert_file++;
                wm_strcat(&final_str_file,alert_file,',');
            } else if (alert_directory){
                alert_directory+= 10;
                *alert_directory = '\0';
                alert_directory++;
                wm_strcat(&final_str_directory,alert_directory,',');
            } else {
                char *alert_process = strstr(p_alert_msg[i],"Process:");
                if(alert_process){
                    alert_process+= 8;
                    *alert_process = '\0';
                    alert_process++;
                    wm_strcat(&final_str_process,alert_process,',');
                } else {
                    char *alert_registry = strstr(p_alert_msg[i],"Registry:");
                    if(alert_registry){
                        alert_registry+= 9;
                        *alert_registry = '\0';
                        alert_registry++;
                        wm_strcat(&final_str_registry,alert_registry,',');
                    } else {
                        char *alert_command = strstr(p_alert_msg[i],"Command:");
                        if(alert_command) {
                            alert_command+= 8;
                            *alert_command = '\0';
                            alert_command++;
                            wm_strcat(&final_str_command,alert_command,',');
                        }
                    }
                }
            }
        } else {
            break;
        }
        i++;
    }

    if(final_str_file) {
        cJSON_AddStringToObject(check, "file", final_str_file);
        os_free(final_str_file);
    }

    if(final_str_directory) {
        cJSON_AddStringToObject(check, "directory", final_str_directory);
        os_free(final_str_directory);
    }

    if(final_str_process) {
       cJSON_AddStringToObject(check, "process", final_str_process);
       os_free(final_str_process);
    }

    if(final_str_registry) {
       cJSON_AddStringToObject(check, "registry", final_str_registry);
       os_free(final_str_registry);
    }

    if(final_str_command) {
       cJSON_AddStringToObject(check, "command", final_str_command);
       os_free(final_str_command);
    }

    cJSON_AddStringToObject(check, "result", result);

    if(!policy_id->valuestring) {
        mdebug1("Field 'id' must be a string");
        goto error;
    }

    cJSON_AddStringToObject(json_alert, "policy_id", policy_id->valuestring);
    cJSON_AddItemToObject(json_alert,"check",check);

    return json_alert;

error:

    if(json_alert){
        cJSON_Delete(json_alert);
    }

    return NULL;
}

static int wm_sca_check_hash(OSHash *cis_db_hash,char *result,cJSON *profile,cJSON *event, int check_index,int policy_index) {
    cis_db_info_t *hashed_result = NULL;
    char id_hashed[OS_SIZE_128];
    int ret_add = 0;
    cJSON *pm_id = cJSON_GetObjectItem(profile, "id");

    if(!pm_id) {
        return 0;
    }

    if(!pm_id->valueint) {
        return 0;
    }

    sprintf(id_hashed, "%d", pm_id->valueint);

    hashed_result = OSHash_Get(cis_db_hash,id_hashed);

    if(hashed_result){
        if(strcmp(result,hashed_result->result) == 0) {
            return 0;
        } else {
            cis_db_info_t *elem;

            os_calloc(1,sizeof(cis_db_info_t),elem);
            os_strdup(result,elem->result);

            cJSON *obj = cJSON_Duplicate(event,1);
            elem->event = NULL;

            if(obj) {
                elem->event = obj;
                if (ret_add = OSHash_Update(cis_db_hash,id_hashed,elem), ret_add != 1) {
                    merror("Unable to update hash table for check: %d", pm_id->valueint);
                    os_free(elem->result);
                    cJSON_Delete(elem->event);
                    os_free(elem);
                    return 0;
                }

                cis_db_for_hash[policy_index].elem[check_index] = elem;
                return 1;
            }

            os_free(elem->result);
            os_free(elem);
            return 0;
        }
    } else {
        cis_db_info_t *elem;

        os_calloc(1,sizeof(cis_db_info_t),elem);
        os_strdup(result,elem->result);

        cJSON *obj = cJSON_Duplicate(event,1);
        elem->event = NULL;

        if(obj) {
            elem->event = obj;
            if (ret_add = OSHash_Add(cis_db_hash,id_hashed,elem), ret_add != 2) {
                merror("Unable to update hash table for check: %d", pm_id->valueint);
                os_free(elem->result);
                cJSON_Delete(elem->event);
                os_free(elem);
                return 0;
            }
            cis_db_for_hash[policy_index].elem[check_index] = elem;
            return 1;
        }
        os_free(elem->result);
        os_free(elem);
        return 0;
    }
}

static void wm_sca_free_hash_data(cis_db_info_t *event) {

    if(event) {
        if(event->result){
            os_free(event->result);
        }

        if(event->event) {
            cJSON_Delete(event->event);
        }
        os_free(event);
    }
}

static char *wm_sca_hash_integrity(int policy_index) {
    char *str = NULL;

    int i;
    for(i = 0; cis_db_for_hash[policy_index].elem[i]; i++) {
        cis_db_info_t *event;
        event = cis_db_for_hash[policy_index].elem[i];

        if(event->result){
            wm_strcat(&str,event->result,':');
        }
    }

    if(str) {
        os_sha256 hash;
        OS_SHA256_String(str, hash);
        os_free(str);
        return strdup(hash);
    }

    return NULL;
}

static void *wm_sca_dump_db_thread(wm_sca_t * data) {
    int i;

    while(1) {
        request_dump_t *request;

        if (request = queue_pop_ex(request_queue), request) {

#ifndef WIN32
            int random = os_random();
            if (random < 0)
                random = -random;
#else
            unsigned int random1 = os_random();
            unsigned int random2 = os_random();

            char random_id[OS_MAXSTR];
            snprintf(random_id, OS_MAXSTR - 1, "%u%u", random1, random2);

            int random = atoi(random_id);
            if (random < 0)
                random = -random;
#endif
            random = random % data->request_db_interval;

            if(random == 0) {
                random += 5;
            }

            unsigned int time = random;

            if (request->first_scan) {
                wm_delay(2000);
                mdebug1("Sending first scan results for policy '%s'.", data->profile[request->policy_index]->profile);
            } else {
                minfo("Integration checksum failed for policy '%s'. Resending scan results in %d seconds.", data->profile[request->policy_index]->profile,random);
                wm_delay(1000 * time);
                mdebug1("Dumping results to SCA DB for policy index '%u'",request->policy_index);
            }
          
            int scan_id = -1;

            for(i = 0; cis_db_for_hash[request->policy_index].elem[i]; i++) {
                cis_db_info_t *event;
                event = cis_db_for_hash[request->policy_index].elem[i];

                if (event) {
                    if(event->event){
                        cJSON *db_obj;
                        db_obj = event->event;

                        if(scan_id == -1) {
                            cJSON * scan_id_obj = cJSON_GetObjectItem(db_obj, "id");

                            if(scan_id_obj) {
                                scan_id =  scan_id_obj->valueint;
                            }
                        }
                        wm_sca_send_event_check(data,db_obj);
                    }
                }
            }

            sleep(5);
           
            int elements_sent = i - 1;
            mdebug1("Sending end of dump control event");

            wm_sca_send_dump_end(data,elements_sent,data->profile[request->policy_index]->policy_id,scan_id);

            wm_delay(2000);

            /* Send summary only for first scan */
            if (request->first_scan) {
                /* Send summary */
                cJSON_DeleteItemFromObject(last_summary_json[request->policy_index],"first_scan");
                /* Force alert */
                cJSON_AddStringToObject(last_summary_json[request->policy_index], "force_alert", "1");

                wm_sca_send_alert(data,last_summary_json[request->policy_index]);
            }

            mdebug1("Finished dumping scan results to SCA DB for policy index '%u'",request->policy_index);
            os_free(request);
        }
    }

    return NULL;
}


static int wm_sca_send_dump_end(wm_sca_t * data, unsigned int elements_sent,char * policy_id, int scan_id) {
    cJSON *dump_event = cJSON_CreateObject();

    cJSON_AddStringToObject(dump_event, "type", "dump_end");
    cJSON_AddStringToObject(dump_event, "policy_id", policy_id);
    cJSON_AddNumberToObject(dump_event, "elements_sent", elements_sent);
    cJSON_AddNumberToObject(dump_event, "scan_id", scan_id);

    wm_sca_send_alert(data,dump_event);

    cJSON_Delete(dump_event);

    return 0;
}

#ifdef WIN32
void wm_sca_push_request_win(char * msg){
    char *db = strchr(msg,':');

    if(!strncmp(msg,WM_CONFIGURATION_ASSESSMENT_DB_DUMP,strlen(WM_CONFIGURATION_ASSESSMENT_DB_DUMP)) && db) {

        *db++ = '\0';

        /* Check for first scan */
        char *first_scan = strchr(db,':');

        if (!first_scan) {
            mdebug1("First scan flag missing");
            return;
        }

        *first_scan++ = '\0';

        /* Search DB */
        int i;

        if(data_win) {
            for(i = 0; data_win->profile[i]; i++) {
                if(!data_win->profile[i]->enabled){
                    continue;
                }

                if(data_win->profile[i]->policy_id) {
                    char *endl;

                    endl = strchr(db,'\n');

                    if(endl){
                        *endl = '\0';
                    }

                    if(strcmp(data_win->profile[i]->policy_id,db) == 0){
                        request_dump_t *request;
                        os_calloc(1, sizeof(request_dump_t),request);
                         
                        request->policy_index = i;
                        request->first_scan = atoi(first_scan);

                        if(queue_push_ex(request_queue,request) < 0) {
                            os_free(request);
                            mdebug1("Could not push policy index to queue");
                        }
                        break;
                    }
                }
            }
        }
    }
}

#endif

#ifndef WIN32
static void * wm_sca_request_thread(wm_sca_t * data) {

    /* Create request socket */
    int cfga_queue;
    if ((cfga_queue = StartMQ(CFGASSESSMENTQUEUEPATH, READ)) < 0) {
        merror_exit(QUEUE_ERROR, CFGASSESSMENTQUEUEPATH, strerror(errno));
    }

    int recv = 0;
    char *buffer = NULL;
    os_calloc(OS_MAXSTR + 1,sizeof(char),buffer);

    while (1) {
        if (recv = OS_RecvUnix(cfga_queue, OS_MAXSTR, buffer),recv) {
            buffer[recv] = '\0';

            char *db = strchr(buffer,':');

            if(!strncmp(buffer,WM_CONFIGURATION_ASSESSMENT_DB_DUMP,strlen(WM_CONFIGURATION_ASSESSMENT_DB_DUMP)) && db) {

                *db++ = '\0';

                /* Check for first scan */
                char *first_scan = strchr(db,':');

                if (!first_scan) {
                    mdebug1("First scan flag missing");
                    continue;
                }

                *first_scan++ = '\0';

                /* Search DB */
                int i;
                for(i = 0; data->profile[i]; i++) {
                    if(!data->profile[i]->enabled){
                        continue;
                    }

                    if(data->profile[i]->policy_id) {
                        char *endl;

                        endl = strchr(db,'\n');

                        if(endl){
                            *endl = '\0';
                        }

                        if(strcmp(data->profile[i]->policy_id,db) == 0){
                            request_dump_t *request;
                            os_calloc(1, sizeof(request_dump_t),request);
                         
                            request->policy_index = i;
                            request->first_scan = atoi(first_scan);

                            if(queue_push_ex(request_queue,request) < 0) {
                                os_free(request);
                                mdebug1("Could not push policy index to queue");
                            }
                            break;
                        }
                    }
                }
            }
        }
    }

    return NULL;
}
#endif
static void wm_sca_summary_increment_passed() {
    summary_passed++;
}

static void wm_sca_summary_increment_failed() {
    summary_failed++;
}

static void wm_sca_reset_summary() {
    summary_failed = 0;
    summary_passed = 0;
}

cJSON *wm_sca_dump(const wm_sca_t *data) {
    cJSON *root = cJSON_CreateObject();
    cJSON *wm_wd = cJSON_CreateObject();

    cJSON_AddStringToObject(wm_wd, "enabled", data->enabled ? "yes" : "no");
    cJSON_AddStringToObject(wm_wd, "scan_on_start", data->scan_on_start ? "yes" : "no");
    cJSON_AddStringToObject(wm_wd, "skip_nfs", data->skip_nfs ? "yes" : "no");
    if (data->interval) cJSON_AddNumberToObject(wm_wd, "interval", data->interval);
    if (data->scan_day) cJSON_AddNumberToObject(wm_wd, "day", data->scan_day);

    switch (data->scan_wday) {
        case 0:
            cJSON_AddStringToObject(wm_wd, "wday", "sunday");
            break;
        case 1:
            cJSON_AddStringToObject(wm_wd, "wday", "monday");
            break;
        case 2:
            cJSON_AddStringToObject(wm_wd, "wday", "tuesday");
            break;
        case 3:
            cJSON_AddStringToObject(wm_wd, "wday", "wednesday");
            break;
        case 4:
            cJSON_AddStringToObject(wm_wd, "wday", "thursday");
            break;
        case 5:
            cJSON_AddStringToObject(wm_wd, "wday", "friday");
            break;
        case 6:
            cJSON_AddStringToObject(wm_wd, "wday", "saturday");
            break;
        default:
            break;
    }
    if (data->scan_time) cJSON_AddStringToObject(wm_wd, "time", data->scan_time);

    if (data->profile && *data->profile) {
        cJSON *profiles = cJSON_CreateArray();
        int i;
        for (i=0;data->profile[i];i++) {
            if(data->profile[i]->enabled == 1){
                cJSON_AddStringToObject(profiles,"policy",data->profile[i]->profile);
            }
        }
        cJSON_AddItemToObject(wm_wd,"policies",profiles);
    }

    cJSON_AddItemToObject(root,"sca",wm_wd);


    return root;
}

static int append_msg_to_vm_scat (wm_sca_t * const data, const char * const msg)
{
    /* Already present */
    if (w_is_str_in_array(data->alert_msg, msg)) {
        return 1;
    }

    int i = 0;
    while (data->alert_msg[i] && (i < 255)) {
        i++;
    }

    if (!data->alert_msg[i]) {
        os_strdup(msg, data->alert_msg[i]);
    }
    return 0;
}<|MERGE_RESOLUTION|>--- conflicted
+++ resolved
@@ -61,8 +61,7 @@
 static void * wm_sca_dump_db_thread(wm_sca_t * data);
 static void wm_sca_send_policies_scanned(wm_sca_t * data);
 static int wm_sca_send_dump_end(wm_sca_t * data, unsigned int elements_sent,char * policy_id,int scan_id);  // Send dump end event
-
-int append_msg_to_vm_scat (wm_sca_t * const data, const char * const msg);
+static int append_msg_to_vm_scat (wm_sca_t * const data, const char * const msg);
 
 #ifndef WIN32
 static void * wm_sca_request_thread(wm_sca_t * data);
@@ -81,7 +80,7 @@
 static int wm_sca_is_process(char *value, OSList *p_list); // Check is a process
 
 #ifdef WIN32
-static int wm_check_registry_entry(char * const value, wm_sca_t * const data);
+static int wm_check_registry_entry(char * const value);
 static int wm_sca_is_registry(char *entry_name, char *reg_option, char *reg_value);
 static char *wm_sca_os_winreg_getkey(char *reg_entry);
 static int wm_sca_test_key(char *subkey, char *full_key_name, unsigned long arch,char *reg_option, char *reg_value, int * test_result);
@@ -90,7 +89,6 @@
 #endif
 
 cJSON *wm_sca_dump(const wm_sca_t * data);     // Read config
-static int append_msg_to_vm_scat (wm_sca_t * const data, const char * const msg);
 
 const wm_context WM_SCA_CONTEXT = {
     SCA_WM_NAME,
@@ -773,30 +771,7 @@
     return retval;
 }
 
-<<<<<<< HEAD
 static int wm_sca_do_scan(OSList *p_list,cJSON *profile_check,OSStore *vars,wm_sca_t * data,int id,cJSON *policy,int requirements_scan,int cis_db_index,unsigned int remote_policy,int first_scan) {
-=======
-int append_msg_to_vm_scat (wm_sca_t * const data, const char * const msg)
-{
-    /* Already present */
-    if (w_is_str_in_array(data->alert_msg, msg)) {
-        return 1;
-    }
-    
-    int i = 0;
-    while (data->alert_msg[i] && (i < 255)) {
-        i++;
-    }
-
-    if (!data->alert_msg[i]) {
-        os_strdup(msg, data->alert_msg[i]);
-    }
-    return 0;
-}
-
-
-static int wm_sca_do_scan(OSList *p_list,cJSON *profile_check,OSStore *vars,wm_sca_t * data,int id,cJSON *policy,int requirements_scan,int cis_db_index,unsigned int remote_policy) {
->>>>>>> 76d7dd04
 
     int type = 0, condition = 0, invalid = 0;
     char *nbuf = NULL;
@@ -995,30 +970,12 @@
     #ifdef WIN32
                 /* Check for a registry entry */
                 else if (type == WM_SCA_TYPE_REGISTRY) {
-<<<<<<< HEAD
-                    char *entry = NULL;
-                    char *pattern = NULL;
-
-                    /* Look for additional entries in the registry
-                    * and a pattern to match.
-                    */
-                    entry = wm_sca_get_pattern(value);
-                    if (entry) {
-                        pattern = wm_sca_get_pattern(entry);
-                    }
-
-                    mdebug2("Checking registry: '%s'.", value);
-                    if (wm_sca_is_registry(value, entry, pattern)) {
-                        mdebug2("Found registry.");
-                        found = 1;
-                    }
+                    found = wm_check_registry_entry(value, data);
+
                     char _b_msg[OS_SIZE_1024 + 1];
                     _b_msg[OS_SIZE_1024] = '\0';
                     snprintf(_b_msg, OS_SIZE_1024, " Registry: %s", value);
                     append_msg_to_vm_scat(data, _b_msg);
-=======
-                    found = wm_check_registry_entry(value, data);
->>>>>>> 76d7dd04
                 }
     #endif
                 /* Check for a directory */
@@ -1142,7 +1099,6 @@
             if (condition & WM_SCA_COND_NON) {
                 if (not_found == -1){ g_found = 0;} else {g_found = 1;}
             }
-<<<<<<< HEAD
 
             /* Alert if necessary */
             int i = 0;
@@ -1154,21 +1110,6 @@
 
                     if(event){
                         if(wm_sca_check_hash(cis_db[cis_db_index],"failed",profile,event,id_check_p,cis_db_index) && !requirements_scan && !first_scan) {
-=======
-            
-            void (*sumary_increment)() = (g_found == 1) ? wm_sca_summary_increment_failed : wm_sca_summary_increment_passed;
-            char * const results[]= {"failed", "passed"};
-            char * const result = (g_found == 1) ? results[0] : results[1];
-            int j = 0;
-            char **p_alert_msg = data->alert_msg;
-            while (1) {
-                if (((type == WM_SCA_TYPE_DIR) || (j == 0)) && (!requirements_scan)) {
-                    sumary_increment();
-                    cJSON *event = wm_sca_build_event(profile, policy, p_alert_msg, id, result);
-
-                    if(event){
-                        if(wm_sca_check_hash(cis_db[cis_db_index], result, profile, event, id_check_p, cis_db_index) && !requirements_scan) {
->>>>>>> 76d7dd04
                             wm_sca_send_event_check(data,event);
                         }
                         cJSON_Delete(event);
@@ -1178,7 +1119,6 @@
                     }
                 }
 
-<<<<<<< HEAD
                 for (i=0; data->alert_msg[i]; i++){
                     free(data->alert_msg[i]);
                     data->alert_msg[i] = NULL;
@@ -1209,28 +1149,6 @@
                     free(data->alert_msg[i]);
                     data->alert_msg[i] = NULL;
                 }
-=======
-                if (p_alert_msg[j]) {
-                    free(p_alert_msg[j]);
-                    p_alert_msg[j] = NULL;
-                    j++;
-
-                    if (!p_alert_msg[j]) {
-                        break;
-                    }
-                } else {
-                    break;
-                }
-                
-
-                if (g_found != 1){
-                    j = 0;
-                    while (data->alert_msg[j]) {
-                        free(data->alert_msg[j]);
-                        data->alert_msg[j] = NULL;
-                        j++;
-                    }
->>>>>>> 76d7dd04
 
                     if (condition & WM_SCA_COND_REQ) {
                         if (requirements_scan == 1){
@@ -1238,7 +1156,7 @@
                         }
                         goto clean_return;
                     }
-                }
+
                 if (requirements_scan == 1){
                     wm_sca_reset_summary();
                     goto clean_return;
@@ -1388,11 +1306,7 @@
     return (NULL);
 }
 
-<<<<<<< HEAD
 static int wm_sca_check_file(char *file, char *pattern)
-=======
-static int wm_sca_check_file(char *file, char *pattern, wm_sca_t * data)
->>>>>>> 76d7dd04
 {
     char *split_file;
     int full_negate = 0;
@@ -1788,19 +1702,13 @@
 
 #ifdef WIN32
 
-static int wm_check_registry_entry(char * const value, wm_sca_t * const data)
+static int wm_check_registry_entry(char * const value)
 {
     /* Look for additional entries in the registry and a pattern to match. */
     char *entry = wm_sca_get_pattern(value);
     char *pattern = entry ? wm_sca_get_pattern(entry) : NULL;
 
     mdebug1("Checking registry: '%s\\%s'...", value, entry);
-    
-    char _b_msg[OS_SIZE_1024 + 1];
-    _b_msg[OS_SIZE_1024] = '\0';
-    snprintf(_b_msg, OS_SIZE_1024, " Registry: %s", value);
-
-    append_msg_to_vm_scat(data, _b_msg);
 
     const int ret = wm_sca_is_registry(value, entry, pattern);
     if (ret == 1) {
