/*
 * Wazuh Syscollector
 * Copyright (C) 2015, Wazuh Inc.
 * November 15, 2020.
 *
 * This program is free software; you can redistribute it
 * and/or modify it under the terms of the GNU General Public
 * License (version 2) as published by the FSF - Free Software
 * Foundation.
 */


#ifndef _SYSCOLLECTOR_H
#define _SYSCOLLECTOR_H

// Define EXPORTED for any platform
#ifdef _WIN32
#ifdef WIN_EXPORT
#define EXPORTED __declspec(dllexport)
#else
#define EXPORTED __declspec(dllimport)
#endif
#elif __GNUC__ >= 4
#define EXPORTED __attribute__((visibility("default")))
#else
#define EXPORTED
#endif

#include <stdbool.h>
#include "commonDefs.h"
#ifdef __cplusplus
extern "C" {
#endif
#include "logging_helper.h"
#include "agent_sync_protocol_c_interface_types.h"

typedef void((*log_callback_t)(const modules_log_level_t level, const char* log, const char* tag));

typedef void((*send_data_callback_t)(const void* buffer));

typedef void((*persist_data_callback_t)(const char* id, Operation_t operation, const char* index, const void* buffer));

EXPORTED void syscollector_start(const unsigned int inverval,
                                 send_data_callback_t callbackDiff,
                                 persist_data_callback_t callbackPersistDiff,
                                 log_callback_t callbackLog,
                                 const char* dbPath,
                                 const char* normalizerConfigPath,
                                 const char* normalizerType,
                                 const bool scanOnStart,
                                 const bool hardware,
                                 const bool os,
                                 const bool network,
                                 const bool packages,
                                 const bool ports,
                                 const bool portsAll,
                                 const bool processes,
                                 const bool hotfixes,
                                 const bool groups,
                                 const bool users,
<<<<<<< HEAD
                                 const bool notifyOnFirstScan);
=======
                                 const bool services,
                                 const bool browserExtensions);
>>>>>>> f4eca95d

EXPORTED void syscollector_stop();

// Sync protocol C wrapper functions
EXPORTED void syscollector_init_sync(const char* moduleName, const char* syncDbPath, const MQ_Functions* mqFuncs);
EXPORTED bool syscollector_sync_module(Mode_t mode, unsigned int timeout, unsigned int retries, unsigned int maxEps);
EXPORTED void syscollector_persist_diff(const char* id, Operation_t operation, const char* index, const char* data);
EXPORTED bool syscollector_parse_response(const unsigned char* data, size_t length);

#ifdef __cplusplus
}
#endif

typedef void(*syscollector_start_func)(const unsigned int inverval,
                                       send_data_callback_t callbackDiff,
                                       persist_data_callback_t callbackPersistDiff,
                                       log_callback_t callbackLog,
                                       const char* dbPath,
                                       const char* normalizerConfigPath,
                                       const char* normalizerType,
                                       const bool scanOnStart,
                                       const bool hardware,
                                       const bool os,
                                       const bool network,
                                       const bool packages,
                                       const bool ports,
                                       const bool portsAll,
                                       const bool processes,
                                       const bool hotfixes,
                                       const bool groups,
                                       const bool users,
<<<<<<< HEAD
                                       const bool notifyOnFirstScan);
=======
                                       const bool services,
                                       const bool browserExtensions);
>>>>>>> f4eca95d

typedef void(*syscollector_stop_func)();

// Sync protocol C wrapper functions
typedef void(*syscollector_init_sync_func)(const char* moduleName, const char* syncDbPath, const MQ_Functions* mqFuncs);
typedef bool(*syscollector_sync_module_func)(Mode_t mode, unsigned int timeout, unsigned int retries, unsigned int maxEps);
typedef void(*syscollector_persist_diff_func)(const char* id, Operation_t operation, const char* index, const char* data);
typedef bool(*syscollector_parse_response_func)(const unsigned char* data, size_t length);

#endif //_SYSCOLLECTOR_H<|MERGE_RESOLUTION|>--- conflicted
+++ resolved
@@ -58,12 +58,9 @@
                                  const bool hotfixes,
                                  const bool groups,
                                  const bool users,
-<<<<<<< HEAD
+                                 const bool services,
+                                 const bool browserExtensions,
                                  const bool notifyOnFirstScan);
-=======
-                                 const bool services,
-                                 const bool browserExtensions);
->>>>>>> f4eca95d
 
 EXPORTED void syscollector_stop();
 
@@ -95,12 +92,9 @@
                                        const bool hotfixes,
                                        const bool groups,
                                        const bool users,
-<<<<<<< HEAD
+                                       const bool services,
+                                       const bool browserExtensions,
                                        const bool notifyOnFirstScan);
-=======
-                                       const bool services,
-                                       const bool browserExtensions);
->>>>>>> f4eca95d
 
 typedef void(*syscollector_stop_func)();
 
