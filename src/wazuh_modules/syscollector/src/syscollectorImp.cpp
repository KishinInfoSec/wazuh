--- conflicted
+++ resolved
@@ -948,10 +948,7 @@
                         msg["operation"] = operationsMap.at(result);
                         msg["data"] = item;
                         msg["data"]["scan_time"] = m_scanTime;
-<<<<<<< HEAD
-=======
                         removeKeysWithEmptyValue(msg["data"]);
->>>>>>> 6d1988f7
                         const auto msgToSend{msg.dump()};
                         m_reportDiffFunction(msgToSend);
                         m_logFunction(SYS_LOG_DEBUG_VERBOSE, "Delta sent: " + msgToSend);
@@ -965,10 +962,7 @@
                     msg["operation"] = operationsMap.at(result);
                     msg["data"] = data;
                     msg["data"]["scan_time"] = m_scanTime;
-<<<<<<< HEAD
-=======
                     removeKeysWithEmptyValue(msg["data"]);
->>>>>>> 6d1988f7
                     const auto msgToSend{msg.dump()};
                     m_reportDiffFunction(msgToSend);
                     m_logFunction(SYS_LOG_DEBUG_VERBOSE, "Delta sent: " + msgToSend);
@@ -1061,13 +1055,9 @@
                     it = data.find("attributes");
                     if(it != data.end())
                     {
-<<<<<<< HEAD
-                        (*it)["scan_time"] = Utils::getCurrentTimestamp();
-=======
                         auto &fieldData { *it };
                         removeKeysWithEmptyValue(fieldData);
                         fieldData["scan_time"] = Utils::getCurrentTimestamp();
->>>>>>> 6d1988f7
                         const auto msgToSend{jsonData.dump()};
                         m_reportSyncFunction(msgToSend);
                         m_logFunction(SYS_LOG_DEBUG_VERBOSE, "Sync sent: " + msgToSend);
@@ -1553,11 +1543,7 @@
 
 void Syscollector::scan()
 {
-<<<<<<< HEAD
-    m_logFunction(SYS_LOG_INFO, "Starting syscollector scan");
-=======
     m_logFunction(SYS_LOG_INFO, "Starting evaluation.");
->>>>>>> 6d1988f7
     m_scanTime = Utils::getCurrentTimestamp();
     TRY_CATCH_TASK(scanHardware);
     TRY_CATCH_TASK(scanOs);
@@ -1566,11 +1552,7 @@
     TRY_CATCH_TASK(scanPorts);
     TRY_CATCH_TASK(scanProcesses);
     m_notify = true;
-<<<<<<< HEAD
-    m_logFunction(SYS_LOG_INFO, "Ending syscollector scan");
-=======
     m_logFunction(SYS_LOG_INFO, "Evaluation finished.");
->>>>>>> 6d1988f7
 }
 
 void Syscollector::sync()
@@ -1587,11 +1569,7 @@
 
 void Syscollector::syncLoop(std::unique_lock<std::mutex>& lock)
 {
-<<<<<<< HEAD
-    m_logFunction(SYS_LOG_INFO, "Syscollector started.");
-=======
     m_logFunction(SYS_LOG_INFO, "Module started.");
->>>>>>> 6d1988f7
     if (m_scanOnStart)
     {
         scan();
