/*
 * Wazuh SysCollector
 * Copyright (C) 2015, Wazuh Inc.
 * October 7, 2020.
 *
 * This program is free software; you can redistribute it
 * and/or modify it under the terms of the GNU General Public
 * License (version 2) as published by the FSF - Free Software
 * Foundation.
 */
#include "syscollector.h"
#include "syscollector.hpp"
#include "json.hpp"
#include "stringHelper.h"
#include "hashHelper.h"
#include "timeHelper.h"
#include <iostream>
#include <stack>
#include <chrono>

#include "syscollectorTablesDef.hpp"
#include "agent_sync_protocol.hpp"
#include "logging_helper.h"

#define TRY_CATCH_TASK(task)                                            \
do                                                                      \
{                                                                       \
    try                                                                 \
    {                                                                   \
        if(!m_stopping)                                                 \
        {                                                               \
            task();                                                     \
        }                                                               \
    }                                                                   \
    catch(const std::exception& ex)                                     \
    {                                                                   \
        if(m_logFunction)                                               \
        {                                                               \
            m_logFunction(LOG_ERROR, std::string{ex.what()});           \
        }                                                               \
    }                                                                   \
}while(0)

constexpr auto EMPTY_VALUE {""};
constexpr auto UNKNOWN_VALUE {" "};

constexpr auto QUEUE_SIZE
{
    4096
};

static const std::map<ReturnTypeCallback, std::string> OPERATION_MAP
{
    // LCOV_EXCL_START
<<<<<<< HEAD
    {MODIFIED, "modified"},
    {DELETED, "deleted"},
    {INSERTED, "created"},
=======
    {MODIFIED, "MODIFIED"},
    {DELETED,  "DELETED" },
    {INSERTED, "INSERTED"},
    {MAX_ROWS, "MAX_ROWS"},
    {DB_ERROR, "DB_ERROR"},
    {SELECTED, "SELECTED"},
>>>>>>> f4eca95d
    // LCOV_EXCL_STOP
};

static const std::map<ReturnTypeCallback, Operation_t> OPERATION_STATES_MAP
{
    // LCOV_EXCL_START
    {MODIFIED, OPERATION_MODIFY},
    {DELETED, OPERATION_DELETE},
    {INSERTED, OPERATION_CREATE},
    // LCOV_EXCL_STOP
};

static const std::map<std::string, std::string> INDEX_MAP
{
<<<<<<< HEAD
    // LCOV_EXCL_START
    {OS_TABLE, "wazuh-states-inventory-system"},
    {HW_TABLE, "wazuh-states-inventory-hardware"},
    {HOTFIXES_TABLE, "wazuh-states-inventory-hotfixes"},
    {PACKAGES_TABLE, "wazuh-states-inventory-packages"},
    {PROCESSES_TABLE, "wazuh-states-inventory-processes"},
    {PORTS_TABLE, "wazuh-states-inventory-ports"},
    {NET_IFACE_TABLE, "wazuh-states-inventory-interfaces"},
    {NET_PROTOCOL_TABLE, "wazuh-states-inventory-protocols"},
    {NET_ADDRESS_TABLE, "wazuh-states-inventory-networks"},
    {USERS_TABLE, "wazuh-states-inventory-users"},
    {GROUPS_TABLE, "wazuh-states-inventory-groups"},
    // LCOV_EXCL_STOP
};
=======
    if (input.is_array())
    {
        // Handle array of objects
        for (auto& data : input)
        {
            for (auto it = data.begin(); it != data.end(); )
            {
                if (it.value().type() == nlohmann::detail::value_t::string &&
                        it.value().get_ref<const std::string&>().empty())
                {
                    it = data.erase(it);
                }
                else
                {
                    ++it;
                }
            }
        }
    }
    else if (input.is_object())
    {
        // Handle single object
        for (auto it = input.begin(); it != input.end(); )
        {
            if (it.value().type() == nlohmann::detail::value_t::string &&
                    it.value().get_ref<const std::string&>().empty())
            {
                it = input.erase(it);
            }
            else
            {
                ++it;
            }
        }
    }
}
>>>>>>> f4eca95d

static void sanitizeJsonValue(nlohmann::json& input)
{
    if (input.is_object())
    {
        for (auto it = input.begin(); it != input.end(); ++it)
        {
            auto& value = it.value();

            sanitizeJsonValue(value);
        }
    }
    else if (input.is_array())
    {
        for (auto& item : input)
        {
            sanitizeJsonValue(item);
        }
    }
    else if (input.is_string())
    {
        const std::string& stringValue = input.get_ref<const std::string&>();

        if (stringValue != " ")
        {
            input = Utils::trim(stringValue);
        }
    }
}

static std::string getItemChecksum(const nlohmann::json& item)
{
    const auto content{item.dump()};
    Utils::HashData hash;
    hash.update(content.c_str(), content.size());
    return Utils::asciiToHex(hash.hash());
}

static std::string getItemId(const nlohmann::json& item, const std::vector<std::string>& idFields)
{
    Utils::HashData hash;

    for (const auto& field : idFields)
    {
        const auto& value{item.at(field)};

        if (value.is_string())
        {
            const auto& valueString{value.get<std::string>()};
            hash.update(valueString.c_str(), valueString.size());
        }
        else
        {
            const auto& valueNumber{value.get<unsigned long>()};
            const auto valueString{std::to_string(valueNumber)};
            hash.update(valueString.c_str(), valueString.size());
        }
    }

    return Utils::asciiToHex(hash.hash());
}

static bool isElementDuplicated(const nlohmann::json& input, const std::pair<std::string, std::string>& keyValue)
{
    const auto it
    {
        std::find_if (input.begin(), input.end(), [&keyValue](const auto & elem)
        {
            return elem.at(keyValue.first) == keyValue.second;
        })
    };
    return it != input.end();
}

void Syscollector::notifyChange(ReturnTypeCallback result, const nlohmann::json& data, const std::string& table)
{
    if (DB_ERROR == result)
    {
        m_logFunction(LOG_ERROR, data.dump());
    }
    else if (!m_stopping)
    {
        if (data.is_array())
        {
            for (const auto& item : data)
            {
                processEvent(result, item, table);
            }
        }
        else
        {
            processEvent(result, data, table);
        }
    }
}

void Syscollector::processEvent(ReturnTypeCallback result, const nlohmann::json& data, const std::string& table)
{
    nlohmann::json newData;

    nlohmann::json aux = result == MODIFIED && data.contains("new") ? data["new"] : data;

    newData = ecsData(aux, table);

    const auto statefulToSend{newData.dump()};
    auto indexIt = INDEX_MAP.find(table);

    if (indexIt != INDEX_MAP.end())
    {
        m_persistDiffFunction(calculateHashId(aux, table), OPERATION_STATES_MAP.at(result), indexIt->second, statefulToSend);
    }

    // Remove checksum and state from newData to avoid sending them in the diff
    if (newData.contains("checksum"))
    {
        newData.erase("checksum");
    }

    if (newData.contains("state"))
    {
        newData.erase("state");
    }

    if (m_notify)
    {
        nlohmann::json stateless;
        nlohmann::json oldData;

        stateless["collector"] = table;
        stateless["module"] = "inventory";

        oldData = (result == MODIFIED) ? ecsData(data["old"], table, false) : nlohmann::json {};

        auto changedFields = addPreviousFields(newData, oldData);

        stateless["data"] = newData;
        stateless["data"]["event"]["changed_fields"] = changedFields;
        stateless["data"]["event"]["created"] = Utils::getCurrentISO8601();
        stateless["data"]["event"]["type"] = OPERATION_MAP.at(result);

        const auto statelessToSend{stateless.dump()};
        m_reportDiffFunction(statelessToSend);
        m_logFunction(LOG_DEBUG_VERBOSE, "Delta sent: " + statelessToSend);
    }
}

void Syscollector::updateChanges(const std::string& table,
                                 const nlohmann::json& values)
{
    const auto callback
    {
        [this, table](ReturnTypeCallback result, const nlohmann::json & data)
        {
            if (result == INSERTED || result == MODIFIED || result == DELETED)
            {
                notifyChange(result, data, table);
            }
        }
    };
    DBSyncTxn txn
    {
        m_spDBSync->handle(),
        nlohmann::json{table},
        0,
        QUEUE_SIZE,
        callback
    };
    nlohmann::json input;
    input["table"] = table;
    input["data"] = values;
    input["options"]["return_old_data"] = true;

    txn.syncTxnRow(input);
    txn.getDeletedRows(callback);
}

Syscollector::Syscollector()
    : m_intervalValue { 0 }
    , m_scanOnStart { false }
    , m_hardware { false }
    , m_os { false }
    , m_network { false }
    , m_packages { false }
    , m_ports { false }
    , m_portsAll { false }
    , m_processes { false }
    , m_hotfixes { false }
    , m_stopping { true }
    , m_notify { false }
    , m_groups { false }
    , m_users { false }
    , m_services { false }
    , m_browserExtensions { false }
{}

std::string Syscollector::getCreateStatement() const
{
    std::string ret;

    ret += OS_SQL_STATEMENT;
    ret += HW_SQL_STATEMENT;
    ret += PACKAGES_SQL_STATEMENT;
    ret += HOTFIXES_SQL_STATEMENT;
    ret += PROCESSES_SQL_STATEMENT;
    ret += PORTS_SQL_STATEMENT;
    ret += NETIFACE_SQL_STATEMENT;
    ret += NETPROTO_SQL_STATEMENT;
    ret += NETADDR_SQL_STATEMENT;
    ret += GROUPS_SQL_STATEMENT;
    ret += USERS_SQL_STATEMENT;
    ret += SERVICES_SQL_STATEMENT;
    ret += BROWSER_EXTENSIONS_SQL_STATEMENT;
    return ret;
}


<<<<<<< HEAD
=======
void Syscollector::registerWithRsync()
{
    const auto reportSyncWrapper
    {
        [this](const std::string & dataString)
        {
            auto jsonData(nlohmann::json::parse(dataString));
            auto it{jsonData.find("data")};

            if (!m_stopping)
            {
                if (it != jsonData.end())
                {
                    auto& data{*it};
                    it = data.find("attributes");

                    if (it != data.end())
                    {
                        auto& fieldData { *it };
                        removeKeysWithEmptyValue(fieldData);
                        fieldData["scan_time"] = Utils::getCurrentTimestamp();
                        const auto msgToSend{jsonData.dump()};
                        m_reportSyncFunction(msgToSend);
                        m_logFunction(LOG_DEBUG_VERBOSE, "Sync sent: " + msgToSend);
                    }
                    else
                    {
                        m_reportSyncFunction(dataString);
                        m_logFunction(LOG_DEBUG_VERBOSE, "Sync sent: " + dataString);
                    }
                }
                else
                {
                    //LCOV_EXCL_START
                    m_reportSyncFunction(dataString);
                    m_logFunction(LOG_DEBUG_VERBOSE, "Sync sent: " + dataString);
                    //LCOV_EXCL_STOP
                }
            }
        }
    };

    if (m_os)
    {
        m_spRsync->registerSyncID("syscollector_osinfo",
                                  m_spDBSync->handle(),
                                  nlohmann::json::parse(OS_SYNC_CONFIG_STATEMENT),
                                  reportSyncWrapper);
    }

    if (m_hardware)
    {
        m_spRsync->registerSyncID("syscollector_hwinfo",
                                  m_spDBSync->handle(),
                                  nlohmann::json::parse(HW_SYNC_CONFIG_STATEMENT),
                                  reportSyncWrapper);
    }

    if (m_processes)
    {
        m_spRsync->registerSyncID("syscollector_processes",
                                  m_spDBSync->handle(),
                                  nlohmann::json::parse(PROCESSES_SYNC_CONFIG_STATEMENT),
                                  reportSyncWrapper);
    }

    if (m_packages)
    {
        m_spRsync->registerSyncID("syscollector_packages",
                                  m_spDBSync->handle(),
                                  nlohmann::json::parse(PACKAGES_SYNC_CONFIG_STATEMENT),
                                  reportSyncWrapper);
    }

    if (m_hotfixes)
    {
        m_spRsync->registerSyncID("syscollector_hotfixes",
                                  m_spDBSync->handle(),
                                  nlohmann::json::parse(HOTFIXES_SYNC_CONFIG_STATEMENT),
                                  reportSyncWrapper);
    }

    if (m_ports)
    {
        m_spRsync->registerSyncID("syscollector_ports",
                                  m_spDBSync->handle(),
                                  nlohmann::json::parse(PORTS_SYNC_CONFIG_STATEMENT),
                                  reportSyncWrapper);
    }

    if (m_network)
    {
        m_spRsync->registerSyncID("syscollector_network_iface",
                                  m_spDBSync->handle(),
                                  nlohmann::json::parse(NETIFACE_SYNC_CONFIG_STATEMENT),
                                  reportSyncWrapper);
        m_spRsync->registerSyncID("syscollector_network_protocol",
                                  m_spDBSync->handle(),
                                  nlohmann::json::parse(NETPROTO_SYNC_CONFIG_STATEMENT),
                                  reportSyncWrapper);
        m_spRsync->registerSyncID("syscollector_network_address",
                                  m_spDBSync->handle(),
                                  nlohmann::json::parse(NETADDRESS_SYNC_CONFIG_STATEMENT),
                                  reportSyncWrapper);
    }

    if (m_groups)
    {
        m_spRsync->registerSyncID("syscollector_groups",
                                  m_spDBSync->handle(),
                                  nlohmann::json::parse(GROUPS_SYNC_CONFIG_STATEMENT),
                                  reportSyncWrapper);
    }

    if (m_users)
    {
        m_spRsync->registerSyncID("syscollector_users",
                                  m_spDBSync->handle(),
                                  nlohmann::json::parse(USERS_SYNC_CONFIG_STATEMENT),
                                  reportSyncWrapper);
    }

    if (m_services)
    {
        m_spRsync->registerSyncID("syscollector_services",
                                  m_spDBSync->handle(),
                                  nlohmann::json::parse(SERVICES_SYNC_CONFIG_STATEMENT),
                                  reportSyncWrapper);
    }

    if (m_browserExtensions)
    {
        m_spRsync->registerSyncID("syscollector_browser_extensions",
                                  m_spDBSync->handle(),
                                  nlohmann::json::parse(BROWSER_EXTENSIONS_SYNC_CONFIG_STATEMENT),
                                  reportSyncWrapper);
    }
}
>>>>>>> f4eca95d
void Syscollector::init(const std::shared_ptr<ISysInfo>& spInfo,
                        const std::function<void(const std::string&)> reportDiffFunction,
                        const std::function<void(const std::string&, Operation_t, const std::string&, const std::string&)> persistDiffFunction,
                        const std::function<void(const modules_log_level_t, const std::string&)> logFunction,
                        const std::string& dbPath,
                        const std::string& normalizerConfigPath,
                        const std::string& normalizerType,
                        const unsigned int interval,
                        const bool scanOnStart,
                        const bool hardware,
                        const bool os,
                        const bool network,
                        const bool packages,
                        const bool ports,
                        const bool portsAll,
                        const bool processes,
                        const bool hotfixes,
                        const bool groups,
                        const bool users,
                        const bool services,
                        const bool browserExtensions,
                        const bool notifyOnFirstScan)
{
    m_spInfo = spInfo;
    m_reportDiffFunction = std::move(reportDiffFunction);
    m_persistDiffFunction = std::move(persistDiffFunction);
    m_logFunction = std::move(logFunction);
    m_intervalValue = interval;
    m_scanOnStart = scanOnStart;
    m_hardware = hardware;
    m_os = os;
    m_network = network;
    m_packages = packages;
    m_ports = ports;
    m_portsAll = portsAll;
    m_processes = processes;
    m_hotfixes = hotfixes;
    m_notify = notifyOnFirstScan;
    m_groups = groups;
    m_users = users;
    m_services = services;
    m_browserExtensions = browserExtensions;

    auto dbSync = std::make_unique<DBSync>(HostType::AGENT, DbEngineType::SQLITE3, dbPath, getCreateStatement(), DbManagement::PERSISTENT);
    auto normalizer = std::make_unique<SysNormalizer>(normalizerConfigPath, normalizerType);

    std::unique_lock<std::mutex> lock{m_mutex};
    m_stopping = false;

    m_spDBSync      = std::move(dbSync);
    m_spNormalizer  = std::move(normalizer);

    syncLoop(lock);
}

void Syscollector::destroy()
{
    std::unique_lock<std::mutex> lock{m_mutex};
    m_stopping = true;
    m_cv.notify_all();
    lock.unlock();
}

nlohmann::json Syscollector::ecsData(const nlohmann::json& data, const std::string& table, bool createFields)
{
    nlohmann::json ret;

    if (table == OS_TABLE)
    {
        ret = ecsSystemData(data, createFields);
    }
    else if (table == HW_TABLE)
    {
        ret = ecsHardwareData(data, createFields);
    }
    else if (table == HOTFIXES_TABLE)
    {
        ret = ecsHotfixesData(data, createFields);
    }
    else if (table == PACKAGES_TABLE)
    {
        ret = ecsPackageData(data, createFields);
    }
    else if (table == PROCESSES_TABLE)
    {
        ret = ecsProcessesData(data, createFields);
    }
    else if (table == PORTS_TABLE)
    {
        ret = ecsPortData(data, createFields);
    }
    else if (table == NET_IFACE_TABLE)
    {
        ret = ecsNetworkInterfaceData(data, createFields);
    }
    else if (table == NET_PROTOCOL_TABLE)
    {
        ret = ecsNetworkProtocolData(data, createFields);
    }
    else if (table == NET_ADDRESS_TABLE)
    {
        ret = ecsNetworkAddressData(data, createFields);
    }
    else if (table == USERS_TABLE)
    {
        ret = ecsUsersData(data, createFields);
    }
    else if (table == GROUPS_TABLE)
    {
        ret = ecsGroupsData(data, createFields);
    }

    if (createFields)
    {
        setJsonField(ret, data, "/checksum/hash/sha1", "checksum", true);

        // Add state modified_at field for stateful events only
        nlohmann::json state;
        state["modified_at"] = Utils::getCurrentISO8601();
        ret["state"] = state;
    }

    return ret;
}

nlohmann::json Syscollector::ecsSystemData(const nlohmann::json& originalData, bool createFields)
{
    nlohmann::json ret;

    setJsonField(ret, originalData, "/host/architecture", "architecture", createFields);
    setJsonField(ret, originalData, "/host/hostname", "hostname", createFields);
    setJsonField(ret, originalData, "/host/os/build", "os_build", createFields);
    setJsonField(ret, originalData, "/host/os/codename", "os_codename", createFields);
    setJsonField(ret, originalData, "/host/os/distribution/release", "os_distribution_release", createFields);
    setJsonField(ret, originalData, "/host/os/full", "os_full", createFields);
    setJsonField(ret, originalData, "/host/os/kernel/name", "os_kernel_name", createFields);
    setJsonField(ret, originalData, "/host/os/kernel/release", "os_kernel_release", createFields);
    setJsonField(ret, originalData, "/host/os/kernel/version", "os_kernel_version", createFields);
    setJsonField(ret, originalData, "/host/os/major", "os_major", createFields);
    setJsonField(ret, originalData, "/host/os/minor", "os_minor", createFields);
    setJsonField(ret, originalData, "/host/os/name", "os_name", createFields);
    setJsonField(ret, originalData, "/host/os/patch", "os_patch", createFields);
    setJsonField(ret, originalData, "/host/os/platform", "os_platform", createFields);
    setJsonField(ret, originalData, "/host/os/version", "os_version", createFields);

    return ret;
}

nlohmann::json Syscollector::ecsHardwareData(const nlohmann::json& originalData, bool createFields)
{
    nlohmann::json ret;

    setJsonField(ret, originalData, "/host/cpu/cores", "cpu_cores", createFields);
    setJsonField(ret, originalData, "/host/cpu/name", "cpu_name", createFields);
    setJsonField(ret, originalData, "/host/cpu/speed", "cpu_speed", createFields);
    setJsonField(ret, originalData, "/host/memory/free", "memory_free", createFields);
    setJsonField(ret, originalData, "/host/memory/total", "memory_total", createFields);
    setJsonField(ret, originalData, "/host/memory/used", "memory_used", createFields);
    setJsonField(ret, originalData, "/host/serial_number", "serial_number", createFields);

    return ret;
}

nlohmann::json Syscollector::ecsHotfixesData(const nlohmann::json& originalData, bool createFields)
{
    nlohmann::json ret;

    setJsonField(ret, originalData, "/package/hotfix/name", "hotfix_name", createFields);

    return ret;
}

nlohmann::json Syscollector::ecsPackageData(const nlohmann::json& originalData, bool createFields)
{
    nlohmann::json ret;

    setJsonField(ret, originalData, "/package/architecture", "architecture", createFields);
    setJsonField(ret, originalData, "/package/category", "category", createFields);
    setJsonField(ret, originalData, "/package/description", "description", createFields);
    setJsonField(ret, originalData, "/package/installed", "installed", createFields);
    setJsonField(ret, originalData, "/package/multiarch", "multiarch", createFields);
    setJsonField(ret, originalData, "/package/name", "name", createFields);
    setJsonField(ret, originalData, "/package/path", "path", createFields);
    setJsonField(ret, originalData, "/package/priority", "priority", createFields);
    setJsonField(ret, originalData, "/package/size", "size", createFields);
    setJsonField(ret, originalData, "/package/source", "source", createFields);
    setJsonField(ret, originalData, "/package/type", "type", createFields);
    setJsonField(ret, originalData, "/package/vendor", "vendor", createFields);
    setJsonField(ret, originalData, "/package/version", "version", createFields);

    return ret;
}

nlohmann::json Syscollector::ecsProcessesData(const nlohmann::json& originalData, bool createFields)
{
    nlohmann::json ret;

    setJsonFieldArray(ret, originalData, "/process/args", "args", createFields);
    setJsonField(ret, originalData, "/process/args_count", "args_count", createFields);
    setJsonField(ret, originalData, "/process/command_line", "command_line", createFields);
    setJsonField(ret, originalData, "/process/name", "name", createFields);
    setJsonField(ret, originalData, "/process/parent/pid", "parent_pid", createFields);
    setJsonField(ret, originalData, "/process/pid", "pid", createFields);
    setJsonField(ret, originalData, "/process/start", "start", createFields);
    setJsonField(ret, originalData, "/process/state", "state", createFields);
    setJsonField(ret, originalData, "/process/stime", "stime", createFields);
    setJsonField(ret, originalData, "/process/utime", "utime", createFields);

    return ret;
}

nlohmann::json Syscollector::ecsPortData(const nlohmann::json& originalData, bool createFields)
{
    nlohmann::json ret;

    setJsonField(ret, originalData, "/destination/ip", "destination_ip", createFields);
    setJsonField(ret, originalData, "/destination/port", "destination_port", createFields);
    setJsonField(ret, originalData, "/file/inode", "file_inode", createFields);
    setJsonField(ret, originalData, "/host/network/egress/queue", "host_network_egress_queue", createFields);
    setJsonField(ret, originalData, "/host/network/ingress/queue", "host_network_ingress_queue", createFields);
    setJsonField(ret, originalData, "/interface/state", "interface_state", createFields);
    setJsonField(ret, originalData, "/network/transport", "network_transport", createFields);
    setJsonField(ret, originalData, "/process/name", "process_name", createFields);
    setJsonField(ret, originalData, "/process/pid", "process_pid", createFields);
    setJsonField(ret, originalData, "/source/ip", "source_ip", createFields);
    setJsonField(ret, originalData, "/source/port", "source_port", createFields);

    return ret;
}

nlohmann::json Syscollector::ecsNetworkInterfaceData(const nlohmann::json& originalData, bool createFields)
{
    nlohmann::json ret;

    setJsonFieldArray(ret, originalData, "/host/mac", "host_mac", createFields);
    setJsonField(ret, originalData, "/host/network/ingress/bytes", "host_network_ingress_bytes", createFields);
    setJsonField(ret, originalData, "/host/network/ingress/drops", "host_network_ingress_drops", createFields);
    setJsonField(ret, originalData, "/host/network/ingress/errors", "host_network_ingress_errors", createFields);
    setJsonField(ret, originalData, "/host/network/ingress/packets", "host_network_ingress_packages", createFields);
    setJsonField(ret, originalData, "/host/network/egress/bytes", "host_network_egress_bytes", createFields);
    setJsonField(ret, originalData, "/host/network/egress/drops", "host_network_egress_drops", createFields);
    setJsonField(ret, originalData, "/host/network/egress/errors", "host_network_egress_errors", createFields);
    setJsonField(ret, originalData, "/host/network/egress/packets", "host_network_egress_packages", createFields);
    setJsonField(ret, originalData, "/interface/alias", "interface_alias", createFields);
    setJsonField(ret, originalData, "/interface/mtu", "interface_mtu", createFields);
    setJsonField(ret, originalData, "/interface/name", "interface_name", createFields);
    setJsonField(ret, originalData, "/interface/state", "interface_state", createFields);
    setJsonField(ret, originalData, "/interface/type", "interface_type", createFields);

    return ret;
}

nlohmann::json Syscollector::ecsNetworkProtocolData(const nlohmann::json& originalData, bool createFields)
{
    nlohmann::json ret;

    setJsonField(ret, originalData, "/interface/name", "interface_name", createFields);
    setJsonField(ret, originalData, "/network/dhcp", "network_dhcp", createFields, true);
    setJsonField(ret, originalData, "/network/gateway", "network_gateway", createFields);
    setJsonField(ret, originalData, "/network/metric", "network_metric", createFields);
    setJsonField(ret, originalData, "/network/type", "network_type", createFields);

    return ret;
}

nlohmann::json Syscollector::ecsNetworkAddressData(const nlohmann::json& originalData, bool createFields)
{
    nlohmann::json ret;

    setJsonField(ret, originalData, "/interface/name", "interface_name", createFields);
    setJsonField(ret, originalData, "/network/broadcast", "network_broadcast", createFields);
    setJsonField(ret, originalData, "/network/ip", "network_ip", createFields);
    setJsonField(ret, originalData, "/network/netmask", "network_netmask", createFields);
    setJsonField(ret, originalData, "/network/type", "network_type", createFields);

    return ret;
}

nlohmann::json Syscollector::ecsUsersData(const nlohmann::json& originalData, bool createFields)
{
    nlohmann::json ret;

    setJsonFieldArray(ret, originalData, "/host/ip", "host_ip", createFields);
    setJsonField(ret, originalData, "/login/status", "login_status", createFields, true);
    setJsonField(ret, originalData, "/login/tty", "login_tty", createFields);
    setJsonField(ret, originalData, "/login/type", "login_type", createFields);
    setJsonField(ret, originalData, "/process/pid", "process_pid", createFields);
    setJsonField(ret, originalData, "/user/auth_failures/count", "user_auth_failed_count", createFields);
    setJsonField(ret, originalData, "/user/auth_failures/timestamp", "user_auth_failed_timestamp", createFields);
    setJsonField(ret, originalData, "/user/created", "user_created", createFields);
    setJsonField(ret, originalData, "/user/full_name", "user_full_name", createFields);
    setJsonField(ret, originalData, "/user/group/id", "user_group_id", createFields);
    setJsonField(ret, originalData, "/user/group/id_signed", "user_group_id_signed", createFields);
    setJsonFieldArray(ret, originalData, "/user/groups", "user_groups", createFields);
    setJsonField(ret, originalData, "/user/home", "user_home", createFields);
    setJsonField(ret, originalData, "/user/id", "user_id", createFields);
    setJsonField(ret, originalData, "/user/is_hidden", "user_is_hidden", createFields, true);
    setJsonField(ret, originalData, "/user/is_remote", "user_is_remote", createFields, true);
    setJsonField(ret, originalData, "/user/last_login", "user_last_login", createFields);
    setJsonField(ret, originalData, "/user/name", "user_name", createFields);
    setJsonField(ret, originalData, "/user/password/expiration_date", "user_password_expiration_date", createFields);
    setJsonField(ret, originalData, "/user/password/hash_algorithm", "user_password_hash_algorithm", createFields);
    setJsonField(ret, originalData, "/user/password/inactive_days", "user_password_inactive_days", createFields);
    setJsonField(ret, originalData, "/user/password/last_change", "user_password_last_change", createFields);
    setJsonField(ret, originalData, "/user/password/max_days_between_changes", "user_password_max_days_between_changes", createFields);
    setJsonField(ret, originalData, "/user/password/min_days_between_changes", "user_password_min_days_between_changes", createFields);
    setJsonField(ret, originalData, "/user/password/status", "user_password_status", createFields);
    setJsonField(ret, originalData, "/user/password/warning_days_before_expiration", "user_password_warning_days_before_expiration", createFields);
    setJsonFieldArray(ret, originalData, "/user/roles", "user_roles", createFields);
    setJsonField(ret, originalData, "/user/shell", "user_shell", createFields);
    setJsonField(ret, originalData, "/user/type", "user_type", createFields);
    setJsonField(ret, originalData, "/user/uid_signed", "user_uid_signed", createFields);
    setJsonField(ret, originalData, "/user/uuid", "user_uuid", createFields);

    return ret;
}

nlohmann::json Syscollector::ecsGroupsData(const nlohmann::json& originalData, bool createFields)
{
    nlohmann::json ret;

    setJsonField(ret, originalData, "/group/description", "group_description", createFields);
    setJsonField(ret, originalData, "/group/id", "group_id", createFields);
    setJsonField(ret, originalData, "/group/id_signed", "group_id_signed", createFields);
    setJsonField(ret, originalData, "/group/is_hidden", "group_is_hidden", createFields, true);
    setJsonField(ret, originalData, "/group/name", "group_name", createFields);
    setJsonFieldArray(ret, originalData, "/group/users", "group_users", createFields);
    setJsonField(ret, originalData, "/group/uuid", "group_uuid", createFields);

    return ret;
}

nlohmann::json Syscollector::getHardwareData()
{
    nlohmann::json ret;
    ret[0] = m_spInfo->hardware();
    sanitizeJsonValue(ret[0]);
    ret[0]["checksum"] = getItemChecksum(ret[0]);
    return ret;
}

void Syscollector::scanHardware()
{
    if (m_hardware)
    {
        m_logFunction(LOG_DEBUG_VERBOSE, "Starting hardware scan");
        const auto& hwData{getHardwareData()};
        updateChanges(HW_TABLE, hwData);
        m_logFunction(LOG_DEBUG_VERBOSE, "Ending hardware scan");
    }
}

nlohmann::json Syscollector::getOSData()
{
    nlohmann::json ret;
    ret[0] = m_spInfo->os();
    sanitizeJsonValue(ret[0]);
    ret[0]["checksum"] = getItemChecksum(ret[0]);
    return ret;
}

void Syscollector::scanOs()
{
    if (m_os)
    {
        m_logFunction(LOG_DEBUG_VERBOSE, "Starting os scan");
        const auto& osData{getOSData()};
        updateChanges(OS_TABLE, osData);
        m_logFunction(LOG_DEBUG_VERBOSE, "Ending os scan");
    }
}

nlohmann::json Syscollector::getNetworkData()
{
    nlohmann::json ret;
    auto networks = m_spInfo->networks();
    nlohmann::json ifaceTableDataList {};
    nlohmann::json protoTableDataList {};
    nlohmann::json addressTableDataList {};
    constexpr auto IPV4 { 0 };
    constexpr auto IPV6 { 1 };
    static const std::map<int, std::string> IP_TYPE
    {
        { IPV4, "ipv4" },
        { IPV6, "ipv6" }
    };

    if (!networks.is_null())
    {
        sanitizeJsonValue(networks);
        const auto& itIface { networks.find("iface") };

        if (networks.end() != itIface)
        {
            for (const auto& item : itIface.value())
            {
                // Split the resulting networks data into the specific DB tables
                // "dbsync_network_iface" table data to update and notify
                nlohmann::json ifaceTableData {};
                ifaceTableData["interface_name"]                = item.at("interface_name");
                ifaceTableData["interface_alias"]               = item.at("interface_alias");
                ifaceTableData["interface_type"]                = item.at("interface_type");
                ifaceTableData["interface_state"]               = item.at("interface_state");
                ifaceTableData["interface_mtu"]                 = item.at("interface_mtu");
                ifaceTableData["host_mac"]                      = item.at("host_mac");
                ifaceTableData["host_network_egress_packages"]  = item.at("host_network_egress_packages");
                ifaceTableData["host_network_ingress_packages"] = item.at("host_network_ingress_packages");
                ifaceTableData["host_network_egress_errors"]    = item.at("host_network_egress_errors");
                ifaceTableData["host_network_ingress_errors"]   = item.at("host_network_ingress_errors");
                ifaceTableData["host_network_egress_bytes"]     = item.at("host_network_egress_bytes");
                ifaceTableData["host_network_ingress_bytes"]    = item.at("host_network_ingress_bytes");
                ifaceTableData["host_network_egress_drops"]     = item.at("host_network_egress_drops");
                ifaceTableData["host_network_ingress_drops"]    = item.at("host_network_ingress_drops");
                ifaceTableData["checksum"]                      = getItemChecksum(ifaceTableData);
                ifaceTableDataList.push_back(std::move(ifaceTableData));

                if (item.find("IPv4") != item.end())
                {
                    // "dbsync_network_protocol" table data to update and notify
                    nlohmann::json protoTableData {};
                    protoTableData["interface_name"]  = item.at("interface_name");
                    protoTableData["network_gateway"] = item.at("network_gateway");
                    protoTableData["network_type"]    = IP_TYPE.at(IPV4);
                    protoTableData["network_dhcp"]    = item.at("IPv4").begin()->at("network_dhcp");
                    protoTableData["network_metric"]  = item.at("IPv4").begin()->at("network_metric");
                    protoTableData["checksum"]        = getItemChecksum(protoTableData);
                    protoTableDataList.push_back(std::move(protoTableData));

                    for (auto addressTableData : item.at("IPv4"))
                    {
                        // "dbsync_network_address" table data to update and notify
                        addressTableData["interface_name"]   = item.at("interface_name");
                        addressTableData["network_type"] = IPV4;
                        addressTableData["checksum"]         = getItemChecksum(addressTableData);
                        // Remove unwanted fields for dbsync_network_address table
                        addressTableData.erase("network_dhcp");
                        addressTableData.erase("network_metric");

                        addressTableDataList.push_back(std::move(addressTableData));
                    }
                }

                if (item.find("IPv6") != item.end())
                {
                    // "dbsync_network_protocol" table data to update and notify
                    nlohmann::json protoTableData {};
                    protoTableData["interface_name"]  = item.at("interface_name");
                    protoTableData["network_gateway"] = item.at("network_gateway");
                    protoTableData["network_type"]    = IP_TYPE.at(IPV6);
                    protoTableData["network_dhcp"]    = item.at("IPv6").begin()->at("network_dhcp");
                    protoTableData["network_metric"]  = item.at("IPv6").begin()->at("network_metric");
                    protoTableData["checksum"]        = getItemChecksum(protoTableData);
                    protoTableDataList.push_back(std::move(protoTableData));

                    for (auto addressTableData : item.at("IPv6"))
                    {
                        // "dbsync_network_address" table data to update and notify
                        addressTableData["interface_name"]   = item.at("interface_name");
                        addressTableData["network_type"] = IPV6;
                        addressTableData["checksum"]         = getItemChecksum(addressTableData);
                        // Remove unwanted fields for dbsync_network_address table
                        addressTableData.erase("network_dhcp");
                        addressTableData.erase("network_metric");

                        addressTableDataList.push_back(std::move(addressTableData));
                    }
                }
            }

            ret[NET_IFACE_TABLE] = std::move(ifaceTableDataList);
            ret[NET_PROTOCOL_TABLE] = std::move(protoTableDataList);
            ret[NET_ADDRESS_TABLE] = std::move(addressTableDataList);
        }
    }

    return ret;
}

void Syscollector::scanNetwork()
{
    if (m_network)
    {
        m_logFunction(LOG_DEBUG_VERBOSE, "Starting network scan");
        const auto networkData(getNetworkData());

        if (!networkData.is_null())
        {
            const auto itIface { networkData.find(NET_IFACE_TABLE) };

            if (itIface != networkData.end())
            {
                updateChanges(NET_IFACE_TABLE, itIface.value());
            }

            const auto itProtocol { networkData.find(NET_PROTOCOL_TABLE) };

            if (itProtocol != networkData.end())
            {
                updateChanges(NET_PROTOCOL_TABLE, itProtocol.value());
            }

            const auto itAddress { networkData.find(NET_ADDRESS_TABLE) };

            if (itAddress != networkData.end())
            {
                updateChanges(NET_ADDRESS_TABLE, itAddress.value());
            }
        }

        m_logFunction(LOG_DEBUG_VERBOSE, "Ending network scan");
    }
}

void Syscollector::scanPackages()
{
    if (m_packages)
    {
        m_logFunction(LOG_DEBUG_VERBOSE, "Starting packages scan");
        const auto callback
        {
            [this](ReturnTypeCallback result, const nlohmann::json & data)
            {
                notifyChange(result, data, PACKAGES_TABLE);
            }
        };
        DBSyncTxn txn
        {
            m_spDBSync->handle(),
            nlohmann::json{PACKAGES_TABLE},
            0,
            QUEUE_SIZE,
            callback
        };
        m_spInfo->packages([this, &txn](nlohmann::json & rawData)
        {
            nlohmann::json input;

            sanitizeJsonValue(rawData);
            rawData["checksum"] = getItemChecksum(rawData);

            input["table"] = PACKAGES_TABLE;
            m_spNormalizer->normalize("packages", rawData);
            m_spNormalizer->removeExcluded("packages", rawData);

            if (!rawData.empty())
            {
                input["data"] = nlohmann::json::array( { rawData } );
                input["options"]["return_old_data"] = true;

                txn.syncTxnRow(input);
            }
        });
        txn.getDeletedRows(callback);

        m_logFunction(LOG_DEBUG_VERBOSE, "Ending packages scan");
    }
}

void Syscollector::scanHotfixes()
{
    if (m_hotfixes)
    {
        m_logFunction(LOG_DEBUG_VERBOSE, "Starting hotfixes scan");
        auto hotfixes = m_spInfo->hotfixes();

        if (!hotfixes.is_null())
        {
            sanitizeJsonValue(hotfixes);

            for (auto& hotfix : hotfixes)
            {
                hotfix["checksum"] = getItemChecksum(hotfix);
            }

            updateChanges(HOTFIXES_TABLE, hotfixes);
        }

        m_logFunction(LOG_DEBUG_VERBOSE, "Ending hotfixes scan");
    }
}

nlohmann::json Syscollector::getPortsData()
{
    nlohmann::json ret;
    constexpr auto PORT_LISTENING_STATE { "listening" };
    constexpr auto TCP_PROTOCOL { "tcp" };
    constexpr auto UDP_PROTOCOL { "udp" };
    auto data(m_spInfo->ports());

    const std::vector<std::string> PORTS_ITEM_ID_FIELDS {"file_inode", "network_transport", "source_ip", "source_port"};

    if (!data.is_null())
    {
        sanitizeJsonValue(data);

        for (auto& item : data)
        {
            const auto protocol { item.at("network_transport").get_ref<const std::string&>() };

            if (Utils::startsWith(protocol, TCP_PROTOCOL))
            {
                // All ports.
                if (m_portsAll)
                {
                    const auto& itemId { getItemId(item, PORTS_ITEM_ID_FIELDS) };

                    if (!isElementDuplicated(ret, std::make_pair("item_id", itemId)))
                    {
                        item["checksum"] = getItemChecksum(item);
                        item["item_id"] = itemId;
                        ret.push_back(item);
                    }
                }
                else
                {
                    // Only listening ports.
                    const auto isListeningState { item.at("interface_state") == PORT_LISTENING_STATE };

                    if (isListeningState)
                    {
                        const auto& itemId { getItemId(item, PORTS_ITEM_ID_FIELDS) };

                        if (!isElementDuplicated(ret, std::make_pair("item_id", itemId)))
                        {
                            item["checksum"] = getItemChecksum(item);
                            item["item_id"] = itemId;
                            ret.push_back(item);
                        }
                    }
                }
            }
            else if (Utils::startsWith(protocol, UDP_PROTOCOL))
            {
                const auto& itemId { getItemId(item, PORTS_ITEM_ID_FIELDS) };

                if (!isElementDuplicated(ret, std::make_pair("item_id", itemId)))
                {
                    item["checksum"] = getItemChecksum(item);
                    item["item_id"] = itemId;
                    ret.push_back(item);
                }
            }
        }
    }

    return ret;
}

nlohmann::json Syscollector::getGroupsData()
{
    nlohmann::json ret;
    auto groups = m_spInfo->groups();

    if (!groups.is_null())
    {
        for (auto& group : groups)
        {
            sanitizeJsonValue(group);
            group["checksum"] = getItemChecksum(group);
            ret.push_back(std::move(group));
        }
    }

    return ret;
}

nlohmann::json Syscollector::getUsersData()
{
    nlohmann::json ret;
    auto users = m_spInfo->users();

    if (!users.is_null())
    {
        for (auto& user : users)
        {
            sanitizeJsonValue(user);
            user["checksum"] = getItemChecksum(user);
            ret.push_back(std::move(user));
        }
    }

    return ret;
}

nlohmann::json Syscollector::getServicesData()
{
    nlohmann::json ret;
    auto services = m_spInfo->services();

    if (!services.is_null())
    {
        for (auto& service : services)
        {
            sanitizeJsonValue(service);
            service["checksum"] = getItemChecksum(service);
            service["item_id"] = getItemId(service, SERVICES_ITEM_ID_FIELDS);
            ret.push_back(std::move(service));
        }
    }

    return ret;
}

void Syscollector::scanPorts()
{
    if (m_ports)
    {
        m_logFunction(LOG_DEBUG_VERBOSE, "Starting ports scan");
        const auto& portsData { getPortsData() };
        updateChanges(PORTS_TABLE, portsData);
        m_logFunction(LOG_DEBUG_VERBOSE, "Ending ports scan");
    }
}

<<<<<<< HEAD
=======
nlohmann::json Syscollector::getBrowserExtensionsData()
{
    nlohmann::json ret;
    auto extensions = m_spInfo->browserExtensions();

    if (!extensions.is_null())
    {
        for (auto& extension : extensions)
        {
            sanitizeJsonValue(extension);
            extension["checksum"] = getItemChecksum(extension);
            extension["item_id"] = getItemId(extension, BROWSER_EXTENSIONS_ITEM_ID_FIELDS);
            ret.push_back(std::move(extension));
        }
    }

    return ret;
}

void Syscollector::syncPorts()
{
    m_spRsync->startSync(m_spDBSync->handle(), nlohmann::json::parse(PORTS_START_CONFIG_STATEMENT), m_reportSyncFunction);
}

>>>>>>> f4eca95d
void Syscollector::scanProcesses()
{
    if (m_processes)
    {
        m_logFunction(LOG_DEBUG_VERBOSE, "Starting processes scan");
        const auto callback
        {
            [this](ReturnTypeCallback result, const nlohmann::json & data)
            {
                notifyChange(result, data, PROCESSES_TABLE);
            }
        };
        DBSyncTxn txn
        {
            m_spDBSync->handle(),
            nlohmann::json{PROCESSES_TABLE},
            0,
            QUEUE_SIZE,
            callback
        };
        m_spInfo->processes([&txn](nlohmann::json & rawData)
        {
            nlohmann::json input;

            sanitizeJsonValue(rawData);
            rawData["checksum"] = getItemChecksum(rawData);

            input["table"] = PROCESSES_TABLE;
            input["data"] = nlohmann::json::array( { rawData } );
            input["options"]["return_old_data"] = true;

            txn.syncTxnRow(input);
        });
        txn.getDeletedRows(callback);

        m_logFunction(LOG_DEBUG_VERBOSE, "Ending processes scan");
    }
}

void Syscollector::scanGroups()
{
    if (m_groups)
    {
        m_logFunction(LOG_DEBUG_VERBOSE, "Starting groups scan");
        const auto& groupsData { getGroupsData() };
        updateChanges(GROUPS_TABLE, groupsData);
        m_logFunction(LOG_DEBUG_VERBOSE, "Ending groups scan");
    }
}

void Syscollector::scanUsers()
{
    if (m_users)
    {
        m_logFunction(LOG_DEBUG_VERBOSE, "Starting users scan");
        const auto& usersData { getUsersData() };
        updateChanges(USERS_TABLE, usersData);
        m_logFunction(LOG_DEBUG_VERBOSE, "Ending users scan");
    }
}

<<<<<<< HEAD
=======
void Syscollector::syncUsers()
{
    m_spRsync->startSync(m_spDBSync->handle(), nlohmann::json::parse(USERS_START_CONFIG_STATEMENT), m_reportSyncFunction);
}

void Syscollector::scanServices()
{
    if (m_services)
    {
        m_logFunction(LOG_DEBUG_VERBOSE, "Starting services scan");
        const auto& servicesData { getServicesData() };
        updateChanges(SERVICES_TABLE, servicesData);
        m_logFunction(LOG_DEBUG_VERBOSE, "Ending services scan");
    }
}

void Syscollector::syncServices()
{
    m_spRsync->startSync(m_spDBSync->handle(), nlohmann::json::parse(SERVICES_START_CONFIG_STATEMENT), m_reportSyncFunction);
}

void Syscollector::scanBrowserExtensions()
{
    if (m_browserExtensions)
    {
        m_logFunction(LOG_DEBUG_VERBOSE, "Starting browser extensions scan");
        const auto& extensionsData { getBrowserExtensionsData() };
        updateChanges(BROWSER_EXTENSIONS_TABLE, extensionsData);
        m_logFunction(LOG_DEBUG_VERBOSE, "Ending browser extensions scan");
    }
}

void Syscollector::syncBrowserExtensions()
{
    m_spRsync->startSync(m_spDBSync->handle(), nlohmann::json::parse(BROWSER_EXTENSIONS_START_CONFIG_STATEMENT), m_reportSyncFunction);
}

>>>>>>> f4eca95d
void Syscollector::scan()
{
    m_logFunction(LOG_INFO, "Starting evaluation.");
    TRY_CATCH_TASK(scanHardware);
    TRY_CATCH_TASK(scanOs);
    TRY_CATCH_TASK(scanNetwork);
    TRY_CATCH_TASK(scanPackages);
    TRY_CATCH_TASK(scanHotfixes);
    TRY_CATCH_TASK(scanPorts);
    TRY_CATCH_TASK(scanProcesses);
    TRY_CATCH_TASK(scanGroups);
    TRY_CATCH_TASK(scanUsers);
    TRY_CATCH_TASK(scanServices);
    TRY_CATCH_TASK(scanBrowserExtensions);
    m_notify = true;
    m_logFunction(LOG_INFO, "Evaluation finished.");
}

<<<<<<< HEAD
=======
void Syscollector::sync()
{
    m_logFunction(LOG_DEBUG, "Starting syscollector sync");
    TRY_CATCH_TASK(syncHardware);
    TRY_CATCH_TASK(syncOs);
    TRY_CATCH_TASK(syncNetwork);
    TRY_CATCH_TASK(syncPackages);
    TRY_CATCH_TASK(syncHotfixes);
    TRY_CATCH_TASK(syncPorts);
    TRY_CATCH_TASK(syncProcesses);
    TRY_CATCH_TASK(syncGroups);
    TRY_CATCH_TASK(syncUsers);
    TRY_CATCH_TASK(syncServices);
    TRY_CATCH_TASK(syncBrowserExtensions);
    m_logFunction(LOG_DEBUG, "Ending syscollector sync");
}

>>>>>>> f4eca95d
void Syscollector::syncLoop(std::unique_lock<std::mutex>& lock)
{
    m_logFunction(LOG_INFO, "Module started.");

    if (m_scanOnStart)
    {
        scan();
    }

    while (!m_cv.wait_for(lock, std::chrono::seconds{m_intervalValue}, [&]()
{
    return m_stopping;
}))
    {
        scan();
    }
    m_spDBSync.reset(nullptr);
}

std::string Syscollector::getPrimaryKeys([[maybe_unused]] const nlohmann::json& data, const std::string& table)
{
    std::string ret;

    if (table == OS_TABLE)
    {
        ret = data.contains("os_name") ? data["os_name"].get<std::string>() : "";
    }
    else if (table == HW_TABLE)
    {
        ret = data.contains("serial_number") ? data["serial_number"].get<std::string>() : "";
    }
    else if (table == HOTFIXES_TABLE)
    {
        ret = data.contains("hotfix_name") ? data["hotfix_name"].get<std::string>() : "";
    }
    else if (table == PACKAGES_TABLE)
    {
        std::string name = data.contains("name") ? data["name"].get<std::string>() : "";
        std::string version = data.contains("version") ? data["version"].get<std::string>() : "";
        std::string architecture = data.contains("architecture") ? data["architecture"].get<std::string>() : "";
        std::string type = data.contains("type") ? data["type"].get<std::string>() : "";
        std::string path = data.contains("path") ? data["path"].get<std::string>() : "";

        ret = name + ":" + version + ":" + architecture + ":" + type + ":" + path;
    }
    else if (table == PROCESSES_TABLE)
    {
        ret = data.contains("pid") ? data["pid"].get<std::string>() : "";
    }
    else if (table == PORTS_TABLE)
    {
        std::string file_inode = data.contains("file_inode") ? std::to_string(data["file_inode"].get<int>()) : "0";
        std::string transport = data.contains("network_transport") ? data["network_transport"].get<std::string>() : "";
        std::string source_ip = data.contains("source_ip") ? data["source_ip"].get<std::string>() : "";
        std::string source_port = data.contains("source_port") ? std::to_string(data["source_port"].get<int>()) : "0";

        ret = file_inode + ":" + transport + ":" + source_ip + ":" + source_port;
    }
    else if (table == NET_IFACE_TABLE)
    {
        std::string iface_name = data.contains("interface_name") ? data["interface_name"].get<std::string>() : "";
        std::string iface_alias = data.contains("interface_alias") ? data["interface_alias"].get<std::string>() : "";
        std::string iface_type = data.contains("interface_type") ? data["interface_type"].get<std::string>() : "";

        ret = iface_name + ":" + iface_alias + ":" + iface_type;
    }
    else if (table == NET_PROTOCOL_TABLE)
    {
        std::string iface_name = data.contains("interface_name") ? data["interface_name"].get<std::string>() : "";
        std::string net_type = data.contains("network_type") ? data["network_type"].get<std::string>() : "";

        ret = iface_name + ":" + net_type;
    }
    else if (table == NET_ADDRESS_TABLE)
    {
        std::string iface_name = data.contains("interface_name") ? data["interface_name"].get<std::string>() : "";
        std::string net_protocol = data.contains("network_type") ? std::to_string(data["network_type"].get<int>()) : "0";
        std::string net_ip = data.contains("network_ip") ? data["network_ip"].get<std::string>() : "";

        ret = iface_name + ":" + net_protocol + ":" + net_ip;
    }
    else if (table == USERS_TABLE)
    {
        ret = data.contains("user_name") ? data["user_name"].get<std::string>() : "";
    }
    else if (table == GROUPS_TABLE)
    {
        ret = data.contains("group_name") ? data["group_name"].get<std::string>() : "";
    }

    return ret;
}

std::string Syscollector::calculateHashId(const nlohmann::json& data, const std::string& table)
{
    const std::string primaryKey = getPrimaryKeys(data, table);

    Utils::HashData hash(Utils::HashType::Sha1);
    hash.update(primaryKey.c_str(), primaryKey.size());

    return Utils::asciiToHex(hash.hash());
}

nlohmann::json Syscollector::addPreviousFields(nlohmann::json& current, const nlohmann::json& previous)
{
    using JsonPair = std::pair<nlohmann::json*, const nlohmann::json*>;
    using PathPair = std::pair<std::string, JsonPair>;

    std::stack<PathPair> stack;
    nlohmann::json modifiedKeys = nlohmann::json::array();

    stack.emplace("", JsonPair(&current, &previous));

    while (!stack.empty())
    {
        auto [path, pair] = stack.top();
        auto [curr, prev] = pair;
        stack.pop();

        for (auto& [key, value] : prev->items())
        {
            std::string currentPath = path;

            if (!path.empty())
            {
                currentPath.append(".").append(key);
            }
            else
            {
                currentPath = key;
            }

            if (curr->contains(key))
            {
                if ((*curr)[key].is_object() && value.is_object())
                {
                    stack.emplace(currentPath, JsonPair(&((*curr)[key]), &value));
                }
                else if ((*curr)[key] != value)
                {
                    modifiedKeys.push_back(currentPath);

                    size_t dotPos = currentPath.find('.');
                    std::string topLevelKey = (dotPos != std::string::npos) ? currentPath.substr(0, dotPos) : currentPath;

                    if (!current[topLevelKey].contains("previous"))
                    {
                        current[topLevelKey]["previous"] = nlohmann::json::object();
                    }

                    if (dotPos != std::string::npos)
                    {
                        std::string relativePath = currentPath.substr(dotPos + 1);
                        nlohmann::json::json_pointer pointer("/" + std::regex_replace(relativePath, std::regex("\\."), "/"));
                        current[topLevelKey]["previous"][pointer] = value;
                    }
                    else
                    {
                        current[topLevelKey]["previous"][key] = value;
                    }
                }
            }
        }
    }

    return modifiedKeys;
}

void Syscollector::setJsonField(nlohmann::json& target,
                                const nlohmann::json& source,
                                const std::string& keyPath,
                                const std::string& jsonKey,
                                bool createFields,
                                bool is_boolean)
{
    if (createFields || source.contains(jsonKey))
    {
        const nlohmann::json::json_pointer pointer(keyPath);

        if (source.contains(jsonKey) && source[jsonKey] != EMPTY_VALUE && source[jsonKey] != UNKNOWN_VALUE)
        {
            if (is_boolean)
            {
                const auto& value = source[jsonKey];

                if (value.is_number())
                {
                    target[pointer] = (value.get<int>() != 0);
                }
                else if (value.is_string())
                {
                    const std::string strValue = value.get<std::string>();
                    target[pointer] = (strValue != "0");
                }
                else
                {
                    target[pointer] = value;
                }
            }
            else
            {
                target[pointer] = source[jsonKey];
            }
        }
        else
        {
            target[pointer] = nullptr;
        }
    }
}

void Syscollector::setJsonFieldArray(nlohmann::json& target,
                                     const nlohmann::json& source,
                                     const std::string& destPath,
                                     const std::string& sourceKey,
                                     bool createFields)
{
    if (createFields || source.contains(sourceKey))
    {
        const nlohmann::json::json_pointer destPointer(destPath);
        target[destPointer] = nullptr;

        if (source.contains(sourceKey) && !source[sourceKey].is_null() && source[sourceKey] != EMPTY_VALUE && source[sourceKey] != UNKNOWN_VALUE)
        {
            const auto& value = source[sourceKey];
            target[destPointer] = nlohmann::json::array();
            target[destPointer].push_back(value);
        }
    }
}

// Sync protocol methods implementation
void Syscollector::initSyncProtocol(const std::string& moduleName, const std::string& syncDbPath, MQ_Functions mqFuncs)
{
    auto logger_func = [this](modules_log_level_t level, const std::string & msg)
    {
        this->m_logFunction(level, msg);
    };
    m_spSyncProtocol = std::make_unique<AgentSyncProtocol>(moduleName, syncDbPath, mqFuncs, logger_func, nullptr);
}

bool Syscollector::syncModule(Mode mode, std::chrono::seconds timeout, unsigned int retries, size_t maxEps)
{
    if (m_spSyncProtocol)
    {
        return m_spSyncProtocol->synchronizeModule(mode, timeout, retries, maxEps);
    }

    return false;
}

void Syscollector::persistDifference(const std::string& id, Operation operation, const std::string& index, const std::string& data)
{
    if (m_spSyncProtocol)
    {
        m_spSyncProtocol->persistDifference(id, operation, index, data);
    }
}

bool Syscollector::parseResponseBuffer(const uint8_t* data, size_t length)
{
    if (m_spSyncProtocol)
    {
        return m_spSyncProtocol->parseResponseBuffer(data, length);
    }

    return false;
}<|MERGE_RESOLUTION|>--- conflicted
+++ resolved
@@ -52,18 +52,9 @@
 static const std::map<ReturnTypeCallback, std::string> OPERATION_MAP
 {
     // LCOV_EXCL_START
-<<<<<<< HEAD
     {MODIFIED, "modified"},
     {DELETED, "deleted"},
     {INSERTED, "created"},
-=======
-    {MODIFIED, "MODIFIED"},
-    {DELETED,  "DELETED" },
-    {INSERTED, "INSERTED"},
-    {MAX_ROWS, "MAX_ROWS"},
-    {DB_ERROR, "DB_ERROR"},
-    {SELECTED, "SELECTED"},
->>>>>>> f4eca95d
     // LCOV_EXCL_STOP
 };
 
@@ -78,7 +69,6 @@
 
 static const std::map<std::string, std::string> INDEX_MAP
 {
-<<<<<<< HEAD
     // LCOV_EXCL_START
     {OS_TABLE, "wazuh-states-inventory-system"},
     {HW_TABLE, "wazuh-states-inventory-hardware"},
@@ -91,46 +81,10 @@
     {NET_ADDRESS_TABLE, "wazuh-states-inventory-networks"},
     {USERS_TABLE, "wazuh-states-inventory-users"},
     {GROUPS_TABLE, "wazuh-states-inventory-groups"},
+    {SERVICES_TABLE, "wazuh-states-inventory-services"},
+    {BROWSER_EXTENSIONS_TABLE, "wazuh-states-inventory-browser-extensions"},
     // LCOV_EXCL_STOP
 };
-=======
-    if (input.is_array())
-    {
-        // Handle array of objects
-        for (auto& data : input)
-        {
-            for (auto it = data.begin(); it != data.end(); )
-            {
-                if (it.value().type() == nlohmann::detail::value_t::string &&
-                        it.value().get_ref<const std::string&>().empty())
-                {
-                    it = data.erase(it);
-                }
-                else
-                {
-                    ++it;
-                }
-            }
-        }
-    }
-    else if (input.is_object())
-    {
-        // Handle single object
-        for (auto it = input.begin(); it != input.end(); )
-        {
-            if (it.value().type() == nlohmann::detail::value_t::string &&
-                    it.value().get_ref<const std::string&>().empty())
-            {
-                it = input.erase(it);
-            }
-            else
-            {
-                ++it;
-            }
-        }
-    }
-}
->>>>>>> f4eca95d
 
 static void sanitizeJsonValue(nlohmann::json& input)
 {
@@ -347,147 +301,6 @@
 }
 
 
-<<<<<<< HEAD
-=======
-void Syscollector::registerWithRsync()
-{
-    const auto reportSyncWrapper
-    {
-        [this](const std::string & dataString)
-        {
-            auto jsonData(nlohmann::json::parse(dataString));
-            auto it{jsonData.find("data")};
-
-            if (!m_stopping)
-            {
-                if (it != jsonData.end())
-                {
-                    auto& data{*it};
-                    it = data.find("attributes");
-
-                    if (it != data.end())
-                    {
-                        auto& fieldData { *it };
-                        removeKeysWithEmptyValue(fieldData);
-                        fieldData["scan_time"] = Utils::getCurrentTimestamp();
-                        const auto msgToSend{jsonData.dump()};
-                        m_reportSyncFunction(msgToSend);
-                        m_logFunction(LOG_DEBUG_VERBOSE, "Sync sent: " + msgToSend);
-                    }
-                    else
-                    {
-                        m_reportSyncFunction(dataString);
-                        m_logFunction(LOG_DEBUG_VERBOSE, "Sync sent: " + dataString);
-                    }
-                }
-                else
-                {
-                    //LCOV_EXCL_START
-                    m_reportSyncFunction(dataString);
-                    m_logFunction(LOG_DEBUG_VERBOSE, "Sync sent: " + dataString);
-                    //LCOV_EXCL_STOP
-                }
-            }
-        }
-    };
-
-    if (m_os)
-    {
-        m_spRsync->registerSyncID("syscollector_osinfo",
-                                  m_spDBSync->handle(),
-                                  nlohmann::json::parse(OS_SYNC_CONFIG_STATEMENT),
-                                  reportSyncWrapper);
-    }
-
-    if (m_hardware)
-    {
-        m_spRsync->registerSyncID("syscollector_hwinfo",
-                                  m_spDBSync->handle(),
-                                  nlohmann::json::parse(HW_SYNC_CONFIG_STATEMENT),
-                                  reportSyncWrapper);
-    }
-
-    if (m_processes)
-    {
-        m_spRsync->registerSyncID("syscollector_processes",
-                                  m_spDBSync->handle(),
-                                  nlohmann::json::parse(PROCESSES_SYNC_CONFIG_STATEMENT),
-                                  reportSyncWrapper);
-    }
-
-    if (m_packages)
-    {
-        m_spRsync->registerSyncID("syscollector_packages",
-                                  m_spDBSync->handle(),
-                                  nlohmann::json::parse(PACKAGES_SYNC_CONFIG_STATEMENT),
-                                  reportSyncWrapper);
-    }
-
-    if (m_hotfixes)
-    {
-        m_spRsync->registerSyncID("syscollector_hotfixes",
-                                  m_spDBSync->handle(),
-                                  nlohmann::json::parse(HOTFIXES_SYNC_CONFIG_STATEMENT),
-                                  reportSyncWrapper);
-    }
-
-    if (m_ports)
-    {
-        m_spRsync->registerSyncID("syscollector_ports",
-                                  m_spDBSync->handle(),
-                                  nlohmann::json::parse(PORTS_SYNC_CONFIG_STATEMENT),
-                                  reportSyncWrapper);
-    }
-
-    if (m_network)
-    {
-        m_spRsync->registerSyncID("syscollector_network_iface",
-                                  m_spDBSync->handle(),
-                                  nlohmann::json::parse(NETIFACE_SYNC_CONFIG_STATEMENT),
-                                  reportSyncWrapper);
-        m_spRsync->registerSyncID("syscollector_network_protocol",
-                                  m_spDBSync->handle(),
-                                  nlohmann::json::parse(NETPROTO_SYNC_CONFIG_STATEMENT),
-                                  reportSyncWrapper);
-        m_spRsync->registerSyncID("syscollector_network_address",
-                                  m_spDBSync->handle(),
-                                  nlohmann::json::parse(NETADDRESS_SYNC_CONFIG_STATEMENT),
-                                  reportSyncWrapper);
-    }
-
-    if (m_groups)
-    {
-        m_spRsync->registerSyncID("syscollector_groups",
-                                  m_spDBSync->handle(),
-                                  nlohmann::json::parse(GROUPS_SYNC_CONFIG_STATEMENT),
-                                  reportSyncWrapper);
-    }
-
-    if (m_users)
-    {
-        m_spRsync->registerSyncID("syscollector_users",
-                                  m_spDBSync->handle(),
-                                  nlohmann::json::parse(USERS_SYNC_CONFIG_STATEMENT),
-                                  reportSyncWrapper);
-    }
-
-    if (m_services)
-    {
-        m_spRsync->registerSyncID("syscollector_services",
-                                  m_spDBSync->handle(),
-                                  nlohmann::json::parse(SERVICES_SYNC_CONFIG_STATEMENT),
-                                  reportSyncWrapper);
-    }
-
-    if (m_browserExtensions)
-    {
-        m_spRsync->registerSyncID("syscollector_browser_extensions",
-                                  m_spDBSync->handle(),
-                                  nlohmann::json::parse(BROWSER_EXTENSIONS_SYNC_CONFIG_STATEMENT),
-                                  reportSyncWrapper);
-    }
-}
->>>>>>> f4eca95d
 void Syscollector::init(const std::shared_ptr<ISysInfo>& spInfo,
                         const std::function<void(const std::string&)> reportDiffFunction,
                         const std::function<void(const std::string&, Operation_t, const std::string&, const std::string&)> persistDiffFunction,
@@ -598,6 +411,14 @@
     else if (table == GROUPS_TABLE)
     {
         ret = ecsGroupsData(data, createFields);
+    }
+    else if (table == SERVICES_TABLE)
+    {
+        ret = ecsServicesData(data, createFields);
+    }
+    else if (table == BROWSER_EXTENSIONS_TABLE)
+    {
+        ret = ecsBrowserExtensionsData(data, createFields);
     }
 
     if (createFields)
@@ -820,6 +641,76 @@
     return ret;
 }
 
+nlohmann::json Syscollector::ecsServicesData(const nlohmann::json& originalData, bool createFields)
+{
+    nlohmann::json ret;
+
+    setJsonField(ret, originalData, "/error/log/file/path", "error_log_file_path", createFields);
+    setJsonField(ret, originalData, "/file/path", "file_path", createFields);
+    setJsonField(ret, originalData, "/log/file/path", "log_file_path", createFields);
+    setJsonFieldArray(ret, originalData, "/process/args", "process_args", createFields);
+    setJsonField(ret, originalData, "/process/executable", "process_executable", createFields);
+    setJsonField(ret, originalData, "/process/group/name", "process_group_name", createFields);
+    setJsonField(ret, originalData, "/process/pid", "process_pid", createFields);
+    setJsonField(ret, originalData, "/process/root_directory", "process_root_dir", createFields);
+    setJsonField(ret, originalData, "/process/user/name", "process_user_name", createFields);
+    setJsonField(ret, originalData, "/process/working_directory", "process_working_dir", createFields);
+    setJsonField(ret, originalData, "/service/address", "service_address", createFields);
+    setJsonField(ret, originalData, "/service/description", "service_description", createFields);
+    setJsonField(ret, originalData, "/service/enabled", "service_enabled", createFields);
+    setJsonField(ret, originalData, "/service/exit_code", "service_exit_code", createFields);
+    setJsonField(ret, originalData, "/service/following", "service_following", createFields);
+    setJsonField(ret, originalData, "/service/frequency", "service_frequency", createFields);
+    setJsonField(ret, originalData, "/service/id", "service_id", createFields);
+    setJsonField(ret, originalData, "/service/inetd_compatibility", "service_inetd_compatibility", createFields, true);
+    setJsonField(ret, originalData, "/service/name", "service_name", createFields);
+    setJsonField(ret, originalData, "/service/object_path", "service_object_path", createFields);
+    setJsonField(ret, originalData, "/service/restart", "service_restart", createFields);
+    setJsonField(ret, originalData, "/service/start_type", "service_start_type", createFields);
+    setJsonField(ret, originalData, "/service/starts/on_mount", "service_starts_on_mount", createFields, true);
+    setJsonFieldArray(ret, originalData, "/service/starts/on_not_empty_directory", "service_starts_on_not_empty_directory", createFields);
+    setJsonFieldArray(ret, originalData, "/service/starts/on_path_modified", "service_starts_on_path_modified", createFields);
+    setJsonField(ret, originalData, "/service/state", "service_state", createFields);
+    setJsonField(ret, originalData, "/service/sub_state", "service_sub_state", createFields);
+    setJsonField(ret, originalData, "/service/target/address", "service_target_address", createFields);
+    setJsonField(ret, originalData, "/service/target/ephemeral_id", "service_target_ephemeral_id", createFields);
+    setJsonField(ret, originalData, "/service/target/type", "service_target_type", createFields);
+    setJsonField(ret, originalData, "/service/type", "service_type", createFields);
+    setJsonField(ret, originalData, "/service/win32_exit_code", "service_win32_exit_code", createFields);
+
+    return ret;
+}
+
+nlohmann::json Syscollector::ecsBrowserExtensionsData(const nlohmann::json& originalData, bool createFields)
+{
+    nlohmann::json ret;
+
+    setJsonField(ret, originalData, "/browser/name", "browser_name", createFields);
+    setJsonField(ret, originalData, "/browser/profile/name", "browser_profile_name", createFields);
+    setJsonField(ret, originalData, "/browser/profile/path", "browser_profile_path", createFields);
+    setJsonField(ret, originalData, "/browser/profile/referenced", "browser_profile_referenced", createFields, true);
+    setJsonField(ret, originalData, "/file/hash/sha256", "file_hash_sha256", createFields);
+    setJsonField(ret, originalData, "/package/autoupdate", "package_autoupdate", createFields, true);
+    setJsonField(ret, originalData, "/package/build_version", "package_build_version", createFields);
+    setJsonField(ret, originalData, "/package/description", "package_description", createFields);
+    setJsonField(ret, originalData, "/package/enabled", "package_enabled", createFields, true);
+    setJsonField(ret, originalData, "/package/from_webstore", "package_from_webstore", createFields, true);
+    setJsonField(ret, originalData, "/package/id", "package_id", createFields);
+    setJsonField(ret, originalData, "/package/installed", "package_installed", createFields);
+    setJsonField(ret, originalData, "/package/name", "package_name", createFields);
+    setJsonField(ret, originalData, "/package/path", "package_path", createFields);
+    setJsonFieldArray(ret, originalData, "/package/permissions", "package_permissions", createFields);
+    setJsonField(ret, originalData, "/package/persistent", "package_persistent", createFields, true);
+    setJsonField(ret, originalData, "/package/reference", "package_reference", createFields);
+    setJsonField(ret, originalData, "/package/type", "package_type", createFields);
+    setJsonField(ret, originalData, "/package/vendor", "package_vendor", createFields);
+    setJsonField(ret, originalData, "/package/version", "package_version", createFields);
+    setJsonField(ret, originalData, "/package/visible", "package_visible", createFields, true);
+    setJsonField(ret, originalData, "/user/id", "user_id", createFields);
+
+    return ret;
+}
+
 nlohmann::json Syscollector::getHardwareData()
 {
     nlohmann::json ret;
@@ -1136,61 +1027,6 @@
     return ret;
 }
 
-nlohmann::json Syscollector::getGroupsData()
-{
-    nlohmann::json ret;
-    auto groups = m_spInfo->groups();
-
-    if (!groups.is_null())
-    {
-        for (auto& group : groups)
-        {
-            sanitizeJsonValue(group);
-            group["checksum"] = getItemChecksum(group);
-            ret.push_back(std::move(group));
-        }
-    }
-
-    return ret;
-}
-
-nlohmann::json Syscollector::getUsersData()
-{
-    nlohmann::json ret;
-    auto users = m_spInfo->users();
-
-    if (!users.is_null())
-    {
-        for (auto& user : users)
-        {
-            sanitizeJsonValue(user);
-            user["checksum"] = getItemChecksum(user);
-            ret.push_back(std::move(user));
-        }
-    }
-
-    return ret;
-}
-
-nlohmann::json Syscollector::getServicesData()
-{
-    nlohmann::json ret;
-    auto services = m_spInfo->services();
-
-    if (!services.is_null())
-    {
-        for (auto& service : services)
-        {
-            sanitizeJsonValue(service);
-            service["checksum"] = getItemChecksum(service);
-            service["item_id"] = getItemId(service, SERVICES_ITEM_ID_FIELDS);
-            ret.push_back(std::move(service));
-        }
-    }
-
-    return ret;
-}
-
 void Syscollector::scanPorts()
 {
     if (m_ports)
@@ -1202,33 +1038,6 @@
     }
 }
 
-<<<<<<< HEAD
-=======
-nlohmann::json Syscollector::getBrowserExtensionsData()
-{
-    nlohmann::json ret;
-    auto extensions = m_spInfo->browserExtensions();
-
-    if (!extensions.is_null())
-    {
-        for (auto& extension : extensions)
-        {
-            sanitizeJsonValue(extension);
-            extension["checksum"] = getItemChecksum(extension);
-            extension["item_id"] = getItemId(extension, BROWSER_EXTENSIONS_ITEM_ID_FIELDS);
-            ret.push_back(std::move(extension));
-        }
-    }
-
-    return ret;
-}
-
-void Syscollector::syncPorts()
-{
-    m_spRsync->startSync(m_spDBSync->handle(), nlohmann::json::parse(PORTS_START_CONFIG_STATEMENT), m_reportSyncFunction);
-}
-
->>>>>>> f4eca95d
 void Syscollector::scanProcesses()
 {
     if (m_processes)
@@ -1268,6 +1077,78 @@
     }
 }
 
+nlohmann::json Syscollector::getGroupsData()
+{
+    nlohmann::json ret;
+    auto groups = m_spInfo->groups();
+
+    if (!groups.is_null())
+    {
+        for (auto& group : groups)
+        {
+            sanitizeJsonValue(group);
+            group["checksum"] = getItemChecksum(group);
+            ret.push_back(std::move(group));
+        }
+    }
+
+    return ret;
+}
+
+nlohmann::json Syscollector::getUsersData()
+{
+    nlohmann::json ret;
+    auto users = m_spInfo->users();
+
+    if (!users.is_null())
+    {
+        for (auto& user : users)
+        {
+            sanitizeJsonValue(user);
+            user["checksum"] = getItemChecksum(user);
+            ret.push_back(std::move(user));
+        }
+    }
+
+    return ret;
+}
+
+nlohmann::json Syscollector::getServicesData()
+{
+    nlohmann::json ret;
+    auto services = m_spInfo->services();
+
+    if (!services.is_null())
+    {
+        for (auto& service : services)
+        {
+            sanitizeJsonValue(service);
+            service["checksum"] = getItemChecksum(service);
+            ret.push_back(std::move(service));
+        }
+    }
+
+    return ret;
+}
+
+nlohmann::json Syscollector::getBrowserExtensionsData()
+{
+    nlohmann::json ret;
+    auto extensions = m_spInfo->browserExtensions();
+
+    if (!extensions.is_null())
+    {
+        for (auto& extension : extensions)
+        {
+            sanitizeJsonValue(extension);
+            extension["checksum"] = getItemChecksum(extension);
+            ret.push_back(std::move(extension));
+        }
+    }
+
+    return ret;
+}
+
 void Syscollector::scanGroups()
 {
     if (m_groups)
@@ -1290,13 +1171,6 @@
     }
 }
 
-<<<<<<< HEAD
-=======
-void Syscollector::syncUsers()
-{
-    m_spRsync->startSync(m_spDBSync->handle(), nlohmann::json::parse(USERS_START_CONFIG_STATEMENT), m_reportSyncFunction);
-}
-
 void Syscollector::scanServices()
 {
     if (m_services)
@@ -1308,11 +1182,6 @@
     }
 }
 
-void Syscollector::syncServices()
-{
-    m_spRsync->startSync(m_spDBSync->handle(), nlohmann::json::parse(SERVICES_START_CONFIG_STATEMENT), m_reportSyncFunction);
-}
-
 void Syscollector::scanBrowserExtensions()
 {
     if (m_browserExtensions)
@@ -1324,12 +1193,6 @@
     }
 }
 
-void Syscollector::syncBrowserExtensions()
-{
-    m_spRsync->startSync(m_spDBSync->handle(), nlohmann::json::parse(BROWSER_EXTENSIONS_START_CONFIG_STATEMENT), m_reportSyncFunction);
-}
-
->>>>>>> f4eca95d
 void Syscollector::scan()
 {
     m_logFunction(LOG_INFO, "Starting evaluation.");
@@ -1348,26 +1211,6 @@
     m_logFunction(LOG_INFO, "Evaluation finished.");
 }
 
-<<<<<<< HEAD
-=======
-void Syscollector::sync()
-{
-    m_logFunction(LOG_DEBUG, "Starting syscollector sync");
-    TRY_CATCH_TASK(syncHardware);
-    TRY_CATCH_TASK(syncOs);
-    TRY_CATCH_TASK(syncNetwork);
-    TRY_CATCH_TASK(syncPackages);
-    TRY_CATCH_TASK(syncHotfixes);
-    TRY_CATCH_TASK(syncPorts);
-    TRY_CATCH_TASK(syncProcesses);
-    TRY_CATCH_TASK(syncGroups);
-    TRY_CATCH_TASK(syncUsers);
-    TRY_CATCH_TASK(syncServices);
-    TRY_CATCH_TASK(syncBrowserExtensions);
-    m_logFunction(LOG_DEBUG, "Ending syscollector sync");
-}
-
->>>>>>> f4eca95d
 void Syscollector::syncLoop(std::unique_lock<std::mutex>& lock)
 {
     m_logFunction(LOG_INFO, "Module started.");
@@ -1456,6 +1299,23 @@
     else if (table == GROUPS_TABLE)
     {
         ret = data.contains("group_name") ? data["group_name"].get<std::string>() : "";
+    }
+    else if (table == SERVICES_TABLE)
+    {
+        std::string service_id = data.contains("service_id") ? data["service_id"].get<std::string>() : "";
+        std::string file_path = data.contains("file_path") ? data["file_path"].get<std::string>() : "";
+
+        ret = service_id + ":" + file_path;
+    }
+    else if (table == BROWSER_EXTENSIONS_TABLE)
+    {
+        std::string browser_name = data.contains("browser_name") ? data["browser_name"].get<std::string>() : "";
+        std::string user_id = data.contains("user_id") ? data["user_id"].get<std::string>() : "";
+        std::string browser_profile_name = data.contains("browser_profile_name") ? data["browser_profile_name"].get<std::string>() : "";
+        std::string package_name = data.contains("package_name") ? data["package_name"].get<std::string>() : "";
+        std::string package_version = data.contains("package_version") ? data["package_version"].get<std::string>() : "";
+
+        ret = browser_name + ":" + user_id + ":" + browser_profile_name + ":" + package_name + ":" + package_version;
     }
 
     return ret;
