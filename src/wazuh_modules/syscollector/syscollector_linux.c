--- conflicted
+++ resolved
@@ -417,16 +417,10 @@
     memset(&key, 0, sizeof(DBT));
     memset(&data, 0, sizeof(DBT));
 
-<<<<<<< HEAD
     int j = 0;
-=======
-            if (!strncmp(read_buff, "gpg-pubkey", 10))
-                continue;
->>>>>>> 4611b213
 
     while((ret = cursor->c_get(cursor, &key, &data, DB_NEXT)) == 0) {
 
-<<<<<<< HEAD
         if (ret == DB_NOTFOUND){
             mtwarn(WM_SYS_LOGTAG, "sys_rpm_packages(): Not found any record in database '%s'", RPM_DATABASE);
             break;
@@ -440,31 +434,6 @@
         }
 
         bytes = (u_int8_t*)data.data;
-=======
-            char *string;
-            char ** parts = NULL;
-
-            parts = OS_StrBreak('|', read_buff, 5);
-
-            cJSON_AddStringToObject(program, "name", parts[0]);
-            if (strncmp(parts[1], "(none)", 6))
-                cJSON_AddStringToObject(program, "vendor", parts[1]);
-
-            if (!strncmp(parts[2], "(none):", 7)) {
-                char ** epoch = NULL;
-                epoch = OS_StrBreak(':', parts[2], 2);
-                cJSON_AddStringToObject(program, "version", epoch[1]);
-                for (i=0; epoch[i]; i++) {
-                    free(epoch[i]);
-                }
-                free(epoch);
-            } else {
-                cJSON_AddStringToObject(program, "version", parts[2]);
-            }
-
-            if (strncmp(parts[3], "(none)", 6))
-                cJSON_AddStringToObject(program, "architecture", parts[3]);
->>>>>>> 4611b213
 
         // Read number of index entries (First 4 bytes)
 
