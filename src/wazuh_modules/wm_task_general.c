/*
 * Wazuh Module for Task management.
 * Copyright (C) 2015-2020, Wazuh Inc.
 * July 13, 2020.
 *
 * This program is free software; you can redistribute it
 * and/or modify it under the terms of the GNU General Public
 * License (version 2) as published by the FSF - Free Software
 * Foundation.
 */

#include "wm_task_general.h"

const char *task_manager_json_keys[] = {
    [WM_TASK_MODULE] = "module",
    [WM_TASK_COMMAND] = "command",
    [WM_TASK_AGENT_ID] = "agent",
    [WM_TASK_TASK_ID] = "task_id",
    [WM_TASK_STATUS] = "status",
    [WM_TASK_ERROR] = "error",
    [WM_TASK_ERROR_DATA] = "data",
    [WM_TASK_CREATE_TIME] = "create_time",
    [WM_TASK_LAST_UPDATE_TIME] = "update_time"
};

const char *task_manager_commands_list[] = {
    [WM_TASK_UPGRADE] = "upgrade",
    [WM_TASK_UPGRADE_CUSTOM] = "upgrade_custom",
    [WM_TASK_UPGRADE_GET_STATUS] = "upgrade_get_status",
    [WM_TASK_UPGRADE_UPDATE_STATUS] = "upgrade_update_status",
    [WM_TASK_UPGRADE_RESULT] = "upgrade_result",
    [WM_TASK_TASK_RESULT] = "task_result"
};

const char *task_manager_modules_list[] = {
    [WM_TASK_UPGRADE_MODULE] = "upgrade_module",
    [WM_TASK_API_MODULE] = "api"
};

const char *task_statuses[] = {
    [WM_TASK_NEW] = WM_TASK_STATUS_NEW,
    [WM_TASK_IN_PROGRESS] = WM_TASK_STATUS_IN_PROGRESS,
    [WM_TASK_DONE] = WM_TASK_STATUS_DONE,
<<<<<<< HEAD
    [WM_TASK_FAILED] = WM_TASK_STATUS_FAILED
=======
    [WM_TASK_FAILED] = WM_TASK_STATUS_FAILED,
    [WM_TASK_TIMEOUT] = WM_TASK_STATUS_TIMEOUT,
    [WM_TASK_LEGACY] = WM_TASK_STATUS_LEGACY
>>>>>>> 061d1e59
};<|MERGE_RESOLUTION|>--- conflicted
+++ resolved
@@ -41,11 +41,7 @@
     [WM_TASK_NEW] = WM_TASK_STATUS_NEW,
     [WM_TASK_IN_PROGRESS] = WM_TASK_STATUS_IN_PROGRESS,
     [WM_TASK_DONE] = WM_TASK_STATUS_DONE,
-<<<<<<< HEAD
-    [WM_TASK_FAILED] = WM_TASK_STATUS_FAILED
-=======
     [WM_TASK_FAILED] = WM_TASK_STATUS_FAILED,
     [WM_TASK_TIMEOUT] = WM_TASK_STATUS_TIMEOUT,
     [WM_TASK_LEGACY] = WM_TASK_STATUS_LEGACY
->>>>>>> 061d1e59
 };