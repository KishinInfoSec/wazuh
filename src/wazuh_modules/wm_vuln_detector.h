--- conflicted
+++ resolved
@@ -64,7 +64,6 @@
 #define VU_ALERT_HEADER "[%03d] (%s) %s"
 #define VU_ALERT_JSON "1:" VU_WM_NAME ":%s"
 
-<<<<<<< HEAD
 // CPE helper action flags
 #define CPE_DIC_REP_VENDOR                  0x00000001
 #define CPE_DIC_REP_PRODUCT                 0x00000002
@@ -75,8 +74,6 @@
 #define CPE_DIC_IGNORE                      0x00000040
 #define CPE_DIC_CHECK_HOTFIX                0x00000080
 
-=======
->>>>>>> 506f1fcf
 // Patterns for building references
 #define VUL_BUILD_REF_MAX 100
 #define VU_BUILD_REF_CVE_RH "https://access.redhat.com/security/cve/%s"
@@ -133,7 +130,15 @@
     VU_FINISH_FETCH
 } vu_logic;
 
-<<<<<<< HEAD
+typedef enum vu_package_dist_id {
+    VU_RH_EXT_BASE,
+    VU_RH_EXT_7,
+    VU_RH_EXT_6,
+    VU_RH_EXT_5,
+    VU_UB_EXT,
+    VU_AMAZ_EXT
+} vu_package_dist_id;
+
 typedef enum vu_cpe_dic_index {
     VU_REP_VENDOR,
     VU_REP_PRODUCT,
@@ -153,25 +158,6 @@
     FEED_CENTOS,
     FEED_AMAZL,
     FEED_WIN,
-=======
-typedef enum {
-    VU_RH_EXT_BASE,
-    VU_RH_EXT_7,
-    VU_RH_EXT_6,
-    VU_RH_EXT_5,
-    VU_UB_EXT,
-    VU_AMAZ_EXT
-} vu_package_dist_id;
-
-typedef enum distribution{
-    DIS_UBUNTU,
-    DIS_DEBIAN,
-    DIS_REDHAT,
-    DIS_CENTOS,
-    DIS_AMAZL,
-    DIS_WINDOWS,
-    DIS_MACOS,
->>>>>>> 506f1fcf
     // Ubuntu versions
     FEED_PRECISE,
     FEED_TRUSTY,
@@ -226,6 +212,7 @@
     CPE_UPDATE
 } cpe_tags;
 
+
 typedef struct wm_vuldet_flags {
     unsigned int enabled:1;
     unsigned int run_on_start:1;
@@ -316,6 +303,22 @@
     V_VARIABLES,
     V_STATES
 } parser_state;
+
+// Report queue
+
+typedef struct vu_alerts_node {
+    char *version_compare;
+    vu_report *report;
+    struct vu_alerts_node *next;
+} vu_alerts_node;
+
+typedef struct vu_processed_alerts {
+    char *cve;
+    char *package;
+    char *package_version;
+    char *package_arch;
+    vu_alerts_node *report_queue;
+} vu_processed_alerts;
 
 typedef struct vu_report {
     char *cve;
@@ -587,7 +590,6 @@
     struct vu_msb_entry *prev;
 } vu_msb_entry;
 
-<<<<<<< HEAD
 int wm_vuldet_nvd_cpe_parser(char *path, wm_vuldet_db *parsed_vulnerabilities);
 int wm_vuldet_insert_cpe_db(sqlite3 *db, cpe_list *node_list, char overwrite);
 int wm_vuldet_sql_error(sqlite3 *db, sqlite3_stmt *stmt);
@@ -616,27 +618,7 @@
 int wm_vuldet_remove_sequence(sqlite3 *db, char *table);
 char *wm_vuldet_cpe_str(cpe *cpe_s);
 void wm_vuldet_free_cpe(cpe *node);
-=======
-// Report queue
-
-typedef struct vu_alerts_node {
-    char *version_compare;
-    char *alert_body;
-    struct vu_alerts_node *next;
-} vu_alerts_node;
-
-typedef struct vu_processed_alerts {
-    char *cve;
-    char *package;
-    char *package_version;
-    char *package_arch;
-    char *header;
-    int send_queue;
-    vu_alerts_node *report_queue;
-} vu_processed_alerts;
-
 int wm_vuldet_read(const OS_XML *xml, xml_node **nodes, wmodule *module);
->>>>>>> 506f1fcf
 
 #endif
 #endif