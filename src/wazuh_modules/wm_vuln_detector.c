/*
 * Wazuh Module to analyze system vulnerabilities
 * Copyright (C) 2018 Wazuh Inc.
 * January 4, 2018.
 *
 * This program is a free software; you can redistribute it
 * and/or modify it under the terms of the GNU General Public
 * License (version 2) as published by the FSF - Free Software
 * Foundation.
 */

#ifndef WIN32

#include "wmodules.h"
#include "wm_vuln_detector_db.h"
#include "external/sqlite/sqlite3.h"
#include "addagent/manage_agents.h"
#include <netinet/tcp.h>
#include <openssl/ssl.h>
#include <os_net/os_net.h>

#if defined(__MACH__) || defined(__FreeBSD__) || defined(__OpenBSD__)
#define SOL_TCP     6
#endif

static void * wm_vulnerability_detector_main(wm_vulnerability_detector_t * vulnerability_detector);
static void wm_vulnerability_detector_destroy(wm_vulnerability_detector_t * vulnerability_detector);
int wm_vulnerability_detector_socketconnect(char *host, in_port_t port);
int wm_vulnerability_detector_updatedb(update_node **updates);
char * wm_vulnerability_detector_preparser(char *path, distribution dist);
int wm_vulnerability_update_oval(char *path, cve_db version);
int wm_vulnerability_fetch_oval(update_node *update, const char *OS, int *need_update);
int wm_vulnerability_detector_parser(OS_XML *xml, XML_NODE node, wm_vulnerability_detector_db *parsed_oval, parser_state version, distribution dist);
int wm_vulnerability_detector_check_db();
int wm_vulnerability_detector_insert(wm_vulnerability_detector_db *parsed_oval);
int wm_vulnerability_detector_remove_OS_table(sqlite3 *db, char *TABLE, char *OS);
int wm_vulnerability_detector_sql_error(sqlite3 *db);
int wm_vulnerability_detector_sql_exec(sqlite3 *db, char *sql, size_t size, int allows_constr);
int wm_vulnerability_detector_get_software_info(agent_software *agent, sqlite3 *db, OSHash *agents_triag, unsigned long ignore_time);
int wm_vulnerability_detector_report_agent_vulnerabilities(agent_software *agents, sqlite3 *db, int max);
int wm_vulnerability_detector_check_agent_vulnerabilities(agent_software *agents, OSHash *agents_triag, unsigned long ignore_time);
int wm_vulnerability_detector_sql_prepare(sqlite3 *db, char *sql, size_t size, sqlite3_stmt **stmt);
<<<<<<< HEAD
int wm_checks_package_vulnerability(const char *package, char *version, const char *operation, char *operation_value);
=======
int wm_checks_package_vulnerability(char *version, const char *operation, char *operation_value);
void wm_vulnerability_update_intervals(time_intervals *remaining, time_t time_sleep);
>>>>>>> 2c0f7d41
int wm_vulnerability_detector_step(sqlite3_stmt *stmt);
int wm_vulnerability_create_file(const char *path, const char *source);
int wm_vulnerability_detector_compare(char *version_it, char *cversion_it);

int *vu_queue;
const wm_context WM_VULNDETECTOR_CONTEXT = {
    "vulnerability-detector",
    (wm_routine)wm_vulnerability_detector_main,
    (wm_routine)wm_vulnerability_detector_destroy
};

const char *vu_dist[] = {
    "UBUNTU",
    "REDHAT",
    "CENTOS",
    "PRECISE",
    "TRUSTY",
    "XENIAL",
    "RHEL5",
    "RHEL6",
    "RHEL7",
    "UNKNOW"
};

int wm_vulnerability_create_file(const char *path, const char *source) {
    const char *ROOT = "root";
    const char *sql;
    const char *tail;
    sqlite3 *db;
    sqlite3_stmt *stmt;
    int result;
    uid_t uid;
    gid_t gid;

    if (sqlite3_open_v2(path, &db, SQLITE_OPEN_READWRITE | SQLITE_OPEN_CREATE, NULL)) {
        mterror(WM_VULNDETECTOR_LOGTAG, VU_CREATE_DB_ERROR);
        return wm_vulnerability_detector_sql_error(db);
    }

    for (sql = source; sql && *sql; sql = tail) {
        if (sqlite3_prepare_v2(db, sql, -1, &stmt, &tail) != SQLITE_OK) {
            mterror(WM_VULNDETECTOR_LOGTAG, VU_CREATE_DB_ERROR);
            return wm_vulnerability_detector_sql_error(db);
        }

        result = sqlite3_step(stmt);

        switch (result) {
        case SQLITE_MISUSE:
        case SQLITE_ROW:
        case SQLITE_DONE:
            break;
        default:
            sqlite3_finalize(stmt);
            mterror(WM_VULNDETECTOR_LOGTAG, VU_CREATE_DB_ERROR);
            return wm_vulnerability_detector_sql_error(db);
        }

        sqlite3_finalize(stmt);
    }

    sqlite3_close_v2(db);

    uid = Privsep_GetUser(ROOT);
    gid = Privsep_GetGroup(GROUPGLOBAL);

    if (uid == (uid_t) - 1 || gid == (gid_t) - 1) {
        mterror(WM_VULNDETECTOR_LOGTAG, USER_ERROR, ROOT, GROUPGLOBAL);
        return OS_INVALID;
    }

    if (chown(path, uid, gid) < 0) {
        mterror(WM_VULNDETECTOR_LOGTAG, CHOWN_ERROR, path, errno, strerror(errno));
        return OS_INVALID;
    }

    if (chmod(path, 0660) < 0) {
        mterror(WM_VULNDETECTOR_LOGTAG, CHMOD_ERROR, path, errno, strerror(errno));
        return OS_INVALID;
    }

    return 0;
}

int wm_vulnerability_detector_step(sqlite3_stmt *stmt) {
    int attempts;
    int result;
    for (attempts = 0; (result = sqlite3_step(stmt)) == SQLITE_BUSY; attempts++) {
        if (attempts == MAX_SQL_ATTEMPTS) {
            mterror(WM_VULNDETECTOR_LOGTAG, VU_MAX_ACC_EXC);
            return OS_INVALID;
        }
    }
    return result;
}

int wm_checks_package_vulnerability(char *version, const char *operation, char *operation_value) {
    if (operation_value) {
        if (!strcmp(operation, "less than")) {
            int size;
            int result;
            int version_value, cversion_value;
            char version_cl[KEY_SIZE];
            char cversion_cl[KEY_SIZE];
            char *version_it, *release_it;
            char *cversion_it, *crelease_it;

            // Copy the original values
            if (size = snprintf(version_cl, KEY_SIZE, "%s", version), size >= KEY_SIZE) {
                return OS_INVALID;
            }

            if (size = snprintf(cversion_cl, KEY_SIZE, "%s", operation_value), size >= KEY_SIZE) {
                return OS_INVALID;
            }

            // Check EPOCH
            if (version_it = strchr(version_cl, ':'), version_it) {
                *(version_it++) = '\0';
                version_value = strtol(version_cl, NULL, 10);
            } else {
                version_it = version_cl;
                version_value = 0;
            }
            if (cversion_it = strchr(cversion_cl, ':'), cversion_it) {
                *(cversion_it++) = '\0';
                cversion_value = strtol(cversion_cl, NULL, 10);
            } else {
                cversion_it = cversion_cl;
                cversion_value = 0;
            }

            if (version_value > cversion_value) {
                return 0;
            } else if (version_value < cversion_value) {
                return 1;
            }

            // Separate the version from the revision
            if (release_it = strchr(version_it, '-'), release_it) {
                if (*(release_it++) = '\0', *release_it == '\0') {
                    release_it = NULL;
                }
            }

            if (crelease_it = strchr(cversion_it, '-'), crelease_it) {
                if (*(crelease_it++) = '\0', *crelease_it == '\0') {
                    crelease_it = NULL;
                }
            }

            // Check version
            if (result = wm_vulnerability_detector_compare(version_it, cversion_it), result != VU_EQUAL) {
                return result;
            }

            // Check release
            result = wm_vulnerability_detector_compare(release_it, crelease_it);

            if (result != VU_EQUAL) {
                return result;
            }
        }
        // The OVALs supported only contemplate the operation "less than" and "exists"
        return VU_NOT_VULNERABLE;
    }
    return VU_NOT_FIXED;
}

int wm_vulnerability_detector_compare(char *version_it, char *cversion_it) {
    char *found;
    int i, j;
    int version_found, cversion_found;
    int version_value, cversion_value;

    if (version_it && !cversion_it) {
        return VU_NOT_VULNERABLE;
    } else if (!version_it && cversion_it) {
        return VU_VULNERABLE;
    } else if (!version_it && !cversion_it) {
        return VU_EQUAL;
    }

    (found = strchr(version_it, '~'))? *found = '\0' : 0;
    (found = strchr(version_it, '+'))? *found = '\0' : 0;
    (found = strchr(cversion_it, '~'))? *found = '\0' : 0;
    (found = strchr(cversion_it, '+'))? *found = '\0' : 0;

    // For RedHat/CentOS packages
    (found = strstr(version_it, ".el"))? *found = '\0' : 0;
    (found = strstr(cversion_it, ".el"))? *found = '\0' : 0;

    // Check version
    if (strcmp(version_it, cversion_it)) {
        for (i = 0, j = 0, version_found = 0, cversion_found = 0;;) {
            if (!version_found) {
                if (version_it[i] == '\0') {
                    version_found = 3;
                } else if (!isdigit(version_it[i])) {
                    if (i) {
                        version_found = 1;
                    } else {
                        if (isalpha(version_it[i]) && !isalpha(version_it[i + 1])) {
                            version_found = 2;
                        } else {
                            if (*version_it == '.') {
                                version_it++;
                            } else {
                                for (; *version_it != '\0' && !isdigit(*version_it); version_it++);
                            }
                            i = 0;
                        }
                    }
                } else {
                    i++;
                }
            }

            if (!cversion_found) {
                if (cversion_it[j] == '\0') {
                    cversion_found = 3;
                } else if (!isdigit(cversion_it[j])) {
                    if (j) {
                        cversion_found = 1;
                    } else {
                        if (isalpha(cversion_it[j]) && !isalpha(cversion_it[j + 1])) {
                            cversion_found = 2;
                        } else {
                            if (*cversion_it == '.') {
                                cversion_it++;
                            } else {
                                for (; *cversion_it != '\0' && !isdigit(*cversion_it); cversion_it++);
                            }
                            j = 0;
                        }
                    }
                } else {
                    j++;
                }
            }

            if (version_found && cversion_found) {
                if (version_found == 2 && version_found == cversion_found) {
                    // Check version letter
                    version_value = *version_it;
                    cversion_value = *cversion_it;
                } else {
                    version_value = strtol(version_it, NULL, 10);
                    cversion_value = strtol(cversion_it, NULL, 10);
                }
                if (version_value > cversion_value) {
                    return VU_NOT_VULNERABLE;
                } else if (version_value < cversion_value) {
                    return VU_VULNERABLE;
                } else if (version_found != cversion_found) {
                    // The version with more digits is higher
                    if (version_found < cversion_found) {
                        return VU_NOT_VULNERABLE;
                    } else {
                        return VU_VULNERABLE;
                    }
                } else if (version_found > 2) {
                    // The version is over
                    break;
                }
                version_found = 0;
                cversion_found = 0;
                version_it = &version_it[i];
                cversion_it = &cversion_it[j];
                i = 0;
                j = 0;
            }
        }
    }

    return VU_EQUAL;
}

int wm_vulnerability_detector_report_agent_vulnerabilities(agent_software *agents, sqlite3 *db, int max) {
    sqlite3_stmt *stmt = NULL;
    char alert_msg[OS_MAXSTR];
    char header[OS_SIZE_256];
    char condition[OS_SIZE_1024];
    int size;
    agent_software *agents_it;
    cJSON *alert = NULL;
    cJSON *alert_cve = NULL;
    char *str_json;
    char *cve;
    char *title;
    char *severity;
    char *published;
    char *updated;
    char *reference;
    char *rationale;
    int i;

    // Define time to sleep between messages sent
    int usec = 1000000 / wm_max_eps;

    if (alert = cJSON_CreateObject(), !alert) {
        return OS_INVALID;
    }

    for (agents_it = agents, i = 0; agents_it && i < max; agents_it = agents_it->prev, i++) {
        if (!agents_it->info) {
            continue;
        }

        if (sqlite3_prepare_v2(db, vu_queries[VU_JOIN_QUERY], -1, &stmt, NULL) != SQLITE_OK) {
            cJSON_free(alert);
            return wm_vulnerability_detector_sql_error(db);
        }
        sqlite3_bind_int(stmt, 1,  strtol(agents_it->agent_id, NULL, 10));
        sqlite3_bind_text(stmt, 2, agents_it->OS, -1, NULL);

        while (sqlite3_step(stmt) == SQLITE_ROW) {
            char *package;
            char *version;
            char *operation;
            char *operation_value;
            int pending = 0;
            char state[50];
            int v_type;

            cve = (char *)sqlite3_column_text(stmt, 0);
            package = (char *)sqlite3_column_text(stmt, 1);
            title = (char *)sqlite3_column_text(stmt, 2);
            severity = (char *)sqlite3_column_text(stmt, 3);
            published = (char *)sqlite3_column_text(stmt, 4);
            updated = (char *)sqlite3_column_text(stmt, 5);
            reference = (char *)sqlite3_column_text(stmt, 6);
            rationale = (char *)sqlite3_column_text(stmt, 7);
            version = (char *)sqlite3_column_text(stmt, 8);
            operation = (char *)sqlite3_column_text(stmt, 9);
            operation_value = (char *)sqlite3_column_text(stmt, 10);
            pending = sqlite3_column_int(stmt, 11);

            if (*updated == '\0') {
                updated = published;
            }
            if (pending) {
                size = snprintf(state, 30, "Pending confirmation");
            } else if (v_type = wm_checks_package_vulnerability(version, operation, operation_value), v_type != VU_NOT_VULNERABLE && v_type != OS_INVALID) {
                if (v_type != VU_NOT_FIXED) {
                    size = snprintf(state, 15, "Fixed");
                    mtdebug2(WM_VULNDETECTOR_LOGTAG, VU_PACK_VER_VULN, package, agents_it->agent_id, cve, version, operation, operation_value);
                } else {
                    size = snprintf(state, 15, "Unfixed");
                    mtdebug2(WM_VULNDETECTOR_LOGTAG, VU_PACK_VULN, package, cve);
                }
            } else if (v_type == OS_INVALID) {
                return OS_INVALID;
            } else {
                mtdebug2(WM_VULNDETECTOR_LOGTAG, VU_NOT_VULN, package, agents_it->agent_id, cve, version, operation, operation_value);
                continue;
            }
            state[size] = '\0';

            if (alert_cve = cJSON_CreateObject(), alert_cve) {
                cJSON * jPackage = cJSON_CreateObject();
                cJSON_AddStringToObject(alert_cve, "cve", cve);
                cJSON_AddStringToObject(alert_cve, "title", title);
                cJSON_AddStringToObject(alert_cve, "severity", severity);
                cJSON_AddStringToObject(alert_cve, "published", published);
                cJSON_AddStringToObject(alert_cve, "updated", updated);
                cJSON_AddStringToObject(alert_cve, "reference", reference);

                // Skip rationale if reference is provided
                if (!(reference && *reference)) {
                    cJSON_AddStringToObject(alert_cve, "rationale", rationale);
                }

                cJSON_AddStringToObject(alert_cve, "state", state);
                cJSON_AddItemToObject(alert_cve, "package", jPackage);
                cJSON_AddItemToObject(alert, "vulnerability", alert_cve);
                cJSON_AddStringToObject(jPackage, "name", package);
                cJSON_AddStringToObject(jPackage, "version", version);
                if (!pending) {
                    if (operation_value) {
                        snprintf(condition, OS_SIZE_1024, "%s %s", operation, operation_value);
                        cJSON_AddStringToObject(jPackage, "condition", condition);
                    } else {
                        cJSON_AddStringToObject(jPackage, "condition", operation);
                    }
                }
            } else {
                cJSON_Delete(alert);
                return OS_INVALID;
            }

            str_json = cJSON_PrintUnformatted(alert);
            snprintf(header, OS_SIZE_256, VU_ALERT_HEADER, agents_it->agent_id, agents_it->agent_name, agents_it->agent_ip);
            snprintf(alert_msg, OS_MAXSTR, VU_ALERT_JSON, str_json);
            free(str_json);

            if (wm_sendmsg(usec, *vu_queue, alert_msg, header, SECURE_MQ) < 0) {
                mterror(WM_VULNDETECTOR_LOGTAG, QUEUE_ERROR, DEFAULTQUEUE, strerror(errno));
                if ((*vu_queue = StartMQ(DEFAULTQUEUE, WRITE)) < 0) {
                    mterror_exit(WM_VULNDETECTOR_LOGTAG, QUEUE_FATAL, DEFAULTQUEUE);
                }
            }

            cJSON_Delete(alert_cve);
            alert->child = NULL;
        }

        sqlite3_finalize(stmt);
    }

    cJSON_Delete(alert);

    return 0;
}


int wm_vulnerability_detector_check_agent_vulnerabilities(agent_software *agents, OSHash *agents_triag, unsigned long ignore_time) {
    agent_software *agents_it;
    sqlite3 *db;
    sqlite3_stmt *stmt = NULL;
    int result;
    int i;

    if (!agents) {
        mtdebug1(WM_VULNDETECTOR_LOGTAG, VU_AG_NO_TARGET);
        return 0;
    } else if (wm_vulnerability_detector_check_db()) {
        mterror(WM_VULNDETECTOR_LOGTAG, VU_CHECK_DB_ERROR);
        return OS_INVALID;
    } else if (sqlite3_open_v2(CVE_DB, &db, SQLITE_OPEN_READWRITE, NULL) != SQLITE_OK) {
        return wm_vulnerability_detector_sql_error(db);
    }

    if (sqlite3_prepare_v2(db, vu_queries[VU_AGENTS_TABLE], -1, &stmt, NULL) != SQLITE_OK) {
            return wm_vulnerability_detector_sql_error(db);
    }
    if (wm_vulnerability_detector_step(stmt) != SQLITE_DONE) {
        sqlite3_finalize(stmt);
        return wm_vulnerability_detector_sql_error(db);
    }
    sqlite3_finalize(stmt);

    for (i = 1, agents_it = agents;; i++) {
<<<<<<< HEAD
        if (result = wm_vulnerability_detector_get_software_info(agents_it, db, agents_triag, ignore_time), result == OS_INVALID) {
            mterror(WM_VULNDETECTOR_LOGTAG, VU_GET_SOFTWARE_ERROR);
            return OS_INVALID;
        }

        if (result != 2) {
            if (VU_AGENT_REQUEST_LIMIT && i == VU_AGENT_REQUEST_LIMIT) {
                wm_vulnerability_detector_report_agent_vulnerabilities(agents_it, db, i);
                i = 0;
                if (sqlite3_prepare_v2(db, vu_queries[VU_AGENTS_TABLE], -1, &stmt, NULL) != SQLITE_OK) {
=======
        if (wm_vulnerability_detector_get_software_info(agents_it, db)) {
            mterror(WM_VULNDETECTOR_LOGTAG, VU_GET_SOFTWARE_ERROR, agents_it->agent_id);
        } else {
            if (VU_AGENT_REQUEST_LIMIT && i == VU_AGENT_REQUEST_LIMIT) {
                wm_vulnerability_detector_report_agent_vulnerabilities(agents_it, db, i);
                i = 0;
                if (sqlite3_prepare_v2(db, VU_AGENTS_TABLE, -1, &stmt, NULL) != SQLITE_OK) {
>>>>>>> 2c0f7d41
                        sqlite3_finalize(stmt);
                        return wm_vulnerability_detector_sql_error(db);
                }
                if (wm_vulnerability_detector_step(stmt) != SQLITE_DONE) {
                    sqlite3_finalize(stmt);
                    return wm_vulnerability_detector_sql_error(db);
                }
                sqlite3_finalize(stmt);
            }
        }
        if (agents_it->next) {
            agents_it = agents_it->next;
        } else {
            break;
        }
    }

    if (!VU_AGENT_REQUEST_LIMIT) {
        wm_vulnerability_detector_report_agent_vulnerabilities(agents_it, db, i);
    }

    sqlite3_close_v2(db);
    return 0;
}

int wm_vulnerability_detector_sql_error(sqlite3 *db) {
    mterror(WM_VULNDETECTOR_LOGTAG, VU_SQL_ERROR, sqlite3_errmsg(db));
    sqlite3_close_v2(db);
    return OS_INVALID;
}

int wm_vulnerability_detector_sql_prepare(sqlite3 *db, char *sql, size_t size, sqlite3_stmt **stmt) {
    if (sql[size - 1] != ';') {
        mterror(WM_VULNDETECTOR_LOGTAG, VU_QUERY_ERROR);
        return OS_INVALID;
    }
    if (sqlite3_prepare_v2(db, sql, size, stmt, NULL) != SQLITE_OK) {
        return wm_vulnerability_detector_sql_error(db);
    }
    return 0;
}

int wm_vulnerability_detector_sql_exec(sqlite3 *db, char *sql, size_t size, int allows_constr) {
    int result;
    if (sql[size - 1] != ';') {
        mterror(WM_VULNDETECTOR_LOGTAG, VU_QUERY_ERROR);
        return OS_INVALID;
    }
    if (result = sqlite3_exec(db, sql, NULL, NULL, NULL), result != SQLITE_OK && !(allows_constr && result == SQLITE_CONSTRAINT)) {
        return wm_vulnerability_detector_sql_error(db);
    }
    return 0;
}

int wm_vulnerability_detector_remove_OS_table(sqlite3 *db, char *TABLE, char *OS) {
    sqlite3_stmt *stmt = NULL;
    char sql[MAX_QUERY_SIZE];
    size_t size;

    if (size = snprintf(sql, MAX_QUERY_SIZE, vu_queries[VU_REMOVE_OS], TABLE), sql[size - 1] != ';') {
        return OS_INVALID;
    }

    if (sqlite3_prepare_v2(db, sql, -1, &stmt, NULL) != SQLITE_OK) {
        return wm_vulnerability_detector_sql_error(db);
    }

    sqlite3_bind_text(stmt, 1, OS, -1, NULL);

    if (wm_vulnerability_detector_step(stmt) != SQLITE_DONE) {
        return wm_vulnerability_detector_sql_error(db);
    }
    sqlite3_finalize(stmt);

    return 0;
}

int wm_vulnerability_detector_insert(wm_vulnerability_detector_db *parsed_oval) {
    sqlite3 *db;
    sqlite3_stmt *stmt = NULL;
    int result;
    oval_metadata *met_it = &parsed_oval->metadata;
    vulnerability *vul_it = parsed_oval->vulnerabilities;
    info_state *state_it = parsed_oval->info_states;
    info_test *test_it = parsed_oval->info_tests;
    info_cve *info_it = parsed_oval->info_cves;

    if (sqlite3_open_v2(CVE_DB, &db, SQLITE_OPEN_READWRITE, NULL) != SQLITE_OK) {
        return wm_vulnerability_detector_sql_error(db);
    }
    if (wm_vulnerability_detector_remove_OS_table(db, CVE_TABLE, parsed_oval->OS)        ||
        wm_vulnerability_detector_remove_OS_table(db, METADATA_TABLE, parsed_oval->OS)   ||
        wm_vulnerability_detector_remove_OS_table(db, CVE_INFO_TABLE, parsed_oval->OS)) {
        return wm_vulnerability_detector_sql_error(db);
    }

    sqlite3_exec(db, vu_queries[BEGIN_T], NULL, NULL, NULL);

    mtdebug2(WM_VULNDETECTOR_LOGTAG, VU_UPDATE_VU);

    while (vul_it) {
        // If you do not have this field, it has been discarded by the preparser and the OS is not affected
        if (vul_it->state_id) {
            if (sqlite3_prepare_v2(db, vu_queries[VU_INSERT_CVE], -1, &stmt, NULL) != SQLITE_OK) {
                return wm_vulnerability_detector_sql_error(db);
            }

            sqlite3_bind_text(stmt, 1, vul_it->cve_id, -1, NULL);
            sqlite3_bind_text(stmt, 2, parsed_oval->OS, -1, NULL);
            sqlite3_bind_text(stmt, 3, vul_it->package_name, -1, NULL);
            sqlite3_bind_int(stmt, 4, vul_it->pending);
            sqlite3_bind_text(stmt, 5, vul_it->state_id, -1, NULL);
            sqlite3_bind_text(stmt, 6, NULL, -1, NULL);

            if (result = wm_vulnerability_detector_step(stmt), result != SQLITE_DONE && result != SQLITE_CONSTRAINT) {
                sqlite3_finalize(stmt);
                return wm_vulnerability_detector_sql_error(db);
            }
            sqlite3_finalize(stmt);
        }

        vulnerability *vul_aux = vul_it;
        vul_it = vul_it->prev;
        free(vul_aux->cve_id);
        free(vul_aux->state_id);
        free(vul_aux->package_name);
        free(vul_aux);
    }

    while (test_it) {
        if (test_it->state) {
            if (sqlite3_prepare_v2(db, vu_queries[VU_UPDATE_CVE], -1, &stmt, NULL) != SQLITE_OK) {
                return wm_vulnerability_detector_sql_error(db);
            }
            sqlite3_bind_text(stmt, 1, test_it->state, -1, NULL);
            sqlite3_bind_text(stmt, 2, test_it->id, -1, NULL);
            if (result = wm_vulnerability_detector_step(stmt), result != SQLITE_DONE && result != SQLITE_CONSTRAINT) {
                sqlite3_finalize(stmt);
                return wm_vulnerability_detector_sql_error(db);
            }
        } else {
            if (sqlite3_prepare_v2(db, vu_queries[VU_UPDATE_CVE], -1, &stmt, NULL) != SQLITE_OK) {
                sqlite3_finalize(stmt);
                return wm_vulnerability_detector_sql_error(db);
            }
            sqlite3_bind_text(stmt, 1, "exists", -1, NULL);
            sqlite3_bind_text(stmt, 2, test_it->id, -1, NULL);
            if (result = wm_vulnerability_detector_step(stmt), result != SQLITE_DONE && result != SQLITE_CONSTRAINT) {
                sqlite3_finalize(stmt);
                return wm_vulnerability_detector_sql_error(db);
            }
        }
        sqlite3_finalize(stmt);
        info_test *test_aux = test_it;
        test_it = test_it->prev;
        free(test_aux->id);
        free(test_aux->state);
        free(test_aux);
    }

    mtdebug2(WM_VULNDETECTOR_LOGTAG, VU_UPDATE_VU_CO);

    while (state_it) {
        if (sqlite3_prepare_v2(db, vu_queries[VU_UPDATE_CVE_VAL], -1, &stmt, NULL) != SQLITE_OK) {
            return wm_vulnerability_detector_sql_error(db);
        }
        sqlite3_bind_text(stmt, 1, state_it->operation, -1, NULL);
        sqlite3_bind_text(stmt, 2, state_it->operation_value, -1, NULL);
        sqlite3_bind_text(stmt, 3, state_it->id, -1, NULL);
        if (result = wm_vulnerability_detector_step(stmt), result != SQLITE_DONE && result != SQLITE_CONSTRAINT) {
            sqlite3_finalize(stmt);
            return wm_vulnerability_detector_sql_error(db);
        }
        sqlite3_finalize(stmt);
        info_state *state_aux = state_it;
        state_it = state_it->prev;
        free(state_aux->id);
        free(state_aux->operation);
        free(state_aux->operation_value);
        free(state_aux);
    }

    mtdebug2(WM_VULNDETECTOR_LOGTAG, VU_UPDATE_VU_INFO);

    while (info_it) {
        char date_diff;
        if (!info_it->updated) {
            info_it->updated = info_it->published;
            date_diff = 0;
        } else {
            date_diff = 1;
        }

        if (sqlite3_prepare_v2(db, vu_queries[VU_INSERT_CVE_INFO], -1, &stmt, NULL) != SQLITE_OK) {
            return wm_vulnerability_detector_sql_error(db);
        }

        sqlite3_bind_text(stmt, 1, info_it->cveid, -1, NULL);
        sqlite3_bind_text(stmt, 2, info_it->title, -1, NULL);
        sqlite3_bind_text(stmt, 3, info_it->severity, -1, NULL);
        sqlite3_bind_text(stmt, 4, info_it->published, -1, NULL);
        sqlite3_bind_text(stmt, 5, info_it->updated, -1, NULL);
        sqlite3_bind_text(stmt, 6, info_it->reference, -1, NULL);
        sqlite3_bind_text(stmt, 7, parsed_oval->OS, -1, NULL);
        sqlite3_bind_text(stmt, 8, info_it->description, -1, NULL);
        if (result = wm_vulnerability_detector_step(stmt), result != SQLITE_DONE && result != SQLITE_CONSTRAINT) {
            sqlite3_finalize(stmt);
            return wm_vulnerability_detector_sql_error(db);
        }
        sqlite3_finalize(stmt);
        info_cve *info_aux = info_it;
        info_it = info_it->prev;
        free(info_aux->cveid);
        free(info_aux->title);
        free(info_aux->severity);
        free(info_aux->published);
        if (date_diff) {
            free(info_aux->updated);
        }
        free(info_aux->reference);
        free(info_aux->description);
        free(info_aux);
    }

    if (sqlite3_prepare_v2(db, vu_queries[VU_INSERT_METADATA], -1, &stmt, NULL) != SQLITE_OK) {
        return wm_vulnerability_detector_sql_error(db);
    }
    sqlite3_bind_text(stmt, 1, parsed_oval->OS, -1, NULL);
    sqlite3_bind_text(stmt, 2, met_it->product_name, -1, NULL);
    sqlite3_bind_text(stmt, 3, met_it->product_version, -1, NULL);
    sqlite3_bind_text(stmt, 4, met_it->schema_version, -1, NULL);
    sqlite3_bind_text(stmt, 5, met_it->timestamp, -1, NULL);
    if (result = wm_vulnerability_detector_step(stmt), result != SQLITE_DONE && result != SQLITE_CONSTRAINT) {
        sqlite3_finalize(stmt);
        return wm_vulnerability_detector_sql_error(db);
    }
    sqlite3_finalize(stmt);

    free(met_it->product_name);
    free(met_it->product_version);
    free(met_it->schema_version);
    free(met_it->timestamp);
    free(parsed_oval->OS);

    sqlite3_exec(db, vu_queries[END_T], NULL, NULL, NULL);
    sqlite3_close_v2(db);
    return 0;
}

int wm_vulnerability_detector_check_db() {
    if (wm_vulnerability_create_file(CVE_DB, schema_vuln_detector_sql)) {
        return OS_INVALID;
    }
    return 0;
}

char * wm_vulnerability_detector_preparser(char *path, distribution dist) {
    FILE *input, *output = NULL;
    char *buffer = NULL;
    size_t size;
    size_t max_size = OS_MAXSTR;
    parser_state state = V_OVALDEFINITIONS;
    char *found;
    char *tmp_file;

    /*
    // No need to be prepared
    if ( X ) {
        os_strdup(CVE_TEMP_FILE, tmp_file);
        return tmp_file;
    }
    */

    os_strdup(CVE_FIT_TEMP_FILE, tmp_file);

    if (input = fopen((!path)?CVE_TEMP_FILE:path, "r" ), !input) {
        mterror(WM_VULNDETECTOR_LOGTAG, VU_OPEN_FILE_ERROR, (!path)?CVE_TEMP_FILE:path);
        free(tmp_file);
        tmp_file = NULL;
        goto free_mem;
    } else if (output = fopen(tmp_file, "w" ), !output) {
        mterror(WM_VULNDETECTOR_LOGTAG, VU_OPEN_FILE_ERROR, tmp_file);
        free(tmp_file);
        tmp_file = NULL;
        goto free_mem;
    }

    while (size = getline(&buffer, &max_size, input), (int) size > 0) {
        if (dist == DIS_UBUNTU) { //5.11.1
            switch (state) {
                case V_OBJECTS:
                    if (found = strstr(buffer, "</objects>"), found) {
                        state = V_OVALDEFINITIONS;
                    }
                    goto free_buffer;
                break;
                case V_DEFINITIONS:
                    if ((found = strstr(buffer, "is not affected")) &&
                              (found = strstr(buffer, "negate")) &&
                        strstr(found, "true")) {
                        goto free_buffer;
                    } else if (strstr(buffer, "a decision has been made to ignore it")) {
                        goto free_buffer;
                    } else if (found = strstr(buffer, "</definitions>"), found) {
                        state = V_OVALDEFINITIONS;
                        //goto free_buffer;
                    }
                break;
                default:
                    if (strstr(buffer, "<objects>")) {
                        state = V_OBJECTS;
                        goto free_buffer;
                    } else if (strstr(buffer, "<definitions>")) {
                      state = V_DEFINITIONS;
                      //goto free_buffer;
                  }
            }
        } else if (dist == DIS_REDHAT) { //5.10
            switch (state) {
                case V_OVALDEFINITIONS:
                    if (found = strstr(buffer, "?>"), found) {
                        state = V_STATES;
                    }
                    goto free_buffer;
                break;
                case V_OBJECTS:
                    if (found = strstr(buffer, "</objects>"), found) {
                        state = V_STATES;
                    }
                    goto free_buffer;
                break;
                case V_DEFINITIONS:
                    if (strstr(buffer, "is signed with")) {
                        goto free_buffer;
                    } else if (strstr(buffer, "</definitions>")) {
                        state = V_STATES;
                    }
                break;
                case V_DESCRIPTION:
                    if (strstr(buffer, "</description>")) {
                        state = V_DEFINITIONS;
                    }
                    goto free_buffer;
                break;
                case V_TESTS:
                    if (strstr(buffer, "is signed with")) {
                        state = V_SIGNED_TEST;
                        goto free_buffer;
                    } else if (strstr(buffer, "</tests>")) {
                        state = V_STATES;
                    }
                break;
                case V_SIGNED_TEST:
                    if (strstr(buffer, "</red-def:rpminfo_test>")) {
                        state = V_TESTS;
                    }
                    goto free_buffer;
                break;
                default:
                    if (strstr(buffer, "<objects>")) {
                        state = V_OBJECTS;
                        goto free_buffer;
                    } else if (strstr(buffer, "<definitions>")) {
                      state = V_DEFINITIONS;
                    } else if (strstr(buffer, "<tests>")) {
                      state = V_TESTS;
                    }
            }
        } else {
            free(tmp_file);
            tmp_file = NULL;
            goto free_mem;
        }
        fwrite(buffer, 1, size, output);
free_buffer:
        free(buffer);
        buffer = NULL;
    }

free_mem:
    free(buffer);
    if (input) {
        fclose(input);
    }
    if (output) {
        fclose(output);
    }
    return tmp_file;
}

int wm_vulnerability_detector_parser(OS_XML *xml, XML_NODE node, wm_vulnerability_detector_db *parsed_oval, parser_state version, distribution dist) {
    int i, j;
    int retval = OS_INVALID;
    char *found;
    XML_NODE chld_node;
    static const char *XML_OVAL_DEFINITIONS = "oval_definitions";
    static const char *XML_GENERATOR = "generator";
    static const char *XML_DEFINITIONS = "definitions";
    static const char *XML_DEFINITION = "definition";
    static const char *XML_TITLE = "title";
    static const char *XML_CLASS = "class";
    static const char *XML_VULNERABILITY = "vulnerability"; //ub 15.11.1
    static const char *XML_PATH = "patch"; //rh 15.10
    static const char *XML_METADATA = "metadata";
    static const char *XML_CRITERIA = "criteria";
    static const char *XML_REFERENCE = "reference";
    static const char *XML_REF_URL = "ref_url";
    static const char *XML_OPERATOR = "operator";
    static const char *XML_OR = "OR";
    static const char *XML_AND = "AND";
    static const char *XML_COMMENT = "comment";
    static const char *XML_CRITERION = "criterion";
    static const char *XML_TEST_REF = "test_ref";
    static const char *XML_TESTS = "tests";
    static const char *XML_DPKG_INFO_TEST = "linux-def:dpkginfo_test";
    static const char *XML_RPM_INFO_TEST = "red-def:rpminfo_test";
    static const char *XML_ID = "id";
    static const char *XML_LINUX_STATE = "linux-def:state";
    static const char *XML_RPM_STATE = "red-def:state";
    static const char *XML_STATE_REF = "state_ref";
    static const char *XML_STATES = "states";
    static const char *XML_DPKG_INFO_STATE = "linux-def:dpkginfo_state";
    static const char *XML_RPM_INFO_STATE = "red-def:rpminfo_state";
    static const char *XML_LINUX_DEF_EVR = "linux-def:evr";
    static const char *XML_RPM_DEF_EVR = "red-def:evr";
    static const char *XML_RPM_DEF_VERSION = "red-def:version";
    static const char *XML_RPM_DEF_SIGN = "red-def:signature_keyid";
    static const char *XML_OPERATION = "operation";
    static const char *XML_OVAL_PRODUCT_NAME = "oval:product_name";
    static const char *XML_OVAL_PRODUCT_VERSION = "oval:product_version";
    static const char *XML_OVAL_SCHEMA_VERSION = "oval:schema_version";
    static const char *XML_OVAL_TIMESTAMP = "oval:timestamp";
    static const char *XML_ADVIDSORY = "advisory";
    static const char *XML_SEVERITY = "severity";
    static const char *XML_PUBLIC_DATE = "public_date";
    static const char *XML_ISSUED = "issued";
    static const char *XML_UPDATED = "updated";
    static const char *XML_DESCRIPTION = "description";
    static const char *XML_DATE = "date";
    static const char *XML_RHEL_CHECK = "Red Hat Enterprise Linux ";

    for (i = 0; node[i]; i++) {
        chld_node = NULL;
        if (!node[i]->element) {
            mterror(WM_VULNDETECTOR_LOGTAG, XML_ELEMNULL);
            return OS_INVALID;
        }

        if ((dist == DIS_UBUNTU && !strcmp(node[i]->element, XML_DPKG_INFO_STATE)) ||
            (dist == DIS_REDHAT && !strcmp(node[i]->element, XML_RPM_INFO_STATE))) {
            if (chld_node = OS_GetElementsbyNode(xml, node[i]), !chld_node) {
                goto invalid_elem;
            }
            for (j = 0; node[i]->attributes[j]; j++) {
                if (!strcmp(node[i]->attributes[j], XML_ID)) {
                    info_state *infos;
                    os_calloc(1, sizeof(info_state), infos);
                    os_strdup(node[i]->values[j], infos->id);
                    infos->operation = infos->operation_value = NULL;
                    infos->prev = parsed_oval->info_states;
                    parsed_oval->info_states = infos;
                    if (wm_vulnerability_detector_parser(xml, chld_node, parsed_oval, version, dist)) {
                      goto end;
                    }
                }
            }
        } else if ((dist == DIS_UBUNTU && !strcmp(node[i]->element, XML_DPKG_INFO_TEST)) ||
                   (dist == DIS_REDHAT && !strcmp(node[i]->element, XML_RPM_INFO_TEST))) {
            if (chld_node = OS_GetElementsbyNode(xml, node[i]), !chld_node) {
                goto invalid_elem;
            }
            info_test *infot;
            os_calloc(1, sizeof(info_test), infot);
            infot->state = NULL;
            infot->prev = parsed_oval->info_tests;
            parsed_oval->info_tests = infot;

            for (j = 0; node[i]->attributes[j]; j++) {
                if (!strcmp(node[i]->attributes[j], XML_ID)) {
                    os_strdup(node[i]->values[j], parsed_oval->info_tests->id);
                }
            }
            if (wm_vulnerability_detector_parser(xml, chld_node, parsed_oval, version, dist)) {
              goto end;
          }
        } else if ((dist == DIS_UBUNTU && !strcmp(node[i]->element, XML_LINUX_DEF_EVR)) ||
                   (dist == DIS_REDHAT && (!strcmp(node[i]->element, XML_RPM_DEF_EVR)   ||
                   !strcmp(node[i]->element, XML_RPM_DEF_VERSION)                   ||
                   !strcmp(node[i]->element, XML_RPM_DEF_SIGN)))) {
            for (j = 0; node[i]->attributes[j]; j++) {
                if (!strcmp(node[i]->attributes[j], XML_OPERATION)) {
                    os_strdup(node[i]->values[j], parsed_oval->info_states->operation);
                    os_strdup(node[i]->content, parsed_oval->info_states->operation_value);
                }
            }
        } else if ((dist == DIS_UBUNTU && !strcmp(node[i]->element, XML_LINUX_STATE)) ||
                   (dist == DIS_REDHAT && !strcmp(node[i]->element, XML_RPM_STATE))) {
            for (j = 0; node[i]->attributes[j]; j++) {
                if (!strcmp(node[i]->attributes[j], XML_STATE_REF)) {
                    os_strdup(node[i]->values[j], parsed_oval->info_tests->state);
                }
            }
        } else if (!strcmp(node[i]->element, XML_DEFINITION)) {
            if (chld_node = OS_GetElementsbyNode(xml, node[i]), !chld_node) {
                goto invalid_elem;
            }
            for (j = 0; node[i]->attributes[j]; j++) {
                if (!strcmp(node[i]->attributes[j], XML_CLASS)) {
                    if (!strcmp(node[i]->values[j], XML_VULNERABILITY) || !strcmp(node[i]->values[j], XML_PATH)) {
                        vulnerability *vuln;
                        info_cve *cves;
                        os_calloc(1, sizeof(vulnerability), vuln);
                        os_calloc(1, sizeof(info_cve), cves);

                        vuln->cve_id = NULL;
                        vuln->state_id = NULL;
                        vuln->pending = 0;
                        vuln->package_name = NULL;
                        vuln->prev = parsed_oval->vulnerabilities;
                        cves->cveid = NULL;
                        cves->title = NULL;
                        cves->severity = NULL;
                        cves->published = NULL;
                        cves->updated = NULL;
                        cves->reference = NULL;
                        cves->prev = parsed_oval->info_cves;

                        parsed_oval->vulnerabilities = vuln;
                        parsed_oval->info_cves = cves;
                        if (wm_vulnerability_detector_parser(xml, chld_node, parsed_oval, version, dist)) {
                          goto end;
                        }
                    }
                }
            }
        } else if (!strcmp(node[i]->element, XML_METADATA)) {
            if (chld_node = OS_GetElementsbyNode(xml, node[i]), !chld_node) {
                goto invalid_elem;
            }
            if (wm_vulnerability_detector_parser(xml, chld_node, parsed_oval, version, dist)) {
              goto end;
            }
        } else if (!strcmp(node[i]->element, XML_REFERENCE)) {
            for (j = 0; node[i]->attributes[j]; j++) {
                if (!parsed_oval->info_cves->reference && !strcmp(node[i]->attributes[j], XML_REF_URL)) {
                    os_strdup(node[i]->values[j], parsed_oval->info_cves->reference);
                }
            }
        } else if (!strcmp(node[i]->element, XML_TITLE)) {
                char *found;
                os_strdup(node[i]->content, parsed_oval->info_cves->title);
                if (found = strchr(node[i]->content, ' '), found) {
                    *found = '\0';
                    if (*(--found) == ':') {
                        *found = '\0';
                    }
                    os_strdup(node[i]->content, parsed_oval->vulnerabilities->cve_id);
                    os_strdup(node[i]->content, parsed_oval->info_cves->cveid);
                } else {
                    mterror(WM_VULNDETECTOR_LOGTAG, VU_CVE_ID_FETCH_ERROR, node[i]->content);
                    goto end;
                }
        } else if (!strcmp(node[i]->element, XML_CRITERIA)) {
            if (!node[i]->attributes) {
                if (chld_node = OS_GetElementsbyNode(xml, node[i]), !chld_node) {
                    goto invalid_elem;
                }
                if (wm_vulnerability_detector_parser(xml, chld_node, parsed_oval, version, dist)) {
                  goto end;
                }
            } else {
                for (j = 0; node[i]->attributes[j]; j++) {
                    if (!strcmp(node[i]->attributes[j], XML_OPERATOR)) {
                        int result;
                        if (!strcmp(node[i]->values[j], XML_OR)) {
                            if (chld_node = OS_GetElementsbyNode(xml, node[i]), !chld_node) {
                                continue;
                            } else if (result = wm_vulnerability_detector_parser(xml, chld_node, parsed_oval, version, dist), result == OS_INVALID) {
                                goto end;
                            } else if (result == VU_INV_OS) {
                                retval = VU_INV_OS;
                                goto end;
                            }
                        } else if (!strcmp(node[i]->values[j], XML_AND)) {
                            if (chld_node = OS_GetElementsbyNode(xml, node[i]), !chld_node) {
                                continue;
                            }
                            if (result = wm_vulnerability_detector_parser(xml, chld_node, parsed_oval, version, dist), result == OS_INVALID) {
                              goto end;
                          } else if (result == VU_INV_OS) {
                              break;
                          }
                        } else {
                            mterror(WM_VULNDETECTOR_LOGTAG, VU_INVALID_OPERATOR, node[i]->values[j]);
                            goto end;
                        }
                    }
                }
            }
        } else if (!strcmp(node[i]->element, XML_CRITERION)) {
            for (j = 0; node[i]->attributes[j]; j++) {
                if (!strcmp(node[i]->attributes[j], XML_TEST_REF)) {
                    if (parsed_oval->vulnerabilities->state_id) {
                        vulnerability *vuln;
                        os_calloc(1, sizeof(vulnerability), vuln);
                        os_strdup(parsed_oval->vulnerabilities->cve_id, vuln->cve_id);
                        vuln->prev = parsed_oval->vulnerabilities;
                        vuln->state_id = NULL;
                        vuln->package_name = NULL;
                        parsed_oval->vulnerabilities = vuln;

                        if (strstr(node[i]->values[j], "tst:10\0")) {
                            vuln->pending = 1;
                        } else {
                            vuln->pending = 0;
                        }
                        os_strdup(node[i]->values[j], vuln->state_id);
                    } else {
                        if (strstr(node[i]->values[j], "tst:10\0")) {
                            parsed_oval->vulnerabilities->pending = 1;
                        } else {
                            parsed_oval->vulnerabilities->pending = 0;
                        }
                        os_strdup(node[i]->values[j], parsed_oval->vulnerabilities->state_id);
                    }
                } else if (!strcmp(node[i]->attributes[j], XML_COMMENT)) {
                    if (dist == DIS_REDHAT && (strstr(node[i]->values[j], "is installed")) &&
                        (found = strstr(node[i]->values[j], XML_RHEL_CHECK))) {
                        int ver;
                        found += strlen(XML_RHEL_CHECK);
                        ver = strtol(found, NULL, 10);
                        if ((!strcmp(parsed_oval->OS, vu_dist[DIS_RHEL5]) && ver != 5) ||
                            (!strcmp(parsed_oval->OS, vu_dist[DIS_RHEL6]) && ver != 6) ||
                            (!strcmp(parsed_oval->OS, vu_dist[DIS_RHEL7]) && ver != 7)) {
                                retval = VU_INV_OS;
                                goto end;
                        } else {
                            break;
                        }
                    }

                    if (parsed_oval->vulnerabilities->package_name) {
                        vulnerability *vuln;
                        os_calloc(1, sizeof(vulnerability), vuln);
                        os_strdup(parsed_oval->vulnerabilities->cve_id, vuln->cve_id);
                        vuln->prev = parsed_oval->vulnerabilities;
                        vuln->state_id = NULL;
                        vuln->package_name = NULL;
                        parsed_oval->vulnerabilities = vuln;
                    }

                    if (dist == DIS_UBUNTU && (found = strstr(node[i]->values[j], "'"))) {
                        char *base = ++found;
                        if (found = strstr(found, "'"), found) {
                            *found = '\0';
                            os_strdup(base, parsed_oval->vulnerabilities->package_name);
                        }
                    } else if (dist == DIS_REDHAT && (found = strstr(node[i]->values[j], " "))) {
                        *found = '\0';
                        os_strdup(node[i]->values[j], parsed_oval->vulnerabilities->package_name);
                    } else {
                        mterror(WM_VULNDETECTOR_LOGTAG, VU_PACKAGE_NAME_ERROR);
                        goto end;
                    }
                }
            }
        } else if (!strcmp(node[i]->element, XML_DESCRIPTION)) {
            os_strdup(node[i]->content, parsed_oval->info_cves->description);
        } else if (!strcmp(node[i]->element, XML_OVAL_PRODUCT_VERSION)) {
            os_strdup(node[i]->content, parsed_oval->metadata.product_version);
        } else if (!strcmp(node[i]->element, XML_OVAL_PRODUCT_NAME)) {
            os_strdup(node[i]->content, parsed_oval->metadata.product_name);
        } else if (!strcmp(node[i]->element, XML_OVAL_TIMESTAMP)) {
            os_strdup(node[i]->content, parsed_oval->metadata.timestamp);
            if (found = strstr(parsed_oval->metadata.timestamp, "T"), found) {
                *found = ' ';
            }
        } else if (!strcmp(node[i]->element, XML_OVAL_SCHEMA_VERSION)) {
            os_strdup(node[i]->content, parsed_oval->metadata.schema_version);
        } else if (!strcmp(node[i]->element, XML_SEVERITY)) {
            if (*node[i]->content != '\0') {
                if (!strcmp(node[i]->content, VU_MODERATE)) {
                    os_strdup(VU_MEDIUM, parsed_oval->info_cves->severity);
                } else if (!strcmp(node[i]->content, VU_IMPORTANT)) {
                    os_strdup(VU_HIGH, parsed_oval->info_cves->severity);
                } else {
                    os_strdup(node[i]->content, parsed_oval->info_cves->severity);
                }
            } else {
                os_strdup("Unknow", parsed_oval->info_cves->severity);
            }
        } else if (!strcmp(node[i]->element, XML_UPDATED)) {
            if (node[i]->attributes) {
                for (j = 0; node[i]->attributes[j]; j++) {
                    if (!strcmp(node[i]->attributes[j], XML_DATE)) {
                        os_strdup(node[i]->values[j], parsed_oval->info_cves->updated);
                    }
                }
            }
        } else if ((dist == DIS_UBUNTU && !strcmp(node[i]->element, XML_PUBLIC_DATE)) ||
                   (dist == DIS_REDHAT && !strcmp(node[i]->element, XML_ISSUED))) {
                       if (dist == DIS_REDHAT) {
                           if (node[i]->attributes) {
                               for (j = 0; node[i]->attributes[j]; j++) {
                                   if (!strcmp(node[i]->attributes[j], XML_DATE)) {
                                       os_strdup(node[i]->values[j], parsed_oval->info_cves->published);
                                   }
                               }
                           }
                       } else if (dist == DIS_UBUNTU) {
                           os_strdup(node[i]->content, parsed_oval->info_cves->published);
                       }
        } else if (!strcmp(node[i]->element, XML_OVAL_DEFINITIONS)  ||
                   !strcmp(node[i]->element, XML_DEFINITIONS)       ||
                   !strcmp(node[i]->element, XML_TESTS)             ||
                   !strcmp(node[i]->element, XML_STATES)            ||
                   !strcmp(node[i]->element, XML_ADVIDSORY)         ||
                   !strcmp(node[i]->element, XML_GENERATOR)) {
            if (chld_node = OS_GetElementsbyNode(xml, node[i]), !chld_node) {
                goto invalid_elem;
            } else if (wm_vulnerability_detector_parser(xml, chld_node, parsed_oval, version, dist)) {
              goto end;
            }
        }

        OS_ClearNode(chld_node);
        chld_node = NULL;
    }

    retval = 0;

end:
    OS_ClearNode(chld_node);
    return retval;

invalid_elem:
    mterror(WM_VULNDETECTOR_LOGTAG, XML_INVELEM, node[i]->element);
    return OS_INVALID;
}

int wm_vulnerability_update_oval(char *path, cve_db version) {
    OS_XML xml;
    XML_NODE node = NULL;
    XML_NODE chld_node = NULL;
    char *tmp_file = NULL;
    wm_vulnerability_detector_db parsed_oval;
    const char *OS_VERSION = NULL;
    distribution dist;
    char success = 0;

    memset(&xml, 0, sizeof(xml));

    switch (version) {
        case CVE_PRECISE:
            OS_VERSION = vu_dist[DIS_PRECISE];
            dist = DIS_UBUNTU;
        break;
        case CVE_TRUSTY:
            OS_VERSION = vu_dist[DIS_TRUSTY];
            dist = DIS_UBUNTU;
        break;
        case CVE_XENIAL:
            OS_VERSION = vu_dist[DIS_XENIAL];
            dist = DIS_UBUNTU;
        break;
        case CVE_RHEL5:
            OS_VERSION = vu_dist[DIS_RHEL5];
            dist = DIS_REDHAT;
        break;
        case CVE_RHEL6:
            OS_VERSION = vu_dist[DIS_RHEL6];
            dist = DIS_REDHAT;
        break;
        case CVE_RHEL7:
            OS_VERSION = vu_dist[DIS_RHEL7];
            dist = DIS_REDHAT;
        break;
        default:
            mterror(WM_VULNDETECTOR_LOGTAG, VU_OS_VERSION_ERROR);
            goto free_mem;
        break;
    }

    mtdebug2(WM_VULNDETECTOR_LOGTAG, VU_UPDATE_PRE);
    if (tmp_file = wm_vulnerability_detector_preparser(path, dist), !tmp_file) {
        goto free_mem;
    }

    mtdebug2(WM_VULNDETECTOR_LOGTAG, VU_UPDATE_PAR);
    if (OS_ReadXML(tmp_file, &xml) < 0) {
        mterror(WM_VULNDETECTOR_LOGTAG, VU_LOAD_CVE_ERROR, OS_VERSION);
        goto free_mem;
    }

    if (node = OS_GetElementsbyNode(&xml, NULL), !node) {
        goto free_mem;
    };

    parsed_oval.vulnerabilities = NULL;
    parsed_oval.info_tests = NULL;
    parsed_oval.info_states = NULL;
    parsed_oval.info_cves = NULL;
    os_strdup(OS_VERSION, parsed_oval.OS);

    // Reduces a level of recurrence
    if (chld_node = OS_GetElementsbyNode(&xml, *node), !chld_node) {
        goto free_mem;
    }

    if (wm_vulnerability_detector_parser(&xml, chld_node, &parsed_oval, V_OVALDEFINITIONS, dist)) {
        goto free_mem;
    }

    if (wm_vulnerability_detector_check_db()) {
        mterror(WM_VULNDETECTOR_LOGTAG, VU_CHECK_DB_ERROR);
        goto free_mem;
    }

    mtdebug2(WM_VULNDETECTOR_LOGTAG, VU_START_REFRESH_DB, OS_VERSION);

    if (wm_vulnerability_detector_insert(&parsed_oval)) {
        mterror(WM_VULNDETECTOR_LOGTAG, VU_REFRESH_DB_ERROR, OS_VERSION);
        goto free_mem;
    }
    mtdebug2(WM_VULNDETECTOR_LOGTAG, VU_STOP_REFRESH_DB, OS_VERSION);

success = 1;
free_mem:
    if (tmp_file) {
        free(tmp_file);
    }
    OS_ClearNode(node);
    OS_ClearNode(chld_node);
    OS_ClearXML(&xml);

    if (success) {
        return 0;
    } else {
        return OS_INVALID;
    }
}

int wm_vulnerability_detector_socketconnect(char *url, in_port_t port) {
	struct sockaddr_in addr, *addr_it;
	int on = 1, sock;
    struct addrinfo hints, *host_info, *hinfo_it;
    char ip_addr[30];

    if(!port) {
        port = DEFAULT_OVAL_PORT;
    }

	*ip_addr = '\0';
	memset(&hints, 0, sizeof hints);
	hints.ai_family = AF_UNSPEC;
	hints.ai_socktype = SOCK_STREAM;
	if (getaddrinfo(url, "http" , &hints , &host_info)) {
        return OS_INVALID;
	}

	for(hinfo_it = host_info; hinfo_it != NULL; hinfo_it = hinfo_it->ai_next) {
		addr_it = (struct sockaddr_in *) hinfo_it->ai_addr;
		if (addr_it->sin_addr.s_addr) {
<<<<<<< HEAD
			strncpy(ip_addr , inet_ntoa(addr_it->sin_addr), sizeof(ip_addr));
=======
			strncpy(ip_addr , inet_ntoa(addr_it->sin_addr) , sizeof(ip_addr));
            ip_addr[sizeof(ip_addr) - 1] = '\0';
>>>>>>> 2c0f7d41
		}
	}

	freeaddrinfo(host_info);

    if (*ip_addr == '\0') {
        return OS_INVALID;
	}

	inet_pton(AF_INET, ip_addr, &addr.sin_addr);
	addr.sin_port = htons(port);
	addr.sin_family = AF_INET;
	sock = socket(PF_INET, SOCK_STREAM, IPPROTO_TCP);

	if(sock < 0 || connect(sock, (struct sockaddr *)&addr, sizeof(struct sockaddr_in)) < 0) {
        mterror(WM_VULNDETECTOR_LOGTAG, "Cannot connect to %s:%i.", url, (int)port);
        close(sock);
        return OS_INVALID;
	}

    setsockopt(sock, IPPROTO_TCP, TCP_NODELAY, (const char *)&on, sizeof(int));
	return sock;
}

int wm_vulnerability_fetch_oval(update_node *update, const char *OS, int *need_update) {
    int sock = 0;
    SSL_CTX *ctx = NULL;
    SSL *ssl = NULL;
    char *found;
    char *timst;
    int size;
    unsigned int readed;
    unsigned int oval_size;
    char buffer[VU_SSL_BUFFER];
    char repo_file[OS_SIZE_2048];
    char repo[OS_SIZE_2048];
    FILE *fp = NULL;
    char timestamp_found = 0;
    int attemps = 0;
    *need_update = 1;
    unsigned char success = 1;
    in_port_t port = update->port;

    if (update->path) {
        mtdebug1(WM_VULNDETECTOR_LOGTAG, VU_LOCAL_FETCH, update->path);
        return 0;
    }

    if (!update->url) {
        if (!strcmp(update->dist, vu_dist[DIS_UBUNTU])) {
            char *low_repo;
            int i;
            os_strdup(update->version, low_repo);
            for(i = 0; low_repo[i] != '\0'; i++) {
                low_repo[i] = tolower(low_repo[i]);
            }
            snprintf(repo_file, OS_SIZE_2048, UBUNTU_OVAL, low_repo);
            snprintf(repo, OS_SIZE_2048, "%s", CANONICAL_REPO);
            free(low_repo);
        } else if (!strcmp(update->dist, vu_dist[DIS_REDHAT])) {
            snprintf(repo_file, OS_SIZE_2048, REDHAT_OVAL, update->version);
            snprintf(repo, OS_SIZE_2048, "%s", REDHAT_REPO);
        } else {
            mterror(WM_VULNDETECTOR_LOGTAG, VU_OS_VERSION_ERROR);
            return OS_INVALID;
        }
    } else {
        int offset = 0;
        char *limit;
        if (!strncasecmp(update->url, HTTPS_HEADER, strlen(HTTPS_HEADER))) {
            offset = strlen(HTTPS_HEADER);
        } else if (!strncasecmp(update->url, HTTP_HEADER, strlen(HTTP_HEADER))) {
            offset = strlen(HTTP_HEADER);
        }

        snprintf(repo, OS_SIZE_2048, "%s", update->url + offset);
        if (limit = strchr(repo, '/'), repo) {
            snprintf(repo_file, OS_SIZE_2048, "%s", limit);
            *limit = '\0';
        } else {
            snprintf(repo_file, OS_SIZE_2048, "/");
        }
    }

    snprintf(buffer, VU_SSL_BUFFER, OVAL_REQUEST, repo_file, repo);
    mtdebug1(WM_VULNDETECTOR_LOGTAG, VU_DOWNLOAD, OS);

    if (sock = wm_vulnerability_detector_socketconnect(repo, port), sock < 0) {
        sock = 0;
        success = 0;
        goto free_mem;
    }

    if (ctx = SSL_CTX_new(SSLv23_client_method()), !ctx) {
        mterror(WM_VULNDETECTOR_LOGTAG, VU_SSL_CONTEXT_ERROR);
        success = 0;
        goto free_mem;
    }

    SSL_CTX_set_options(ctx, SSL_MODE_AUTO_RETRY);

    if (ssl = SSL_new(ctx), !ssl) {
        mterror(WM_VULNDETECTOR_LOGTAG, VU_SSL_CREATE_ERROR);
        success = 0;
        goto free_mem;
    }

    if (!SSL_set_fd(ssl, sock)) {
        mterror(WM_VULNDETECTOR_LOGTAG, VU_SSL_LINK_ERROR);
        success = 0;
        goto free_mem;
    }

    if (SSL_connect(ssl) < 1) {
        mterror(WM_VULNDETECTOR_LOGTAG, VU_SSL_CONNECT_ERROR, OS);
        success = 0;
        goto free_mem;
    }

    SSL_write(ssl, buffer, strlen(buffer));
    readed = 0;
    if (fp = fopen(CVE_TEMP_FILE, "w"), !fp) {
        success = 0;
        goto free_mem;
    }

    memset(buffer,0,sizeof(buffer));

    if (size = SSL_read(ssl, buffer, WM_HEADER_SIZE), size < 1) {
        success = 0;
        goto free_mem;
    }

    oval_size = wm_read_http_header(buffer);

    if((found = strstr(buffer, "<?xml version=")) || (found = strstr(buffer, "<oval_definitions"))) {
        // If the first request includes content in addition to headers
        readed = strlen(found);
        fwrite(found, 1, readed, fp);
        timestamp_found = 1;
        goto check_timestamp;
    }

    while (oval_size != readed && (size = SSL_read(ssl, buffer, ((oval_size - readed) > VU_SSL_BUFFER)? VU_SSL_BUFFER : (oval_size - readed))) > 0) {
        buffer[size] = '\0';
        readed += size;

        if (!timestamp_found) {
check_timestamp:
            if (timst = strstr(buffer, "timestamp>"), timst) {
                int update = 1;
                char stored_timestamp[KEY_SIZE];
                int i;
                sqlite3_stmt *stmt = NULL;
                sqlite3 *db;

                if (sqlite3_open_v2(CVE_DB, &db, SQLITE_OPEN_READWRITE, NULL) != SQLITE_OK) {
                    update = 0;
                } else {
                    if (sqlite3_prepare_v2(db, vu_queries[TIMESTAMP_QUERY], -1, &stmt, NULL) != SQLITE_OK) {
                        success = 0;
                        sqlite3_finalize(stmt);
                        sqlite3_close_v2(db);
                        goto free_mem;
                    }
                    sqlite3_bind_text(stmt, 1, OS, -1, NULL);

                    if (sqlite3_step(stmt) == SQLITE_ROW) {
                        char *close_tag;
                        timst = strstr(timst, ">");
                        timst++;
                        if (close_tag = strstr(timst, "<"), close_tag) {
                            *close_tag = '\0';
                            snprintf(stored_timestamp, KEY_SIZE, "%s", sqlite3_column_text(stmt, 0));

                            for (i = 0; stored_timestamp[i] != '\0'; i++) {
                                 if (stored_timestamp[i] == '-' ||
                                     stored_timestamp[i] == ' ' ||
                                     stored_timestamp[i] == ':' ||
                                     stored_timestamp[i] == 'T') {
                                    continue;
                                 }
                                 if (stored_timestamp[i] < timst[i]) {
                                     update = 0;
                                     break;
                                 }
                            }

                            *close_tag = '<';
                        } else {
                            update = 0;
                            mterror(WM_VULNDETECTOR_LOGTAG, VU_DB_TIMESTAMP_OVAL_ERROR, OS);
                        }
                    } else {
                        update = 0;
                        mtdebug1(WM_VULNDETECTOR_LOGTAG, VU_DB_TIMESTAMP_OVAL, OS);
                    }
                    sqlite3_finalize(stmt);
                }

                sqlite3_close_v2(db);

                if (update) {
                    mtdebug1(WM_VULNDETECTOR_LOGTAG, VU_UPDATE_DATE, OS, stored_timestamp);
                    *need_update = 0;
                    goto free_mem;
                }
            }

            attemps++;
            if (attemps == VU_MAX_TIMESTAMP_ATTEMPS) {
                mterror(WM_VULNDETECTOR_LOGTAG, VU_TIMESTAMP_LABEL_ERROR, VU_MAX_TIMESTAMP_ATTEMPS);
                close(sock);
                success = 0;
                goto free_mem;
            }
            if (!timestamp_found) {
                timestamp_found = 1;
            } else {
                continue;
            }
        }
        fwrite(buffer, 1, size, fp);
        memset(buffer,0,sizeof(buffer));
    }

free_mem:
    CRYPTO_cleanup_all_ex_data();
    if (fp) {
        fclose(fp);
    }
    if (sock >= 0) {
        close(sock);
    }
    if (ssl) {
        SSL_free(ssl);
    }
    if (ctx) {
        SSL_CTX_free(ctx);
    }
    if (success) {
<<<<<<< HEAD
        close(sock);
=======
        if (OS) {
            free(OS);
            OS = NULL;
        }
>>>>>>> 2c0f7d41
        return 0;
    } else {
        mterror(WM_VULNDETECTOR_LOGTAG, VU_FETCH_ERROR, OS);
        return OS_INVALID;
    }
}

int wm_vulnerability_detector_updatedb(update_node **updates) {
    int need_update = 1;

    if (updates[CVE_XENIAL] && (updates[CVE_XENIAL]->last_update + (time_t) updates[CVE_XENIAL]->interval) < time(NULL)) {
        mtinfo(WM_VULNDETECTOR_LOGTAG, VU_STARTING_UPDATE, "Ubuntu Xenial");
        if (wm_vulnerability_fetch_oval(updates[CVE_XENIAL], vu_dist[DIS_XENIAL], &need_update) || (need_update && wm_vulnerability_update_oval(updates[CVE_XENIAL]->path, CVE_XENIAL))) {
            return OS_INVALID;
        } else {
            mtdebug1(WM_VULNDETECTOR_LOGTAG, VU_OVA_UPDATED, "Ubuntu Xenial");
            updates[CVE_XENIAL]->last_update = time(NULL);
        }
    }
    if (updates[CVE_TRUSTY] && (updates[CVE_TRUSTY]->last_update + (time_t) updates[CVE_TRUSTY]->interval) < time(NULL)) {
        mtinfo(WM_VULNDETECTOR_LOGTAG, VU_STARTING_UPDATE, "Ubuntu Trusty");
        if (wm_vulnerability_fetch_oval(updates[CVE_TRUSTY], vu_dist[DIS_TRUSTY], &need_update) || (need_update && wm_vulnerability_update_oval(updates[CVE_TRUSTY]->path, CVE_TRUSTY))) {
            return OS_INVALID;
        } else {
            mtdebug1(WM_VULNDETECTOR_LOGTAG, VU_OVA_UPDATED, "Ubuntu Trusty");
            updates[CVE_TRUSTY]->last_update = time(NULL);
        }
    }
    if (updates[CVE_PRECISE] && (updates[CVE_PRECISE]->last_update + (time_t) updates[CVE_PRECISE]->interval) < time(NULL)) {
        mtinfo(WM_VULNDETECTOR_LOGTAG, VU_STARTING_UPDATE, "Ubuntu Precise");
        if (wm_vulnerability_fetch_oval(updates[CVE_PRECISE], vu_dist[DIS_PRECISE], &need_update) || (need_update && wm_vulnerability_update_oval(updates[CVE_TRUSTY]->path, CVE_PRECISE))) {
            return OS_INVALID;
        } else {
            mtdebug1(WM_VULNDETECTOR_LOGTAG, VU_OVA_UPDATED, "Ubuntu Precise");
            updates[CVE_PRECISE]->last_update = time(NULL);
        }
    }

    if (updates[CVE_RHEL5] && (updates[CVE_RHEL5]->last_update + (time_t) updates[CVE_RHEL5]->interval) < time(NULL)) {
        mtinfo(WM_VULNDETECTOR_LOGTAG, VU_STARTING_UPDATE, "Red Hat Enterprise Linux 5");
        if (wm_vulnerability_fetch_oval(updates[CVE_RHEL5], vu_dist[DIS_RHEL5], &need_update) || (need_update && wm_vulnerability_update_oval(updates[CVE_RHEL5]->path, CVE_RHEL5))) {
            return OS_INVALID;
        } else {
            mtdebug1(WM_VULNDETECTOR_LOGTAG, VU_OVA_UPDATED, "Red Hat Enterprise Linux 5");
            updates[CVE_RHEL5]->last_update = time(NULL);
        }
    }
    if (updates[CVE_RHEL6] && (updates[CVE_RHEL6]->last_update + (time_t) updates[CVE_RHEL6]->interval) < time(NULL)) {
        mtinfo(WM_VULNDETECTOR_LOGTAG, VU_STARTING_UPDATE, "Red Hat Enterprise Linux 6");
        if (wm_vulnerability_fetch_oval(updates[CVE_RHEL6], vu_dist[DIS_RHEL6], &need_update) || (need_update && wm_vulnerability_update_oval(updates[CVE_RHEL6]->path, CVE_RHEL6))) {
            return OS_INVALID;
        } else {
            mtdebug1(WM_VULNDETECTOR_LOGTAG, VU_OVA_UPDATED, "Red Hat Enterprise Linux 6");
            updates[CVE_RHEL6]->last_update = time(NULL);
        }
    }
    if (updates[CVE_RHEL7] && (updates[CVE_RHEL7]->last_update + (time_t) updates[CVE_RHEL7]->interval) < time(NULL)) {
        mtinfo(WM_VULNDETECTOR_LOGTAG, VU_STARTING_UPDATE, "Red Hat Enterprise Linux 7");
        if (wm_vulnerability_fetch_oval(updates[CVE_RHEL7], vu_dist[DIS_RHEL7], &need_update) || (need_update && wm_vulnerability_update_oval(updates[CVE_RHEL7]->path, CVE_RHEL7))) {
            return OS_INVALID;
        } else {
            mtdebug1(WM_VULNDETECTOR_LOGTAG, VU_OVA_UPDATED, "Red Hat Enterprise Linux 7");
            updates[CVE_RHEL7]->last_update = time(NULL);
        }
    }

    return 0;
};

int wm_vulnerability_detector_get_software_info(agent_software *agent, sqlite3 *db, OSHash *agents_triag, unsigned long ignore_time) {
    int sock = 0;
    unsigned int i;
    int size;
    char buffer[OS_MAXSTR];
    char json_str[OS_MAXSTR];
    char scan_id[OS_SIZE_1024];
    int request = VU_SOFTWARE_REQUEST;
    char *found;
    int retval;
    sqlite3_stmt *stmt;
    cJSON *obj = NULL;
    cJSON *package_list = NULL;
    last_scan *scan;
    mtdebug2(WM_VULNDETECTOR_LOGTAG, VU_AGENT_SOFTWARE_REQ, agent->agent_id);

    for (i = 0; i < VU_MAX_WAZUH_DB_ATTEMPS && (sock = OS_ConnectUnixDomain(WDB_LOCAL_SOCK_PATH, SOCK_STREAM, OS_MAXSTR)) < 0; i++) {
        mterror(WM_VULNDETECTOR_LOGTAG, "Unable to connect to socket '%s'. Waiting %d seconds.", WDB_LOCAL_SOCK_PATH, i);
        sleep(i);
    }

    if (i == VU_MAX_WAZUH_DB_ATTEMPS) {
        mterror(WM_VULNDETECTOR_LOGTAG, "Unable to connect to socket '%s'.", WDB_LOCAL_SOCK_PATH);
        return OS_INVALID;
    }

    // Request the ID of the last scan
    size = snprintf(buffer, OS_MAXSTR, vu_queries[VU_SYSC_SCAN_REQUEST], agent->agent_id);
    if (send(sock, buffer, size + 1, 0) < size || (size = recv(sock, buffer, OS_MAXSTR, 0)) < 1) {
        mterror(WM_VULNDETECTOR_LOGTAG, VU_SYSC_SCAN_REQUEST_ERROR, agent->agent_id);
        return OS_INVALID;
    }

    buffer[size] = '\0';
    if (!strncmp(buffer, "ok", 2)) {
        buffer[0] = buffer[1] = ' ';
        // Check empty answers
        if ((found = strchr(buffer, '[')) && *(++found) != '\0' && *found == ']') {
            mtdebug1(WM_VULNDETECTOR_LOGTAG , VU_NO_SYSC_SCANS, agent->agent_id);
            retval = 2;
            goto end;
        }
        size = snprintf(json_str, OS_MAXSTR, "{\"data\":%s}", buffer);
        json_str[size] = '\0';
    } else {
        retval = OS_INVALID;
        goto end;
    }

    if (obj = cJSON_Parse(json_str), obj && cJSON_IsObject(obj)) {
        cJSON_GetObjectItem(obj, "data");
    } else {
        retval = OS_INVALID;
        goto end;
    }

    size = snprintf(scan_id, OS_SIZE_1024, "%i", (int) cJSON_GetObjectItem(obj, "data")->child->child->valuedouble);
    scan_id[size] = '\0';

    cJSON_Delete(obj);
    obj = NULL;

    // Check to see if the scan has already been reported
    if (scan = OSHash_Get(agents_triag, agent->agent_id), scan) {
            if ((scan->last_scan_time + (time_t) ignore_time) < time(NULL)) {
                scan->last_scan_time = time(NULL);
                request = VU_SOFTWARE_FULL_REQ;
            } else if (!strcmp(scan_id, scan->last_scan_id)) {
                // Nothing to do
                close(sock);
                mtdebug2(WM_VULNDETECTOR_LOGTAG, VU_SYS_CHECKED, agent->agent_id, scan_id);
                return 0;
            } else {
                free(scan->last_scan_id);
                os_strdup(scan_id, scan->last_scan_id);
            }
    } else {
        os_calloc(1, sizeof(last_scan), scan);
        os_strdup(scan_id, scan->last_scan_id);
        scan->last_scan_time = time(NULL);
        OSHash_Add(agents_triag, strdup(agent->agent_id), scan);
        request = VU_SOFTWARE_FULL_REQ; // Check all at the first time
    }

    // Request and store packages
    i = 0;
    size = snprintf(buffer, OS_MAXSTR, vu_queries[request], agent->agent_id, scan_id, VU_MAX_PACK_REQ, i);
    if (send(sock, buffer, size + 1, 0) < size) {
        mterror(WM_VULNDETECTOR_LOGTAG, VU_SOFTWARE_REQUEST_ERROR, agent->agent_id);
        close(sock);
        return OS_INVALID;
    }

    while (size = recv(sock, buffer, OS_MAXSTR, 0), size) {
        if (size > 0) {
            if (size < 10) {
                break;
            }
            buffer[size] = '\0';
            if (!strncmp(buffer, "ok", 2)) {
                buffer[0] = buffer[1] = ' ';
                size = snprintf(json_str, OS_MAXSTR, "{\"data\":%s}", buffer);
                json_str[size] = '\0';
            } else {
                retval = OS_INVALID;
                goto end;
            }
            if (obj) {
                cJSON *new_obj;
                cJSON *data;
<<<<<<< HEAD
                if (new_obj = cJSON_Parse(json_str), !new_obj || !cJSON_IsObject(new_obj)) {
                    retval = OS_INVALID;
                    goto end;
=======
                if (new_obj = cJSON_Parse(json_str), !new_obj) {
                    goto error;
                } else if (!cJSON_IsObject(new_obj)) {
                    free(new_obj);
                    goto error;
>>>>>>> 2c0f7d41
                }
                data = cJSON_GetObjectItem(new_obj, "data");
                if (data) {
                    cJSON_AddItemToArray(package_list, data->child);
                    free(data->string);
                    free(data);
                }
                free(new_obj);
            } else if (obj = cJSON_Parse(json_str), obj && cJSON_IsObject(obj)) {
                package_list = cJSON_GetObjectItem(obj, "data");
                if (!package_list) {
                    retval = OS_INVALID;
                    goto end;
                }
            } else {
                retval = OS_INVALID;
                goto end;
            }

            i += VU_MAX_PACK_REQ;
            size = snprintf(buffer, OS_MAXSTR, vu_queries[request], agent->agent_id, scan_id, VU_MAX_PACK_REQ, i);
            if (send(sock, buffer, size + 1, 0) < size) {
                mterror(WM_VULNDETECTOR_LOGTAG, VU_SOFTWARE_REQUEST_ERROR, agent->agent_id);
                retval = OS_INVALID;
                goto end;
            }
        } else {
            retval = OS_INVALID;
            goto end;
        }
    }

    // Avoid checking the same packages again
    size = snprintf(buffer, OS_MAXSTR, vu_queries[VU_SYSC_UPDATE_SCAN], agent->agent_id, scan_id);
    if (send(sock, buffer, size + 1, 0) < size) {
        mterror(WM_VULNDETECTOR_LOGTAG, VU_SOFTWARE_REQUEST_ERROR, agent->agent_id);
        retval = OS_INVALID;
        goto end;
    }

    close(sock);
    sock = 0;

    if (package_list) {
        sqlite3_exec(db, vu_queries[BEGIN_T], NULL, NULL, NULL);
        for (package_list = package_list->child; package_list; package_list = package_list->next) {
<<<<<<< HEAD
            if (sqlite3_prepare_v2(db, vu_queries[VU_INSERT_AGENTS], -1, &stmt, NULL) != SQLITE_OK) {
=======
            if (sqlite3_prepare_v2(db, VU_INSERT_AGENTS, -1, &stmt, NULL) != SQLITE_OK) {
                close(sock);
>>>>>>> 2c0f7d41
                return wm_vulnerability_detector_sql_error(db);
            }

            sqlite3_bind_text(stmt, 1, agent->agent_id, -1, NULL);
            sqlite3_bind_text(stmt, 2, cJSON_GetObjectItem(package_list, "name")->valuestring, -1, NULL);
            sqlite3_bind_text(stmt, 3, cJSON_GetObjectItem(package_list, "version")->valuestring, -1, NULL);
            sqlite3_bind_text(stmt, 4, cJSON_GetObjectItem(package_list, "architecture")->valuestring, -1, NULL);

            if (wm_vulnerability_detector_step(stmt) != SQLITE_DONE) {
                sqlite3_finalize(stmt);
                close(sock);
                return wm_vulnerability_detector_sql_error(db);
            }
            sqlite3_finalize(stmt);
        }
        sqlite3_exec(db, vu_queries[END_T], NULL, NULL, NULL);
        agent->info = 1;
    } else {
        mtdebug1(WM_VULNDETECTOR_LOGTAG, VU_NO_SOFTWARE, agent->agent_id);
    }

    retval = 0;
end:
    if (obj) {
        cJSON_Delete(obj);
    }
    if (sock) {
        close(sock);
    }
    return retval;
}

void * wm_vulnerability_detector_main(wm_vulnerability_detector_t * vulnerability_detector) {
    unsigned long time_sleep = 0;
    wm_vulnerability_detector_flags *flags = &vulnerability_detector->flags;
    update_node **updates = vulnerability_detector->updates;
    int i;

    if (!flags->enabled) {
        mtdebug1(WM_VULNDETECTOR_LOGTAG, "Module disabled. Exiting...");
        pthread_exit(NULL);
    }

    for (i = 0; vulnerability_detector->queue_fd = StartMQ(DEFAULTQPATH, WRITE), vulnerability_detector->queue_fd < 0 && i < WM_MAX_ATTEMPTS; i++) {
        sleep(WM_MAX_WAIT);
    }

    if (i == WM_MAX_ATTEMPTS) {
        mterror(WM_VULNDETECTOR_LOGTAG, "Can't connect to queue.");
        pthread_exit(NULL);
    }

    vu_queue = &vulnerability_detector->queue_fd;

    SSL_library_init();
    SSL_load_error_strings();
    OpenSSL_add_all_algorithms();


    for (i = 0; SSL_library_init() < 0 && i < WM_MAX_ATTEMPTS; i++) {
        sleep(WM_MAX_WAIT);
    }

    if (i == WM_MAX_ATTEMPTS) {
        mterror(WM_VULNDETECTOR_LOGTAG, VU_SSL_LIBRARY_ERROR);
        pthread_exit(NULL);
    }

    if (flags->run_on_start) {
        vulnerability_detector->last_detection = 0;
        for (i = 0; i < OS_SUPP_SIZE; i++) {
            if (updates[i]) {
                updates[i]->last_update = 0;
            }
        }
    } else {
        vulnerability_detector->last_detection = time(NULL);
        for (i = 0; i < OS_SUPP_SIZE; i++) {
            if (updates[i]) {
                updates[i]->last_update = time(NULL);
            }
        }
    }

    if (vulnerability_detector->agents_triag = OSHash_Create(), !vulnerability_detector->agents_triag) {
        mterror(WM_VULNDETECTOR_LOGTAG, VU_CREATE_HASH_ERRO);
        pthread_exit(NULL);
    }

    while (1) {
        // Update CVE databases
        if (flags->u_flags.update &&
            wm_vulnerability_detector_updatedb(vulnerability_detector->updates)) {
                mterror(WM_VULNDETECTOR_LOGTAG, VU_OVAL_UPDATE_ERROR);
        }

        if ((vulnerability_detector->last_detection + (time_t) vulnerability_detector->detection_interval) < time(NULL)) {
            mtinfo(WM_VULNDETECTOR_LOGTAG, VU_START_SCAN);

            if (wm_vunlnerability_detector_set_agents_info(&vulnerability_detector->agents_software)) {
                mterror(WM_VULNDETECTOR_LOGTAG, VU_NO_AGENT_ERROR);
            } else {
                if (wm_vulnerability_detector_check_agent_vulnerabilities(vulnerability_detector->agents_software, vulnerability_detector->agents_triag, vulnerability_detector->ignore_time)) {
                    mterror(WM_VULNDETECTOR_LOGTAG, VU_AG_CHECK_ERR);
                } else {
                    mtinfo(WM_VULNDETECTOR_LOGTAG, VU_END_SCAN);
                }
                agent_software *agent;
                for (agent = vulnerability_detector->agents_software; agent;) {
                    agent_software *agent_aux = agent->next;
                    free(agent->agent_id);
                    free(agent->agent_name);
                    free(agent->agent_ip);
                    free(agent);

                    if (agent_aux) {
                        agent = agent_aux;
                    } else {
                        break;
                    }
                }
                vulnerability_detector->agents_software = NULL;
            }

            vulnerability_detector->last_detection = time(NULL);
        }

        time_t t_now = time(NULL);
        time_sleep = (vulnerability_detector->last_detection + vulnerability_detector->detection_interval) - t_now;
        for (i = 0; i < OS_SUPP_SIZE; i++) {
            if (updates[i]) {
                unsigned long t_diff = (updates[i]->last_update + updates[i]->interval) - t_now;
                if (t_diff < time_sleep) {
                    time_sleep = t_diff;
                }
            }
        }

        sleep(time_sleep);
    }

}

int wm_vunlnerability_detector_set_agents_info(agent_software **agents_software) {
    agent_software *agents;
    keystore keys = KEYSTORE_INITIALIZER;
    keyentry *entry;
    unsigned int i;
    size_t size;
    char agent_info[OS_MAXSTR];
    char m_uname[OS_MAXSTR] = "";
    FILE *fp = NULL;
    char manager_found = 0;
    char *buffer;
    char *uname;
    char *uname_p = NULL;
    char *sep;

    os_strdup(getuname(), uname);

    OS_PassEmptyKeyfile();
    OS_ReadKeys(&keys, 0, 0, 0);
    if (keys.keysize) {
        agents = NULL;
        for (i = 0; i < keys.keysize; i++) {
            entry = keys.keyentries[i];
            if (agents) {
                os_calloc(1, sizeof(agent_software), agents->next);
                agents->next->prev = agents;
                agents = agents->next;
            } else {
                os_calloc(1, sizeof(agent_software), *agents_software);
                agents = *agents_software;
                agents->prev = NULL;
            }

            os_strdup(entry->id, agents->agent_id);
            os_strdup(entry->name, agents->agent_name);
            os_strdup(entry->ip->ip, agents->agent_ip);
            agents->OS = NULL;
            agents->info = 0;
            agents->next = NULL;
        }
    }

    os_calloc(1, sizeof(agent_software), agents);
    if (*agents_software) {
        (*agents_software)->prev = agents;
        agents->next = *agents_software;
    }
    *agents_software = agents;
    agents->prev = NULL;
    size = snprintf(agent_info, OS_MAXSTR, "%s", uname);
    if (buffer = strchr(agent_info, '|'), buffer && (uname_p = strchr(++buffer, '|'), uname_p)) {
        *uname_p = '\0';
    } else {
        free(uname);
        OS_FreeKeys(&keys);
        return OS_INVALID;
    }

    if (sep = strchr(buffer, ' '), sep) {
        *sep = '\0';
    }

    os_strdup("000", agents->agent_id);
    os_strdup("", agents->agent_ip);
    os_strdup(buffer, agents->agent_name);

    ++uname_p;

    // Extracts the operating system of the agents
    for (agents = *agents_software; agents;) {
        if (fp) {
            fclose(fp);
            fp = NULL;
        }

        if (strcmp(agents->agent_id, "000")) {
            manager_found = 0;
            size = snprintf(agent_info, OS_MAXSTR, AGENT_INFO_FILEF, agents->agent_name, agents->agent_ip);
            agent_info[size] = '\0';
        } else {
            manager_found = 1;
        }
        // The agent has never been connected
        if (!manager_found && !(fp = fopen(agent_info, "r" ))) {
            mtdebug1(WM_VULNDETECTOR_LOGTAG, VU_AGENT_INFO_ERROR, agents->agent_name);
            if (agents = skip_agent(agents, agents_software), !agents) {
                break;
            } else {
                continue;
            }
        } else {
            if (manager_found) {
                strncpy(m_uname, uname_p, OS_MAXSTR -1);
                m_uname[OS_MAXSTR - 1] = '\0';
            }
            buffer = agent_info;
            size_t max = OS_MAXSTR;

            // Agent connected or disconnected
            if ((manager_found && ((size = snprintf(agent_info, OS_MAXSTR, "%s", m_uname)) > 0)) ||
                ((size = getline(&buffer, &max, fp)) > 0)) {
                buffer[size] = '\0';
                if (buffer = strchr(buffer, '['), buffer) {
                    char *end;
                    buffer++;

                    if (end = strchr(agent_info, ']'), end) {
                        if (strcasestr(buffer, vu_dist[DIS_UBUNTU])) {
                            if (strstr(buffer, " 16")) {
                                agents->OS = vu_dist[DIS_XENIAL];
                            } else if (strstr(buffer, " 14")) {
<<<<<<< HEAD
                                agents->OS = vu_dist[DIS_TRUSTY];
                            } else if (strstr(buffer, " 12")) {
                                agents->OS = vu_dist[DIS_PRECISE];
                            } else {
                                mtdebug1(WM_VULNDETECTOR_LOGTAG, VU_UNS_OS_VERSION, vu_dist[DIS_UBUNTU], agents->agent_name);
=======
                                os_strdup(VU_TRUSTY, agents->OS);
                            } /*else if (strstr(buffer, " 12")) {
                                os_strdup(VU_PRECISE, agents->OS);
                            }*/ else {
                                mtdebug1(WM_VULNDETECTOR_LOGTAG, VU_UNS_OS_VERSION, VU_UBUNTU, agents->agent_name);
>>>>>>> 2c0f7d41
                                if (agents = skip_agent(agents, agents_software), !agents) {
                                    break;
                                } else {
                                    continue;
                                }
                            }
                        } else if (strcasestr(buffer, vu_dist[DIS_REDHAT])) {
                            if (strstr(buffer, " 7")) {
                                agents->OS = vu_dist[DIS_RHEL7];
                            } else if (strstr(buffer, " 6")) {
<<<<<<< HEAD
                                agents->OS = vu_dist[DIS_RHEL6];
                            } else if (strstr(buffer, " 5")) {
                                agents->OS = vu_dist[DIS_RHEL5];
                            } else {
                                mtdebug1(WM_VULNDETECTOR_LOGTAG, VU_UNS_OS_VERSION, vu_dist[DIS_REDHAT], agents->agent_name);
=======
                                os_strdup(VU_RHEL6, agents->OS);
                            } /*else if (strstr(VU_RHEL5, " 5")) {
                                os_strdup(VU_RHEL5, agents->OS);
                            }*/ else {
                                mtdebug1(WM_VULNDETECTOR_LOGTAG, VU_UNS_OS_VERSION, VU_RHEL, agents->agent_name);
>>>>>>> 2c0f7d41
                                if (agents = skip_agent(agents, agents_software), !agents) {
                                    break;
                                } else {
                                    continue;
                                }
                            }
                        } else if (strcasestr(buffer, vu_dist[DIS_CENTOS])) {
                            if (strstr(buffer, " 7")) {
                                agents->OS = vu_dist[DIS_RHEL7];
                            } else if (strstr(buffer, " 6")) {
<<<<<<< HEAD
                                agents->OS = vu_dist[DIS_RHEL6];
                            } else if (strstr(buffer, " 5")) {
                                agents->OS = vu_dist[DIS_RHEL5];
                            } else {
                                mtdebug1(WM_VULNDETECTOR_LOGTAG, VU_UNS_OS_VERSION, vu_dist[DIS_CENTOS], agents->agent_name);
=======
                                os_strdup(VU_RHEL6, agents->OS);
                            } /*else if (strstr(buffer, " 5")) {
                                os_strdup(VU_RHEL5, agents->OS);
                            }*/ else {
                                mtdebug1(WM_VULNDETECTOR_LOGTAG, VU_UNS_OS_VERSION, VU_CENTOS, agents->agent_name);
>>>>>>> 2c0f7d41
                                if (agents = skip_agent(agents, agents_software), !agents) {
                                    break;
                                } else {
                                    continue;
                                }
                            }
                        } else { // Operating system not supported in any of its versions
                            mtdebug1(WM_VULNDETECTOR_LOGTAG, VU_AGENT_UNSOPPORTED, agents->agent_name);
                            if (agents = skip_agent(agents, agents_software), !agents) {
                                break;
                            } else {
                                continue;
                            }
                        }
                    } else {
                        mtdebug1(WM_VULNDETECTOR_LOGTAG, VU_UNS_OS" Error getting version.", agents->agent_name);
                        if (agents = skip_agent(agents, agents_software), !agents) {
                            break;
                        } else {
                            continue;
                        }
                    }
                } else { // Operating system not supported in any of its versions
                    mtdebug1(WM_VULNDETECTOR_LOGTAG, VU_AGENT_UNSOPPORTED, agents->agent_name);
                    if (agents = skip_agent(agents, agents_software), !agents) {
                        break;
                    } else {
                        continue;
                    }
                }
            } else { // Agent in pending state
                mtdebug1(WM_VULNDETECTOR_LOGTAG, VU_AGENT_PENDING, agents->agent_name);
                if (agents = skip_agent(agents, agents_software), !agents) {
                    break;
                } else {
                    continue;
                }
            }
            agents = agents->next;
        }
    }

    if (fp) {
        fclose(fp);
    }

    free(uname);
    OS_FreeKeys(&keys);
    return 0;
}

void wm_vulnerability_detector_destroy(wm_vulnerability_detector_t * vulnerability_detector) {
    agent_software *agent;
    update_node **update;
    int i;

    if (vulnerability_detector->agents_triag) {
        OSHash_Free(vulnerability_detector->agents_triag);
    }

    for (i = 0, update = vulnerability_detector->updates; i < OS_SUPP_SIZE; i++) {
        if (update[i]) {
            free(update[i]->dist);
            free(update[i]->version);
            free(update[i]->url);
            free(update[i]->path);
            free(update[i]);
        }
    }

    for (agent = vulnerability_detector->agents_software; agent;) {
        agent_software *agent_aux = agent->next;
        free(agent->agent_id);
        free(agent->agent_name);
        free(agent->agent_ip);
        free(agent);

        if (agent_aux) {
            agent = agent_aux;
        } else {
            break;
        }
    }
    free(vulnerability_detector);
}

#endif<|MERGE_RESOLUTION|>--- conflicted
+++ resolved
@@ -40,12 +40,7 @@
 int wm_vulnerability_detector_report_agent_vulnerabilities(agent_software *agents, sqlite3 *db, int max);
 int wm_vulnerability_detector_check_agent_vulnerabilities(agent_software *agents, OSHash *agents_triag, unsigned long ignore_time);
 int wm_vulnerability_detector_sql_prepare(sqlite3 *db, char *sql, size_t size, sqlite3_stmt **stmt);
-<<<<<<< HEAD
-int wm_checks_package_vulnerability(const char *package, char *version, const char *operation, char *operation_value);
-=======
 int wm_checks_package_vulnerability(char *version, const char *operation, char *operation_value);
-void wm_vulnerability_update_intervals(time_intervals *remaining, time_t time_sleep);
->>>>>>> 2c0f7d41
 int wm_vulnerability_detector_step(sqlite3_stmt *stmt);
 int wm_vulnerability_create_file(const char *path, const char *source);
 int wm_vulnerability_detector_compare(char *version_it, char *cversion_it);
@@ -489,10 +484,8 @@
     sqlite3_finalize(stmt);
 
     for (i = 1, agents_it = agents;; i++) {
-<<<<<<< HEAD
         if (result = wm_vulnerability_detector_get_software_info(agents_it, db, agents_triag, ignore_time), result == OS_INVALID) {
-            mterror(WM_VULNDETECTOR_LOGTAG, VU_GET_SOFTWARE_ERROR);
-            return OS_INVALID;
+            mterror(WM_VULNDETECTOR_LOGTAG, VU_GET_SOFTWARE_ERROR, agents_it->agent_id);
         }
 
         if (result != 2) {
@@ -500,15 +493,6 @@
                 wm_vulnerability_detector_report_agent_vulnerabilities(agents_it, db, i);
                 i = 0;
                 if (sqlite3_prepare_v2(db, vu_queries[VU_AGENTS_TABLE], -1, &stmt, NULL) != SQLITE_OK) {
-=======
-        if (wm_vulnerability_detector_get_software_info(agents_it, db)) {
-            mterror(WM_VULNDETECTOR_LOGTAG, VU_GET_SOFTWARE_ERROR, agents_it->agent_id);
-        } else {
-            if (VU_AGENT_REQUEST_LIMIT && i == VU_AGENT_REQUEST_LIMIT) {
-                wm_vulnerability_detector_report_agent_vulnerabilities(agents_it, db, i);
-                i = 0;
-                if (sqlite3_prepare_v2(db, VU_AGENTS_TABLE, -1, &stmt, NULL) != SQLITE_OK) {
->>>>>>> 2c0f7d41
                         sqlite3_finalize(stmt);
                         return wm_vulnerability_detector_sql_error(db);
                 }
@@ -1372,12 +1356,8 @@
 	for(hinfo_it = host_info; hinfo_it != NULL; hinfo_it = hinfo_it->ai_next) {
 		addr_it = (struct sockaddr_in *) hinfo_it->ai_addr;
 		if (addr_it->sin_addr.s_addr) {
-<<<<<<< HEAD
 			strncpy(ip_addr , inet_ntoa(addr_it->sin_addr), sizeof(ip_addr));
-=======
-			strncpy(ip_addr , inet_ntoa(addr_it->sin_addr) , sizeof(ip_addr));
             ip_addr[sizeof(ip_addr) - 1] = '\0';
->>>>>>> 2c0f7d41
 		}
 	}
 
@@ -1619,14 +1599,7 @@
         SSL_CTX_free(ctx);
     }
     if (success) {
-<<<<<<< HEAD
         close(sock);
-=======
-        if (OS) {
-            free(OS);
-            OS = NULL;
-        }
->>>>>>> 2c0f7d41
         return 0;
     } else {
         mterror(WM_VULNDETECTOR_LOGTAG, VU_FETCH_ERROR, OS);
@@ -1806,17 +1779,13 @@
             if (obj) {
                 cJSON *new_obj;
                 cJSON *data;
-<<<<<<< HEAD
-                if (new_obj = cJSON_Parse(json_str), !new_obj || !cJSON_IsObject(new_obj)) {
+                if (new_obj = cJSON_Parse(json_str), !new_obj) {
                     retval = OS_INVALID;
                     goto end;
-=======
-                if (new_obj = cJSON_Parse(json_str), !new_obj) {
-                    goto error;
                 } else if (!cJSON_IsObject(new_obj)) {
                     free(new_obj);
-                    goto error;
->>>>>>> 2c0f7d41
+                    retval = OS_INVALID;
+                    goto end;
                 }
                 data = cJSON_GetObjectItem(new_obj, "data");
                 if (data) {
@@ -1863,12 +1832,8 @@
     if (package_list) {
         sqlite3_exec(db, vu_queries[BEGIN_T], NULL, NULL, NULL);
         for (package_list = package_list->child; package_list; package_list = package_list->next) {
-<<<<<<< HEAD
             if (sqlite3_prepare_v2(db, vu_queries[VU_INSERT_AGENTS], -1, &stmt, NULL) != SQLITE_OK) {
-=======
-            if (sqlite3_prepare_v2(db, VU_INSERT_AGENTS, -1, &stmt, NULL) != SQLITE_OK) {
                 close(sock);
->>>>>>> 2c0f7d41
                 return wm_vulnerability_detector_sql_error(db);
             }
 
@@ -2123,19 +2088,11 @@
                             if (strstr(buffer, " 16")) {
                                 agents->OS = vu_dist[DIS_XENIAL];
                             } else if (strstr(buffer, " 14")) {
-<<<<<<< HEAD
                                 agents->OS = vu_dist[DIS_TRUSTY];
                             } else if (strstr(buffer, " 12")) {
                                 agents->OS = vu_dist[DIS_PRECISE];
                             } else {
                                 mtdebug1(WM_VULNDETECTOR_LOGTAG, VU_UNS_OS_VERSION, vu_dist[DIS_UBUNTU], agents->agent_name);
-=======
-                                os_strdup(VU_TRUSTY, agents->OS);
-                            } /*else if (strstr(buffer, " 12")) {
-                                os_strdup(VU_PRECISE, agents->OS);
-                            }*/ else {
-                                mtdebug1(WM_VULNDETECTOR_LOGTAG, VU_UNS_OS_VERSION, VU_UBUNTU, agents->agent_name);
->>>>>>> 2c0f7d41
                                 if (agents = skip_agent(agents, agents_software), !agents) {
                                     break;
                                 } else {
@@ -2146,19 +2103,11 @@
                             if (strstr(buffer, " 7")) {
                                 agents->OS = vu_dist[DIS_RHEL7];
                             } else if (strstr(buffer, " 6")) {
-<<<<<<< HEAD
                                 agents->OS = vu_dist[DIS_RHEL6];
                             } else if (strstr(buffer, " 5")) {
                                 agents->OS = vu_dist[DIS_RHEL5];
                             } else {
                                 mtdebug1(WM_VULNDETECTOR_LOGTAG, VU_UNS_OS_VERSION, vu_dist[DIS_REDHAT], agents->agent_name);
-=======
-                                os_strdup(VU_RHEL6, agents->OS);
-                            } /*else if (strstr(VU_RHEL5, " 5")) {
-                                os_strdup(VU_RHEL5, agents->OS);
-                            }*/ else {
-                                mtdebug1(WM_VULNDETECTOR_LOGTAG, VU_UNS_OS_VERSION, VU_RHEL, agents->agent_name);
->>>>>>> 2c0f7d41
                                 if (agents = skip_agent(agents, agents_software), !agents) {
                                     break;
                                 } else {
@@ -2169,19 +2118,11 @@
                             if (strstr(buffer, " 7")) {
                                 agents->OS = vu_dist[DIS_RHEL7];
                             } else if (strstr(buffer, " 6")) {
-<<<<<<< HEAD
                                 agents->OS = vu_dist[DIS_RHEL6];
                             } else if (strstr(buffer, " 5")) {
                                 agents->OS = vu_dist[DIS_RHEL5];
                             } else {
                                 mtdebug1(WM_VULNDETECTOR_LOGTAG, VU_UNS_OS_VERSION, vu_dist[DIS_CENTOS], agents->agent_name);
-=======
-                                os_strdup(VU_RHEL6, agents->OS);
-                            } /*else if (strstr(buffer, " 5")) {
-                                os_strdup(VU_RHEL5, agents->OS);
-                            }*/ else {
-                                mtdebug1(WM_VULNDETECTOR_LOGTAG, VU_UNS_OS_VERSION, VU_CENTOS, agents->agent_name);
->>>>>>> 2c0f7d41
                                 if (agents = skip_agent(agents, agents_software), !agents) {
                                     break;
                                 } else {
