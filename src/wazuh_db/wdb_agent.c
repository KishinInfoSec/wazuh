--- conflicted
+++ resolved
@@ -20,18 +20,11 @@
 static const char *global_db_queries[] = {
     [SQL_INSERT_AGENT] = "global sql INSERT INTO agent (id, name, ip, register_ip, internal_key, date_add, `group`) VALUES (%d, %Q, %Q, %Q, %Q, %lu, %Q);",
     [SQL_UPDATE_AGENT_NAME] = "global sql UPDATE agent SET name = %Q WHERE id = %d;",
-<<<<<<< HEAD
-    [SQL_UPDATE_AGENT_VERSION] = "global sql UPDATE agent SET os_name = %Q, os_version = %Q, os_major = %Q, os_minor = %Q, os_codename = %Q, os_platform = %Q, os_build = %Q, os_uname = %s, os_arch = %Q, version = %Q, config_sum = %Q, merged_sum = %Q, manager_host = %Q, node_name = %Q, last_keepalive = STRFTIME('%s', 'NOW') WHERE id = %d;",
-    [SQL_UPDATE_AGENT_VERSION_IP] = "global sql UPDATE agent SET os_name = %Q, os_version = %Q, os_major = %Q, os_minor = %Q, os_codename = %Q, os_platform = %Q, os_build = %Q, os_uname = %s, os_arch = %Q, version = %Q, config_sum = %Q, merged_sum = %Q, manager_host = %Q, node_name = %Q, last_keepalive = STRFTIME('%s', 'NOW'), ip = %Q WHERE id = %d;",
+    [SQL_UPDATE_AGENT_VERSION] = "global sql UPDATE agent SET os_name = %Q, os_version = %Q, os_major = %Q, os_minor = %Q, os_codename = %Q, os_platform = %Q, os_build = %Q, os_uname = %s, os_arch = %Q, version = %Q, config_sum = %Q, merged_sum = %Q, manager_host = %Q, node_name = %Q, last_keepalive = STRFTIME('%s', 'NOW'), sync_status = %d WHERE id = %d;",
+    [SQL_UPDATE_AGENT_VERSION_IP] = "global sql UPDATE agent SET os_name = %Q, os_version = %Q, os_major = %Q, os_minor = %Q, os_codename = %Q, os_platform = %Q, os_build = %Q, os_uname = %s, os_arch = %Q, version = %Q, config_sum = %Q, merged_sum = %Q, manager_host = %Q, node_name = %Q, last_keepalive = STRFTIME('%s', 'NOW'), ip = %Q, sync_status = %d WHERE id = %d;",
     [WDB_GET_AGENT_LABELS] = "global get-labels %d",
     [WDB_SET_AGENT_LABELS] = "global set-labels %d %s",
-    [SQL_SELECT_KEEPALIVE] = "global sql SELECT last_keepalive FROM agent WHERE name = '%s' AND (register_ip = '%s' OR register_ip LIKE '%s' || '/_%');",
-    [SQL_UPDATE_AGENT_KEEPALIVE] = "global sql UPDATE agent SET last_keepalive = STRFTIME('%s', 'NOW') WHERE id = %d;",
-=======
-    [SQL_UPDATE_AGENT_VERSION] = "global sql UPDATE agent SET os_name = %Q, os_version = %Q, os_major = %Q, os_minor = %Q, os_codename = %Q, os_platform = %Q, os_build = %Q, os_uname = %s, os_arch = %Q, version = %Q, config_sum = %Q, merged_sum = %Q, manager_host = %Q, node_name = %Q, last_keepalive = STRFTIME('%s', 'NOW'), sync_status = %d WHERE id = %d;",
-    [SQL_UPDATE_AGENT_VERSION_IP] = "global sql UPDATE agent SET os_name = %Q, os_version = %Q, os_major = %Q, os_minor = %Q, os_codename = %Q, os_platform = %Q, os_build = %Q, os_uname = %s, os_arch = %Q, version = %Q, config_sum = %Q, merged_sum = %Q, manager_host = %Q, node_name = %Q, last_keepalive = STRFTIME('%s', 'NOW'), ip = %Q, sync_status = %d WHERE id = %d;",
     [SQL_UPDATE_AGENT_KEEPALIVE] = "global sql UPDATE agent SET last_keepalive = STRFTIME('%s', 'NOW'), sync_status = %d WHERE id = %d;",
->>>>>>> df83705a
     [SQL_DELETE_AGENT] = "global sql DELETE FROM agent WHERE id = %d;",
     [SQL_SELECT_AGENT] = "global sql SELECT name FROM agent WHERE id = %d;",
     [SQL_SELECT_AGENT_GROUP] = "global sql SELECT `group` FROM agent WHERE id = %d;",
@@ -50,7 +43,8 @@
     [SQL_DELETE_AGENT_BELONG] = "global sql DELETE FROM belongs WHERE id_agent = %d",
     [SQL_DELETE_GROUP_BELONG] = "global sql DELETE FROM belongs WHERE id_group = (SELECT id FROM 'group' WHERE name = %Q );", 
     [SQL_DELETE_GROUP] = "global sql DELETE FROM `group` WHERE name = %Q;",
-    [SQL_SELECT_GROUPS] = "global sql SELECT name FROM `group`;"
+    [SQL_SELECT_GROUPS] = "global sql SELECT name FROM `group`;",
+    [SQL_SELECT_KEEPALIVE] = "global sql SELECT last_keepalive FROM agent WHERE name = '%s' AND (register_ip = '%s' OR register_ip LIKE '%s' || '/_%');"
  };
 
 int wdb_sock_agent = -1;
@@ -175,7 +169,6 @@
     return result;
 }
 
-<<<<<<< HEAD
 /**
  * @brief Returns a JSON with all the agent's labels.
  * 
@@ -235,12 +228,8 @@
     return result;
 }
 
-/* Update agent's last keepalive time. Returns OS_SUCCESS or -1 on error. */
-int wdb_update_agent_keepalive(int id) {
-=======
 /* Update agent's last keepalive time. Sends a request to Wazuh-DB. Returns OS_SUCCESS or -1 on error. */
 int wdb_update_agent_keepalive(int id, wdb_sync_status_t sync_status) {
->>>>>>> df83705a
     int result = 0;
     char wdbquery[OS_BUFFER_SIZE] = "";
     char wdboutput[OS_MAXSTR] = "";
@@ -266,35 +255,213 @@
     return result;
 }
 
-/* Gets the agent last keepalive. Returns this value, 0 on NULL or OS_INVALID on error */
-time_t wdb_get_agent_keepalive (const char *name, const char *ip){
-    char wdbquery[OS_BUFFER_SIZE] = "";
-    char wdboutput[OS_BUFFER_SIZE] = "";
-    time_t output = 0;
+/* Delete agent. It opens and closes the DB. Returns 0 on success or -1 on error. */
+int wdb_remove_agent(int id) {
+    int result = 0 ;
+    char wdbquery[OS_BUFFER_SIZE] = "";
+    char wdboutput[OS_MAXSTR] = "";
+    char * name = NULL;
+
+    name = wdb_agent_name(id);
+    sqlite3_snprintf(sizeof(wdbquery), wdbquery, global_db_queries[SQL_DELETE_AGENT], id);
+    result = wdbc_query_ex( &wdb_sock_agent, wdbquery, wdboutput, sizeof(wdboutput));
+
+    switch (result){
+        case OS_SUCCESS:
+            wdb_delete_agent_belongs(id);
+            result = name ? wdb_remove_agent_db(id, name) : OS_INVALID;
+            if(result == OS_INVALID){
+                mdebug1("Unable to remove agent DB: %d - %s ", id, name);
+            }
+            break;
+        case OS_INVALID:
+            mdebug1("Global DB Error in the response from socket");
+            mdebug2("Global DB SQL query: %s", wdbquery);
+            break;
+        default:
+            mdebug1("Global DB Cannot execute SQL query; err database %s/%s.db", WDB2_DIR, WDB2_GLOB_NAME);
+            mdebug2("Global DB SQL query: %s", wdbquery);
+            result = OS_INVALID;
+    }
+
+    os_free(name);
+    return result;
+}
+
+/* Get name from agent. The string must be freed after using. Returns NULL on error. */
+char* wdb_agent_name(int id) {
+    char *output = NULL;
+    int result = 0;
+    char wdbquery[OS_BUFFER_SIZE] = "";
+    char wdboutput[OS_MAXSTR] = "";
+    char *json_string = NULL;
     cJSON *root = NULL;
-    cJSON *keepalive = NULL;
-    int wdb_sock = -1;
-
-    if(!name || !ip){
-        mdebug1("Empty agent name or ip when trying to get last keepalive. Agent: (%s) IP: (%s)", name, ip);
-        return OS_INVALID;
-    }
-
-    snprintf(wdbquery, sizeof(wdbquery), global_db_queries[SQL_SELECT_KEEPALIVE], name, ip, ip);
-    root = wdbc_query_parse_json(&wdb_sock, wdbquery, wdboutput, sizeof(wdboutput));
-
-    if (!root) {
-        merror("Error querying Wazuh DB to get the last agent keepalive.");
-        return OS_INVALID;
-    }
-
-    keepalive = cJSON_GetObjectItem(cJSON_GetArrayItem(root, 0),"last_keepalive");
-    output = !keepalive ? 0 : keepalive->valueint;
-
-    cJSON_Delete(root);
-    os_free(keepalive);
+    cJSON *elem = NULL;
+    cJSON *json_name = NULL;
+
+    sqlite3_snprintf(sizeof(wdbquery), wdbquery, global_db_queries[SQL_SELECT_AGENT], id);
+    result = wdbc_query_ex( &wdb_sock_agent, wdbquery, wdboutput, sizeof(wdboutput));
+  
+    switch (result){
+        case OS_SUCCESS:
+            break;
+        case OS_INVALID:
+            mdebug1("Global DB Error in the response from socket");
+            mdebug2("Global DB SQL query: %s", wdbquery);
+            return NULL;
+        default:
+            mdebug1("Global DB Cannot execute SQL query; err database %s/%s.db", WDB2_DIR, WDB2_GLOB_NAME);
+            mdebug2("Global DB SQL query: %s", wdbquery);
+            return NULL;
+    }
+
+    if(json_string = wstr_chr(wdboutput, ' '), json_string ){
+        *json_string='\0';
+        json_string++;
+
+    } else{
+        mdebug1("SQLite result has no space. Query: %s",wdbquery);
+        return NULL;
+    }
+
+    if(strcmp(wdboutput,"ok") == 0 && strcmp(json_string,"[]") != 0 && strcmp(json_string,"[{}]") != 0){
+        root = cJSON_Parse(json_string);
+        elem = cJSON_GetArrayItem(root, 0);
+        json_name = cJSON_GetObjectItem(elem, "name");
+        os_strdup(json_name->valuestring, output);
+            
+    } else{
+        mdebug1("SQLite Query failed: %s", wdbquery);
+        return NULL;
+    }
 
     return output;
+}
+
+/* Get group from agent. The string must be freed after using. Returns NULL on error. */
+char* wdb_agent_group(int id) {
+    char *output = NULL;
+    int result = 0;
+    char wdbquery[OS_BUFFER_SIZE] = "";
+    char wdboutput[OS_MAXSTR] = "";
+    char *json_string = NULL;
+    cJSON *root = NULL;
+    cJSON *elem = NULL;
+    cJSON *json_name = NULL;
+
+    sqlite3_snprintf(sizeof(wdbquery), wdbquery, global_db_queries[SQL_SELECT_AGENT_GROUP], id);
+    result = wdbc_query_ex( &wdb_sock_agent, wdbquery, wdboutput, sizeof(wdboutput));
+
+    switch (result){
+        case OS_SUCCESS:
+            break;
+        case OS_INVALID:
+            mdebug1("Global DB Error in the response from socket");
+            mdebug2("Global DB SQL query: %s", wdbquery);
+            return NULL;
+        default:
+            mdebug1("Global DB Cannot execute SQL query; err database %s/%s.db", WDB2_DIR, WDB2_GLOB_NAME);
+            mdebug2("Global DB SQL query: %s", wdbquery);
+            return NULL;
+    }
+
+    if(json_string = wstr_chr(wdboutput, ' '), json_string ){
+        *json_string='\0';
+        json_string++;
+
+    } else{
+        mdebug1("SQLite result has no space. Query: %s",wdbquery);
+        return NULL;
+    }
+
+    if(strcmp(wdboutput,"ok") == 0 && strcmp(json_string,"[]") != 0 && strcmp(json_string,"[{}]") != 0){
+        root = cJSON_Parse(json_string);     
+        elem = cJSON_GetArrayItem(root, 0);
+        json_name = cJSON_GetObjectItem(elem, "group");
+        os_strdup(json_name->valuestring,output);
+            
+    } else{
+        mdebug1("SQLite Query failed: %s", wdbquery);
+        return NULL;
+    }
+
+    return output;
+}
+
+/* Create database for agent from profile. Returns 0 on success or -1 on error. */
+int wdb_create_agent_db(int id, const char *name) {
+    const char *ROOT = "root";
+    char path[OS_FLSIZE + 1];
+    char buffer[4096];
+    FILE *source;
+    FILE *dest;
+    size_t nbytes;
+    int result = 0;
+    uid_t uid;
+    gid_t gid;
+
+    if (!name)
+        return -1;
+
+    snprintf(path, OS_FLSIZE, "%s/%s", WDB_DIR, WDB_PROF_NAME);
+
+    if (!(source = fopen(path, "r"))) {
+        mdebug1("Profile database not found, creating.");
+
+        if (wdb_create_profile(path) < 0)
+            return -1;
+
+        // Retry to open
+
+        if (!(source = fopen(path, "r"))) {
+            merror("Couldn't open profile '%s'.", path);
+            return -1;
+        }
+    }
+
+    snprintf(path, OS_FLSIZE, "%s%s/agents/%03d-%s.db", isChroot() ? "/" : "", WDB_DIR, id, name);
+
+    if (!(dest = fopen(path, "w"))) {
+        fclose(source);
+        merror("Couldn't create database '%s'.", path);
+        return -1;
+    }
+
+    while (nbytes = fread(buffer, 1, 4096, source), nbytes) {
+        if (fwrite(buffer, 1, nbytes, dest) != nbytes) {
+            result = -1;
+            break;
+        }
+    }
+
+    fclose(source);
+    if (fclose(dest) == -1) {
+        merror("Couldn't write/close file %s completely ", path);
+        return -1;
+    }
+
+    if (result < 0)
+        return -1;
+
+    uid = Privsep_GetUser(ROOT);
+    gid = Privsep_GetGroup(GROUPGLOBAL);
+
+    if (uid == (uid_t) - 1 || gid == (gid_t) - 1) {
+        merror(USER_ERROR, ROOT, GROUPGLOBAL, strerror(errno), errno);
+        return -1;
+    }
+
+    if (chown(path, uid, gid) < 0) {
+        merror(CHOWN_ERROR, path, errno, strerror(errno));
+        return -1;
+    }
+
+    if (chmod(path, 0660) < 0) {
+        merror(CHMOD_ERROR, path, errno, strerror(errno));
+        return -1;
+    }
+
+    return 0;
 }
 
 /* Remove database for agent. Returns 0 on success or -1 on error. */
@@ -318,215 +485,6 @@
         return -1;
 }
 
-/* Delete agent. It opens and closes the DB. Returns 0 on success or -1 on error. */
-int wdb_remove_agent(int id) {
-    int result = 0 ;
-    char wdbquery[OS_BUFFER_SIZE] = "";
-    char wdboutput[OS_MAXSTR] = "";
-    char * name = NULL;
-
-    name = wdb_agent_name(id);
-    sqlite3_snprintf(sizeof(wdbquery), wdbquery, global_db_queries[SQL_DELETE_AGENT], id);
-    result = wdbc_query_ex( &wdb_sock_agent, wdbquery, wdboutput, sizeof(wdboutput));
-
-    switch (result){
-        case OS_SUCCESS:
-            wdb_delete_agent_belongs(id);
-            result = name ? wdb_remove_agent_db(id, name) : OS_INVALID;
-            if(result == OS_INVALID){
-                mdebug1("Unable to remove agent DB: %d - %s ", id, name);
-            }
-            break;
-        case OS_INVALID:
-            mdebug1("Global DB Error in the response from socket");
-            mdebug2("Global DB SQL query: %s", wdbquery);
-            break;
-        default:
-            mdebug1("Global DB Cannot execute SQL query; err database %s/%s.db", WDB2_DIR, WDB2_GLOB_NAME);
-            mdebug2("Global DB SQL query: %s", wdbquery);
-            result = OS_INVALID;
-    }
-
-    os_free(name);
-    return result;
-}
-
-/* Get name from agent. The string must be freed after using. Returns NULL on error. */
-char* wdb_agent_name(int id) {
-    char *output = NULL;
-    int result = 0;
-    char wdbquery[OS_BUFFER_SIZE] = "";
-    char wdboutput[OS_MAXSTR] = "";
-    char *json_string = NULL;
-    cJSON *root = NULL;
-    cJSON *elem = NULL;
-    cJSON *json_name = NULL;
-
-    sqlite3_snprintf(sizeof(wdbquery), wdbquery, global_db_queries[SQL_SELECT_AGENT], id);
-    result = wdbc_query_ex( &wdb_sock_agent, wdbquery, wdboutput, sizeof(wdboutput));
-  
-    switch (result){
-        case OS_SUCCESS:
-            break;
-        case OS_INVALID:
-            mdebug1("Global DB Error in the response from socket");
-            mdebug2("Global DB SQL query: %s", wdbquery);
-            return NULL;
-        default:
-            mdebug1("Global DB Cannot execute SQL query; err database %s/%s.db", WDB2_DIR, WDB2_GLOB_NAME);
-            mdebug2("Global DB SQL query: %s", wdbquery);
-            return NULL;
-    }
-
-    if(json_string = wstr_chr(wdboutput, ' '), json_string ){
-        *json_string='\0';
-        json_string++;
-
-    } else{
-        mdebug1("SQLite result has no space. Query: %s",wdbquery);
-        return NULL;
-    }
-
-    if(strcmp(wdboutput,"ok") == 0 && strcmp(json_string,"[]") != 0 && strcmp(json_string,"[{}]") != 0){
-        root = cJSON_Parse(json_string);
-        elem = cJSON_GetArrayItem(root, 0);
-        json_name = cJSON_GetObjectItem(elem, "name");
-        os_strdup(json_name->valuestring, output);
-            
-    } else{
-        mdebug1("SQLite Query failed: %s", wdbquery);
-        return NULL;
-    }
-
-    return output;
-}
-
-/* Update agent multi group. It opens and closes the DB. Returns number of affected rows or -1 on error. */
-int wdb_update_agent_multi_group(int id, char *group) {
-    int result = 0;
-
-    /* Wipe out the agent multi groups relation for this agent */
-    if (wdb_delete_agent_belongs(id) < 0) {
-        return OS_INVALID;
-    }
-
-    /* Update the belongs table if multi group */
-    const char delim[2] = ",";
-    if (group) {
-        char *multi_group;
-        char *save_ptr = NULL;
-
-        multi_group = strchr(group, MULTIGROUP_SEPARATOR);
-
-        if (multi_group) {
-
-            /* Get the first group */
-            multi_group = strtok_r(group, delim, &save_ptr);
-
-            while( multi_group != NULL ) {
-
-                /* Update de groups table */
-                int id_group = wdb_find_group(multi_group);
-
-                if(id_group <= 0){
-                    id_group = wdb_insert_group(multi_group);
-                }
-
-                if (wdb_update_agent_belongs(id_group,id) < 0){
-                    return -1;
-                }
-
-                multi_group = strtok_r(NULL, delim, &save_ptr);
-            }
-        } else {
-
-            /* Update de groups table */
-            int id_group = wdb_find_group(group);
-
-            if(id_group <= 0){
-                id_group = wdb_insert_group(group);
-            }
-
-            if ( wdb_update_agent_belongs(id_group,id) < 0){
-                return OS_INVALID;
-            }
-        }
-    }
-
-    return result;
-}
-
-int wdb_agent_belongs_first_time(){
-    int i;
-    char *group;
-    int *agents;
-
-    if ((agents = wdb_get_all_agents())) {
-
-        for (i = 0; agents[i] != -1; i++) {
-            group = wdb_agent_group(agents[i]);
-
-            if(group){
-                wdb_update_agent_multi_group(agents[i],group);
-                free(group);
-            }
-        }
-        free(agents);
-    }
-
-    return 0;
-}
-
-/* Get group from agent. The string must be freed after using. Returns NULL on error. */
-char* wdb_agent_group(int id) {
-    char *output = NULL;
-    int result = 0;
-    char wdbquery[OS_BUFFER_SIZE] = "";
-    char wdboutput[OS_MAXSTR] = "";
-    char *json_string = NULL;
-    cJSON *root = NULL;
-    cJSON *elem = NULL;
-    cJSON *json_name = NULL;
-
-    sqlite3_snprintf(sizeof(wdbquery), wdbquery, global_db_queries[SQL_SELECT_AGENT_GROUP], id);
-    result = wdbc_query_ex( &wdb_sock_agent, wdbquery, wdboutput, sizeof(wdboutput));
-
-    switch (result){
-        case OS_SUCCESS:
-            break;
-        case OS_INVALID:
-            mdebug1("Global DB Error in the response from socket");
-            mdebug2("Global DB SQL query: %s", wdbquery);
-            return NULL;
-        default:
-            mdebug1("Global DB Cannot execute SQL query; err database %s/%s.db", WDB2_DIR, WDB2_GLOB_NAME);
-            mdebug2("Global DB SQL query: %s", wdbquery);
-            return NULL;
-    }
-
-    if(json_string = wstr_chr(wdboutput, ' '), json_string ){
-        *json_string='\0';
-        json_string++;
-
-    } else{
-        mdebug1("SQLite result has no space. Query: %s",wdbquery);
-        return NULL;
-    }
-
-    if(strcmp(wdboutput,"ok") == 0 && strcmp(json_string,"[]") != 0 && strcmp(json_string,"[{}]") != 0){
-        root = cJSON_Parse(json_string);     
-        elem = cJSON_GetArrayItem(root, 0);
-        json_name = cJSON_GetObjectItem(elem, "group");
-        os_strdup(json_name->valuestring,output);
-            
-    } else{
-        mdebug1("SQLite Query failed: %s", wdbquery);
-        return NULL;
-    }
-
-    return output;
-}
-
 /* Get an array containing the ID of every agent (except 0), ended with -1 */
 int* wdb_get_all_agents() {
     int result = 0;
@@ -800,8 +758,6 @@
     default:
         return OS_INVALID;
     }
-<<<<<<< HEAD
-=======
 
     sqlite3_snprintf(sizeof(wdbquery), wdbquery, global_db_queries[SQL_UPDATE_AGENT_STATUS], str_status, id_agent);
     result = wdbc_query_ex( &wdb_sock_agent, wdbquery, wdboutput, sizeof(wdboutput));
@@ -882,52 +838,26 @@
                 if(id_group <= 0){
                     id_group = wdb_insert_group(multi_group);
                 }
->>>>>>> df83705a
-
-    sqlite3_snprintf(sizeof(wdbquery), wdbquery, global_db_queries[SQL_UPDATE_AGENT_STATUS], str_status, id_agent);
-    result = wdbc_query_ex( &wdb_sock_agent, wdbquery, wdboutput, sizeof(wdboutput));
-
-    switch (result){
-        case OS_SUCCESS:
-            result = 1;
-            break;
-        case OS_INVALID:
-            mdebug1("GLobal DB Error in the response from socket");
-            mdebug2("Global DB SQL query: %s", wdbquery);
-            return OS_INVALID;
-        default:
-            mdebug1("GLobal DB Cannot execute SQL query; err database %s/%s.db", WDB2_DIR, WDB2_GLOB_NAME);
-            mdebug2("Global DB SQL query: %s", wdbquery);
-            return OS_INVALID;
-    }
-
-    return result;
-}
-
-/* Update agent group. It opens and closes the DB. Returns 1 or -1 on error. */
-int wdb_update_agent_group(int id, char *group) {
-    int result = 0;
-    char wdbquery[OS_BUFFER_SIZE] = "";
-    char wdboutput[OS_MAXSTR] = "";
-     
-    sqlite3_snprintf(sizeof(wdbquery), wdbquery, global_db_queries[SQL_UPDATE_AGENT_GROUP], group, id);
-    result = wdbc_query_ex( &wdb_sock_agent, wdbquery, wdboutput, sizeof(wdboutput));
-
-    switch (result){
-        case OS_SUCCESS:
-            if(wdb_update_agent_multi_group(id,group) < 0){
+
+                if (wdb_update_agent_belongs(id_group,id) < 0){
+                    return -1;
+                }
+
+                multi_group = strtok_r(NULL, delim, &save_ptr);
+            }
+        } else {
+
+            /* Update de groups table */
+            int id_group = wdb_find_group(group);
+
+            if(id_group <= 0){
+                id_group = wdb_insert_group(group);
+            }
+
+            if ( wdb_update_agent_belongs(id_group,id) < 0){
                 return OS_INVALID;
-             }
-            result = 1;
-            break;
-        case OS_INVALID:
-            mdebug1("GLobal DB Error in the response from socket");
-            mdebug2("Global DB SQL query: %s", wdbquery);
-            return OS_INVALID;
-        default:
-            mdebug1("GLobal DB Cannot execute SQL query; err database %s/%s.db", WDB2_DIR, WDB2_GLOB_NAME);
-            mdebug2("Global DB SQL query: %s", wdbquery);
-            return OS_INVALID;
+            }
+        }
     }
 
     return result;
@@ -1054,61 +984,6 @@
             return OS_INVALID;
         default:
             mdebug1("Global DB Cannot execute SQL query; err database %s/%s.db", WDB2_DIR, WDB2_GLOB_NAME);
-            mdebug2("Global DB SQL query: %s", wdbquery);
-            return OS_INVALID;
-    }
-
-    return result;
-}
-
-/* Delete group from belongs table. It opens and closes the DB. Returns 0 on success or -1 on error. */
-int wdb_remove_group_from_belongs_db(const char *name) {
-    int result = 0;
-    char wdbquery[OS_BUFFER_SIZE] = "";
-    char wdboutput[OS_MAXSTR] = "";
-
-    sqlite3_snprintf(sizeof(wdbquery), wdbquery, global_db_queries[SQL_DELETE_GROUP_BELONG], name);
-    result = wdbc_query_ex( &wdb_sock_agent, wdbquery, wdboutput, sizeof(wdboutput));
-  
-    switch (result){
-        case OS_SUCCESS:
-            break;
-        case OS_INVALID:
-            mdebug1("GLobal DB Error in the response from socket");
-            mdebug2("Global DB SQL query: %s", wdbquery);
-            return OS_INVALID;
-        default:
-            mdebug1("GLobal DB Cannot execute SQL query; err database %s/%s.db", WDB2_DIR, WDB2_GLOB_NAME);
-            mdebug2("Global DB SQL query: %s", wdbquery);
-            return OS_INVALID;
-    }
-    
-    return result;
-}
-
-/* Delete group. It opens and closes the DB. Returns 0 on success or -1 on error. */
-int wdb_remove_group_db(const char *name) {
-    int result = 0;
-    char wdbquery[OS_BUFFER_SIZE] = "";
-    char wdboutput[OS_MAXSTR] = "";
-     
-    if(wdb_remove_group_from_belongs_db(name) == OS_INVALID){
-        merror("At wdb_remove_group_from_belongs_db(): couldn't delete '%s' from 'belongs' table.", name);
-        return OS_INVALID;
-    }
-
-    sqlite3_snprintf(sizeof(wdbquery), wdbquery, global_db_queries[SQL_DELETE_GROUP], name);
-    result = wdbc_query_ex( &wdb_sock_agent, wdbquery, wdboutput, sizeof(wdboutput));
-  
-    switch (result){
-        case OS_SUCCESS:
-            break;
-        case OS_INVALID:
-            mdebug1("GLobal DB Error in the response from socket");
-            mdebug2("Global DB SQL query: %s", wdbquery);
-            return OS_INVALID;
-        default:
-            mdebug1("GLobal DB Cannot execute SQL query; err database %s/%s.db", WDB2_DIR, WDB2_GLOB_NAME);
             mdebug2("Global DB SQL query: %s", wdbquery);
             return OS_INVALID;
     }
@@ -1223,105 +1098,77 @@
     return result;
 }
 
-/* Create database for agent from profile. Returns 0 on success or -1 on error. */
-int wdb_create_agent_db(int id, const char *name) {
-    const char *ROOT = "root";
-    char path[OS_FLSIZE + 1];
-    char buffer[4096];
-    FILE *source;
-    FILE *dest;
-    size_t nbytes;
-    int result = 0;
-    uid_t uid;
-    gid_t gid;
-
-<<<<<<< HEAD
-    if (!name)
-        return -1;
-
-    snprintf(path, OS_FLSIZE, "%s/%s", WDB_DIR, WDB_PROF_NAME);
-
-    if (!(source = fopen(path, "r"))) {
-        mdebug1("Profile database not found, creating.");
-
-        if (wdb_create_profile(path) < 0)
-            return -1;
-
-        // Retry to open
-
-        if (!(source = fopen(path, "r"))) {
-            merror("Couldn't open profile '%s'.", path);
-            return -1;
+/* Delete group from belongs table. It opens and closes the DB. Returns 0 on success or -1 on error. */
+int wdb_remove_group_from_belongs_db(const char *name) {
+    int result = 0;
+    char wdbquery[OS_BUFFER_SIZE] = "";
+    char wdboutput[OS_MAXSTR] = "";
+
+    sqlite3_snprintf(sizeof(wdbquery), wdbquery, global_db_queries[SQL_DELETE_GROUP_BELONG], name);
+    result = wdbc_query_ex( &wdb_sock_agent, wdbquery, wdboutput, sizeof(wdboutput));
+  
+    switch (result){
+        case OS_SUCCESS:
+            break;
+        case OS_INVALID:
+            mdebug1("Global DB Error in the response from socket");
+            mdebug2("Global DB SQL query: %s", wdbquery);
+            return OS_INVALID;
+        default:
+            mdebug1("Global DB Cannot execute SQL query; err database %s/%s.db", WDB2_DIR, WDB2_GLOB_NAME);
+            mdebug2("Global DB SQL query: %s", wdbquery);
+            return OS_INVALID;
+    }
+    
+    return result;
+}
+
+/* Delete group. It opens and closes the DB. Returns 0 on success or -1 on error. */
+int wdb_remove_group_db(const char *name) {
+    int result = 0;
+    char wdbquery[OS_BUFFER_SIZE] = "";
+    char wdboutput[OS_MAXSTR] = "";
+     
+    if(wdb_remove_group_from_belongs_db(name) == OS_INVALID){
+        merror("At wdb_remove_group_from_belongs_db(): couldn't delete '%s' from 'belongs' table.", name);
+        return OS_INVALID;
+    }
+
+    sqlite3_snprintf(sizeof(wdbquery), wdbquery, global_db_queries[SQL_DELETE_GROUP], name);
+    result = wdbc_query_ex( &wdb_sock_agent, wdbquery, wdboutput, sizeof(wdboutput));
+  
+    switch (result){
+        case OS_SUCCESS:
+            break;
+        case OS_INVALID:
+            mdebug1("Global DB Error in the response from socket");
+            mdebug2("Global DB SQL query: %s", wdbquery);
+            return OS_INVALID;
+        default:
+            mdebug1("Global DB Cannot execute SQL query; err database %s/%s.db", WDB2_DIR, WDB2_GLOB_NAME);
+            mdebug2("Global DB SQL query: %s", wdbquery);
+            return OS_INVALID;
+    }
+
+    return result;
+}
+
+int wdb_agent_belongs_first_time(){
+    int i;
+    char *group;
+    int *agents;
+
+    if ((agents = wdb_get_all_agents())) {
+
+        for (i = 0; agents[i] != -1; i++) {
+            group = wdb_agent_group(agents[i]);
+
+            if(group){
+                wdb_update_agent_multi_group(agents[i],group);
+                free(group);
+            }
         }
-=======
-    sqlite3_snprintf(sizeof(wdbquery), wdbquery, global_db_queries[SQL_DELETE_GROUP_BELONG], name);
-    result = wdbc_query_ex( &wdb_sock_agent, wdbquery, wdboutput, sizeof(wdboutput));
-  
-    switch (result){
-        case OS_SUCCESS:
-            break;
-        case OS_INVALID:
-            mdebug1("Global DB Error in the response from socket");
-            mdebug2("Global DB SQL query: %s", wdbquery);
-            return OS_INVALID;
-        default:
-            mdebug1("Global DB Cannot execute SQL query; err database %s/%s.db", WDB2_DIR, WDB2_GLOB_NAME);
-            mdebug2("Global DB SQL query: %s", wdbquery);
-            return OS_INVALID;
->>>>>>> df83705a
-    }
-
-    snprintf(path, OS_FLSIZE, "%s%s/agents/%03d-%s.db", isChroot() ? "/" : "", WDB_DIR, id, name);
-
-    if (!(dest = fopen(path, "w"))) {
-        fclose(source);
-        merror("Couldn't create database '%s'.", path);
-        return -1;
-    }
-
-    while (nbytes = fread(buffer, 1, 4096, source), nbytes) {
-        if (fwrite(buffer, 1, nbytes, dest) != nbytes) {
-            result = -1;
-            break;
-<<<<<<< HEAD
-        }
-=======
-        case OS_INVALID:
-            mdebug1("Global DB Error in the response from socket");
-            mdebug2("Global DB SQL query: %s", wdbquery);
-            return OS_INVALID;
-        default:
-            mdebug1("Global DB Cannot execute SQL query; err database %s/%s.db", WDB2_DIR, WDB2_GLOB_NAME);
-            mdebug2("Global DB SQL query: %s", wdbquery);
-            return OS_INVALID;
->>>>>>> df83705a
-    }
-
-    fclose(source);
-    if (fclose(dest) == -1) {
-        merror("Couldn't write/close file %s completely ", path);
-        return -1;
-    }
-
-    if (result < 0)
-        return -1;
-
-    uid = Privsep_GetUser(ROOT);
-    gid = Privsep_GetGroup(GROUPGLOBAL);
-
-    if (uid == (uid_t) - 1 || gid == (gid_t) - 1) {
-        merror(USER_ERROR, ROOT, GROUPGLOBAL, strerror(errno), errno);
-        return -1;
-    }
-
-    if (chown(path, uid, gid) < 0) {
-        merror(CHOWN_ERROR, path, errno, strerror(errno));
-        return -1;
-    }
-
-    if (chmod(path, 0660) < 0) {
-        merror(CHMOD_ERROR, path, errno, strerror(errno));
-        return -1;
+        free(agents);
     }
 
     return 0;
@@ -1402,3 +1249,34 @@
     fclose(fp);
     return 0;
 }
+
+/* Gets the agent last keepalive. Returns this value, 0 on NULL or OS_INVALID on error */
+time_t wdb_get_agent_keepalive (const char *name, const char *ip){
+    char wdbquery[OS_BUFFER_SIZE] = "";
+    char wdboutput[OS_BUFFER_SIZE] = "";
+    time_t output = 0;
+    cJSON *root = NULL;
+    cJSON *keepalive = NULL;
+    int wdb_sock = -1;
+
+    if(!name || !ip){
+        mdebug1("Empty agent name or ip when trying to get last keepalive. Agent: (%s) IP: (%s)", name, ip);
+        return OS_INVALID;
+    }
+
+    snprintf(wdbquery, sizeof(wdbquery), global_db_queries[SQL_SELECT_KEEPALIVE], name, ip, ip);
+    root = wdbc_query_parse_json(&wdb_sock, wdbquery, wdboutput, sizeof(wdboutput));
+
+    if (!root) {
+        merror("Error querying Wazuh DB to get the last agent keepalive.");
+        return OS_INVALID;
+    }
+
+    keepalive = cJSON_GetObjectItem(cJSON_GetArrayItem(root, 0),"last_keepalive");
+    output = !keepalive ? 0 : keepalive->valueint;
+
+    cJSON_Delete(root);
+    os_free(keepalive);
+
+    return output;
+}
