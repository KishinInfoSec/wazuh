--- conflicted
+++ resolved
@@ -31,59 +31,28 @@
     char db_version[OS_SIZE_256 + 2];
     int version = 0;
 
-<<<<<<< HEAD
     if(strcmp(wdb->id, "mitre") == 0) {
         return wdb;
     }
 
-    if(result = wdb_metadata_get_entry(wdb, "db_version", db_version), result) {
-        version = atoi(db_version);
-    }
-=======
     switch (wdb_metadata_get_entry(wdb, "db_version", db_version)) {
     case -1:
         return wdb;
->>>>>>> b9111814
 
     case 0:
-<<<<<<< HEAD
-        mdebug2("Updating database for agent %s to version 1", wdb->id);
-        if(result = wdb_sql_exec(wdb, schema_upgrade_v1_sql), result == -1) {
-            new_wdb = wdb_backup(wdb, version);
-            wdb = new_wdb ? new_wdb : wdb;
-        }
-        /* Fallthrough */
-    case 1:
-        mdebug2("Updating database for agent %s to version 2", wdb->id);
-        if(result = wdb_sql_exec(wdb, schema_upgrade_v2_sql), result == -1) {
-            new_wdb = wdb_backup(wdb, version);
-            wdb = new_wdb ? new_wdb : wdb;
-        }
-        /* Fallthrough */
-    case 2:
-        mdebug2("Updating database for agent %s to version 3", wdb->id);
-        if(result = wdb_sql_exec(wdb, schema_upgrade_v3_sql), result == -1) {
-            new_wdb = wdb_backup(wdb, version);
-            wdb = new_wdb ? new_wdb : wdb;
-        }
-        /* Fallthrough */
-    case 3:
-        //Updated to last version
-=======
->>>>>>> b9111814
         break;
 
     default:
         version = atoi(db_version);
 
         if (version < 0) {
-            merror("DB(%s): Incorrect database version: %d", wdb->agent_id, version);
+            merror("DB(%s): Incorrect database version: %d", wdb->id, version);
             return wdb;
         }
     }
 
     for (unsigned i = version; i < sizeof(UPDATES) / sizeof(char *); i++) {
-        mdebug2("Updating database '%s' to version %d", wdb->agent_id, i + 1);
+        mdebug2("Updating database '%s' to version %d", wdb->id, i + 1);
 
         if (wdb_sql_exec(wdb, UPDATES[i]) == -1 || wdb_adjust_upgrade(wdb, i)) {
             wdb_t * new_wdb = wdb_backup(wdb, version);
@@ -199,12 +168,12 @@
 int wdb_adjust_v4(wdb_t *wdb) {
 
     if (wdb_begin2(wdb) < 0) {
-        merror("DB(%s) The begin statement could not be executed.", wdb->agent_id);
+        merror("DB(%s) The begin statement could not be executed.", wdb->id);
         return -1;
     }
 
     if (wdb_stmt_cache(wdb, WDB_STMT_FIM_GET_ATTRIBUTES) < 0) {
-        merror("DB(%s) Can't cache statement: get_attributes.", wdb->agent_id);
+        merror("DB(%s) Can't cache statement: get_attributes.", wdb->id);
         return -1;
     }
 
@@ -222,7 +191,7 @@
         decode_win_attributes(decoded_attrs, (unsigned int) atoi(attrs));
 
         if (wdb_stmt_cache(wdb, WDB_STMT_FIM_UPDATE_ATTRIBUTES) < 0) {
-            merror("DB(%s) Can't cache statement: update_attributes.", wdb->agent_id);
+            merror("DB(%s) Can't cache statement: update_attributes.", wdb->id);
             return -1;
         }
 
@@ -232,12 +201,12 @@
         sqlite3_bind_text(update_stmt, 2, file, -1, NULL);
 
         if (sqlite3_step(update_stmt) != SQLITE_DONE) {
-            mdebug1("DB(%s) The attribute coded as %s could not be updated.", wdb->agent_id, attrs);
+            mdebug1("DB(%s) The attribute coded as %s could not be updated.", wdb->id, attrs);
         }
     }
 
     if (wdb_commit2(wdb) < 0) {
-        merror("DB(%s) The commit statement could not be executed.", wdb->agent_id);
+        merror("DB(%s) The commit statement could not be executed.", wdb->id);
         return -1;
     }
 
