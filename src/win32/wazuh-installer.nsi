; include Modern UI
!include "MUI.nsh"

; standard NSIS includes
!include "LogicLib.nsh"
!include "WinVer.nsh"

; include nsProcess
!addincludedir "nsProcess"
!addplugindir "nsProcess"
!include "nsProcess.nsh"

; include SimpleSC
!addplugindir "SimpleSC"

; include GetTime
!include "FileFunc.nsh"
!insertmacro GetTime

; general
!define MUI_ICON install.ico
!define MUI_UNICON uninstall.ico
<<<<<<< HEAD
!define VERSION "4.7.0"
!define REVISION "40700"
=======
!define VERSION "4.6.0"
!define REVISION "40602"
>>>>>>> c067f0c7
!define NAME "Wazuh"
!define SERVICE "WazuhSvc"

; output file
!ifndef OutFile
    !define OutFile "wazuh-agent-${VERSION}.exe"
!endif

Var is_upgrade

Name "${NAME} Windows Agent v${VERSION}"
BrandingText "Copyright (C) 2015, Wazuh Inc."
OutFile "${OutFile}"

VIProductVersion "4.6.0.0"
VIAddVersionKey ProductName "${NAME}"
VIAddVersionKey CompanyName "Wazuh Inc."
VIAddVersionKey LegalCopyright "2023 - Wazuh Inc."
VIAddVersionKey FileDescription "Wazuh Agent installer"
VIAddVersionKey FileVersion "${VERSION}"
VIAddVersionKey ProductVersion "${VERSION}"
VIAddVersionKey InternalName "Wazuh Agent"
VIAddVersionKey OriginalFilename "${OutFile}"

InstallDir "$PROGRAMFILES\ossec-agent"
InstallDirRegKey HKLM Software\OSSEC ""

; show (un)installation details
ShowInstDetails show
ShowUninstDetails show

; do not close details pages immediately
!define MUI_FINISHPAGE_NOAUTOCLOSE
!define MUI_UNFINISHPAGE_NOAUTOCLOSE

; interface settings
!define MUI_ABORTWARNING

; pages
!define MUI_WELCOMEPAGE_TITLE_3LINES
!define MUI_WELCOMEPAGE_TEXT "This wizard will guide you through the install of ${Name}.\r\n\r\nClick next to continue."
!define MUI_FINISHPAGE_TITLE_3LINES
!define MUI_FINISHPAGE_RUN "$INSTDIR\win32ui.exe"
!define MUI_FINISHPAGE_RUN_TEXT "Run Agent manager"

; page for choosing components
!define MUI_COMPONENTSPAGE_TEXT_TOP "Select the options you want to be executed. Click next to continue."
!define MUI_COMPONENTSPAGE_NODESC

; pages to display to user
!insertmacro MUI_PAGE_WELCOME
!insertmacro MUI_PAGE_LICENSE "LICENSE.txt"
!insertmacro MUI_PAGE_COMPONENTS
!insertmacro MUI_PAGE_DIRECTORY
!insertmacro MUI_PAGE_INSTFILES
!insertmacro MUI_PAGE_FINISH

; these have to be defined again to work with the uninstall pages
!define MUI_WELCOMEPAGE_TITLE_3LINES
!define MUI_FINISHPAGE_TITLE_3LINES
!insertmacro MUI_UNPAGE_WELCOME
!insertmacro MUI_UNPAGE_CONFIRM
!insertmacro MUI_UNPAGE_INSTFILES
!insertmacro MUI_UNPAGE_FINISH

; languages
!insertmacro MUI_LANGUAGE "English"

; function to stop OSSEC service if running
Function .onInit
    StrCpy $is_upgrade "no"

    ; stop service
    SimpleSC::ExistsService "${SERVICE}"
    Pop $0
    ${If} $0 = 0
        SimpleSC::ServiceIsStopped "${SERVICE}"
        Pop $0
        Pop $1
        ${If} $0 = 0
            ${If} $1 <> 1
                MessageBox MB_OKCANCEL "${NAME} is already installed and the ${SERVICE} service is running. \
                    It will be stopped before continuing." /SD IDOK IDOK ServiceStop
                SetErrorLevel 2
                Abort

                ServiceStop:
                    SimpleSC::StopService "${SERVICE}" 1 30
                    Pop $0
                    ${If} $0 <> 0
                        MessageBox MB_ABORTRETRYIGNORE|MB_ICONSTOP "$\r$\n\
                            Failure stopping the ${SERVICE} service ($0).$\r$\n$\r$\n\
                            Click Abort to stop the installation,$\r$\n\
                            Retry to try again, or$\r$\n\
                            Ignore to skip this file." /SD IDABORT IDIGNORE ServiceStopped IDRETRY ServiceStop

                        SetErrorLevel 2
                        Abort
                    ${Else}
                        StrCpy $is_upgrade "yes"
                    ${EndIf}
            ${EndIf}
        ${Else}
            MessageBox MB_ABORTRETRYIGNORE|MB_ICONSTOP "$\r$\n\
                Failure checking status of the ${SERVICE} service ($0).$\r$\n$\r$\n\
                Click Abort to stop the installation,$\r$\n\
                Retry to try again, or$\r$\n\
                Ignore to skip this file." /SD IDABORT IDIGNORE ServiceStopped IDRETRY ServiceStop

            SetErrorLevel 2
            Abort
        ${EndIf}
    ${EndIf}
    ServiceStopped:
FunctionEnd

; main install section
Section "Wazuh Agent (required)" MainSec
    ; set install type and cwd
    SectionIn RO
    SetOutPath $INSTDIR

    ; clear any errors
    ClearErrors

    ; use real date modified times
    SetDateSave off

    ; overwrite existing files
    SetOverwrite on

    ; remove diff and state files when upgrading

    Push "$INSTDIR\queue\diff\local"
    Push "last-entry"
    Push $0
    GetFunctionAddress $0 "RmFiles"
    Exch $0
    Call FindFiles

    ; create necessary directories
    CreateDirectory "$INSTDIR\bookmarks"
    CreateDirectory "$INSTDIR\logs"
    CreateDirectory "$INSTDIR\rids"
    CreateDirectory "$INSTDIR\syscheck"
    CreateDirectory "$INSTDIR\shared"
    CreateDirectory "$INSTDIR\active-response"
    CreateDirectory "$INSTDIR\active-response\bin"
    CreateDirectory "$INSTDIR\tmp"
    CreateDirectory "$INSTDIR\queue"
    CreateDirectory "$INSTDIR\queue\diff"
    CreateDirectory "$INSTDIR\queue\fim"
    CreateDirectory "$INSTDIR\queue\fim\db"
    CreateDirectory "$INSTDIR\queue\syscollector"
    CreateDirectory "$INSTDIR\queue\syscollector\db"
    CreateDirectory "$INSTDIR\queue\logcollector"
    CreateDirectory "$INSTDIR\incoming"
    CreateDirectory "$INSTDIR\upgrade"
    CreateDirectory "$INSTDIR\wodles"
    CreateDirectory "$INSTDIR\ruleset\"
    CreateDirectory "$INSTDIR\ruleset\sca"

    ; install files
    File wazuh-agent.exe
    File wazuh-agent-eventchannel.exe
    File default-ossec.conf
    File manage_agents.exe
    File /oname=win32ui.exe os_win32ui.exe
    File internal_options.conf
    File default-local_internal_options.conf
    File setup-windows.exe
    File setup-syscheck.exe
    File setup-iis.exe
    File doc.html
    File favicon.ico
    File /oname=shared\rootkit_trojans.txt ..\..\ruleset\rootcheck\db\rootkit_trojans.txt
    File /oname=shared\rootkit_files.txt ..\..\ruleset\rootcheck\db\rootkit_files.txt
    File LICENSE.txt
    File /oname=shared\win_applications_rcl.txt ..\..\ruleset\rootcheck\db\win_applications_rcl.txt
    File /oname=shared\win_malware_rcl.txt ..\..\ruleset\rootcheck\db\win_malware_rcl.txt
    File /oname=shared\win_audit_rcl.txt ..\..\ruleset\rootcheck\db\win_audit_rcl.txt
    File /oname=help.txt help_win.txt
    File vista_sec.txt
    File /oname=active-response\bin\route-null.exe route-null.exe
    File /oname=active-response\bin\restart-wazuh.exe restart-wazuh.exe
    File /oname=active-response\bin\netsh.exe netsh.exe
    File /oname=libwinpthread-1.dll libwinpthread-1.dll
    File /oname=libgcc_s_dw2-1.dll libgcc_s_dw2-1.dll
    File /oname=libstdc++-6.dll libstdc++-6.dll
    File agent-auth.exe
    File /oname=wpk_root.pem ..\..\etc\wpk_root.pem
    File /oname=libwazuhext.dll ..\libwazuhext.dll
    File /oname=libwazuhshared.dll ..\libwazuhshared.dll
    File /oname=dbsync.dll ..\shared_modules\dbsync\build\bin\dbsync.dll
    File /oname=rsync.dll ..\shared_modules\rsync\build\bin\rsync.dll
    File /oname=sysinfo.dll ..\data_provider\build\bin\sysinfo.dll
    File /oname=syscollector.dll ..\wazuh_modules\syscollector\build\bin\syscollector.dll
    File /oname=libfimdb.dll ..\syscheckd/build/bin/libfimdb.dll
    File /oname=queue\syscollector\norm_config.json ..\wazuh_modules\syscollector\norm_config.json
    File VERSION
    File REVISION

    ; Create empty file active-responses.log
    FileOpen $0 "$INSTDIR\active-response\active-responses.log" w
    FileClose $0

    ; use appropriate version of "wazuh-agent.exe"
    ${If} ${AtLeastWinVista}
        Delete "$INSTDIR\wazuh-agent.exe"
        Rename "$INSTDIR\wazuh-agent-eventchannel.exe" "$INSTDIR\wazuh-agent.exe"
    ${Else}
        Delete "$INSTDIR\wazuh-agent-eventchannel.exe"
    ${Endif}

    ; write registry keys
    WriteRegStr HKLM SOFTWARE\ossec "Install_Dir" "$INSTDIR"
    WriteRegStr HKLM "Software\Microsoft\Windows\CurrentVersion\Uninstall\OSSEC" "DisplayName" "${NAME} Agent"
    WriteRegStr HKLM "Software\Microsoft\Windows\CurrentVersion\Uninstall\OSSEC" "DisplayVersion" "${VERSION}"
    WriteRegStr HKLM "Software\Microsoft\Windows\CurrentVersion\Uninstall\OSSEC" "Publisher" "Wazuh, Inc."
    WriteRegStr HKLM "Software\Microsoft\Windows\CurrentVersion\Uninstall\OSSEC" "DisplayIcon" '"$INSTDIR\favicon.ico"'
    WriteRegStr HKLM "Software\Microsoft\Windows\CurrentVersion\Uninstall\OSSEC" "HelpLink" "https://wazuh.com"
    WriteRegStr HKLM "Software\Microsoft\Windows\CurrentVersion\Uninstall\OSSEC" "URLInfoAbout" "https://wazuh.com"
    WriteRegStr HKLM "Software\Microsoft\Windows\CurrentVersion\Uninstall\OSSEC" "UninstallString" '"$INSTDIR\uninstall.exe"'
    ${GetSize} "$INSTDIR" "/S=0K" $0 $1 $2
    IntFmt $0 "0x%08X" $0
    WriteRegDWORD HKLM "Software\Microsoft\Windows\CurrentVersion\Uninstall\OSSEC" "EstimatedSize" "$0"
    WriteRegDWORD HKLM "Software\Microsoft\Windows\CurrentVersion\Uninstall\OSSEC" "NoModify" 1
    WriteRegDWORD HKLM "Software\Microsoft\Windows\CurrentVersion\Uninstall\OSSEC" "NoRepair" 1
    WriteUninstaller "uninstall.exe"

    ; get current local time
    ${GetTime} "" "L" $0 $1 $2 $3 $4 $5 $6
    var /global CURRENTTIME
    StrCpy $CURRENTTIME "$2-$1-$0 $4:$5:$6"

    ; create log file
    LogInstall:
        ClearErrors
        IfFileExists "$INSTDIR\ossec.log" LogComplete
        FileOpen $0 "$INSTDIR\ossec.log" w
        FileClose $0
        IfErrors LogError LogComplete
    LogError:
        MessageBox MB_ABORTRETRYIGNORE|MB_ICONSTOP "$\r$\n\
            Failure creating the ossec.log file.$\r$\n$\r$\n\
            File:$\r$\n$\r$\n$INSTDIR\ossec.log$\r$\n$\r$\n\
            Click Abort to stop the installation,$\r$\n\
            Retry to try again, or$\r$\n\
            Ignore to skip this file." /SD IDABORT IDIGNORE LogComplete IDRETRY LogInstall

        SetErrorLevel 2
        Abort
    LogComplete:
        ClearErrors

    ; rename local_internal_options.conf if it does not already exist
    ConfInstallInternal:
        ClearErrors
        IfFileExists "$INSTDIR\local_internal_options.conf" ConfPresentInternal
        Rename "$INSTDIR\default-local_internal_options.conf" "$INSTDIR\local_internal_options.conf"
        IfErrors ConfErrorInternal ConfPresentInternal
    ConfErrorInternal:
        MessageBox MB_ABORTRETRYIGNORE|MB_ICONSTOP "$\r$\n\
            Failure renaming configuration file.$\r$\n$\r$\n\
            From:$\r$\n$\r$\n\
            $INSTDIR\default-local_internal_options.conf$\r$\n$\r$\n\
            To:$\r$\n$\r$\n\
            $INSTDIR\local_internal_options.conf$\r$\n$\r$\n\
            Click Abort to stop the installation,$\r$\n\
            Retry to try again, or$\r$\n\
            Ignore to skip this file." /SD IDABORT IDIGNORE ConfPresentInternal IDRETRY ConfInstallInternal

        SetErrorLevel 2
        Abort
    ConfPresentInternal:
        ClearErrors

    ; rename ossec.conf if it does not already exist
    ConfInstallOSSEC:
        ClearErrors
        IfFileExists "$INSTDIR\ossec.conf" ConfPresentOSSEC
            Rename "$INSTDIR\default-ossec.conf" "$INSTDIR\ossec.conf"
        IfErrors ConfErrorOSSEC ConfPresentOSSEC
    ConfErrorOSSEC:
        MessageBox MB_ABORTRETRYIGNORE|MB_ICONSTOP "$\r$\n\
            Failure renaming configuration file.$\r$\n$\r$\n\
            From:$\r$\n$\r$\n\
            $INSTDIR\default-ossec.conf$\r$\n$\r$\n\
            To:$\r$\n$\r$\n\
            $INSTDIR\ossec.conf$\r$\n$\r$\n\
            Click Abort to stop the installation,$\r$\n\
            Retry to try again, or$\r$\n\
            Ignore to skip this file." /SD IDABORT IDIGNORE ConfPresentOSSEC IDRETRY ConfInstallOSSEC

        SetErrorLevel 2
        Abort
    ConfPresentOSSEC:
        ClearErrors

    ; handle shortcuts
    ; https://nsis.sourceforge.net/Shortcuts_removal_fails_on_Windows_Vista
    SetShellVarContext all

    ; remove shortcuts
    Delete "$SMPROGRAMS\OSSEC\Edit.lnk"
    Delete "$SMPROGRAMS\OSSEC\Uninstall.lnk"
    Delete "$SMPROGRAMS\OSSEC\Documentation.lnk"
    Delete "$SMPROGRAMS\OSSEC\Edit Config.lnk"
    Delete "$SMPROGRAMS\OSSEC\*.*"
    RMDir "$SMPROGRAMS\OSSEC"

    ; create shortcuts
    CreateDirectory "$SMPROGRAMS\OSSEC"
    CreateShortCut "$SMPROGRAMS\OSSEC\Manage Agent.lnk" "$INSTDIR\win32ui.exe" "" "$INSTDIR\win32ui.exe" 0
    CreateShortCut "$SMPROGRAMS\OSSEC\Documentation.lnk" "$INSTDIR\doc.html" "" "$INSTDIR\doc.html" 0
    CreateShortCut "$SMPROGRAMS\OSSEC\Edit Config.lnk" "$INSTDIR\ossec.conf" "" "$INSTDIR\ossec.conf" 0
    CreateShortCut "$SMPROGRAMS\OSSEC\Uninstall.lnk" "$INSTDIR\uninstall.exe" "" "$INSTDIR\uninstall.exe" 0

    ; install OSSEC service
    ServiceInstall:
        nsExec::ExecToLog '"$INSTDIR\wazuh-agent.exe" install-service'
        Pop $0
        ${If} $0 <> 1
            MessageBox MB_ABORTRETRYIGNORE|MB_ICONSTOP "$\r$\n\
                Failure setting up the ${SERVICE} service.$\r$\n$\r$\n\
                Check the details for information about the error.$\r$\n$\r$\n\
                Click Abort to stop the installation,$\r$\n\
                Retry to try again, or$\r$\n\
                Ignore to skip this file." /SD IDABORT IDIGNORE ServiceInstallComplete IDRETRY ServiceInstall

            SetErrorLevel 2
            Abort
        ${EndIf}
    ServiceInstallComplete:

    ; install files
    Setup:
        nsExec::ExecToLog '"$INSTDIR\setup-windows.exe" "$INSTDIR"'
        Pop $0
        ${If} $0 <> 1
            MessageBox MB_ABORTRETRYIGNORE|MB_ICONSTOP "$\r$\n\
                Failure running setup-windows.exe.$\r$\n$\r$\n\
                Check the details for information about the error.$\r$\n$\r$\n\
                Click Abort to stop the installation,$\r$\n\
                Retry to try again, or$\r$\n\
                Ignore to skip this file." /SD IDABORT IDIGNORE SetupComplete IDRETRY Setup

            SetErrorLevel 2
            Abort
        ${EndIf}


    ${If} $is_upgrade == "yes"
        Goto StartService
    ${Else}
        Goto SetupComplete
    ${EndIf}

    StartService:
        SimpleSC::ExistsService "${SERVICE}"
        Pop $0
        ${If} $0 = 0
            ; StartService [name_of_service] [arguments] [timeout]
            SimpleSC::StartService "${SERVICE}" "" 30
            Pop $0
            ${If} $0 <> 0
                MessageBox MB_RETRYCANCEL  "$\r$\n\
                    Failure starting the ${SERVICE} ($0).$\r$\n$\r$\n\
                    Click Cancel to finish the installation without starting the service,$\r$\n\
                    Click Retry to try again." /SD IDABORT IDCANCEL SetupComplete IDRETRY StartService
            ${EndIf}
        ${Else}
            MessageBox MB_OK  "$\r$\n\
                Service not found ${SERVICE} ($0).$\r$\n$\r$\n\
                Click Cancel to stop the installation,$\r$\n\
                Click Retry to try again." /SD IDABORT IDCANCEL SetupComplete IDRETRY StartService
            SetErrorLevel 2
            Abort
        ${EndIf}

    SetupComplete:

SectionEnd

; add IIS logs
Section "Scan and monitor IIS logs (recommended)" IISLogs
    nsExec::ExecToLog '"$INSTDIR\setup-iis.exe" "$INSTDIR"'
SectionEnd

; Disable integrity checking
Section /o "Disable integrity checking (not recommended)" IntChecking
    nsExec::ExecToLog '"$INSTDIR\setup-syscheck.exe" "$INSTDIR" "disable"'
SectionEnd

; uninstall section
Section "Uninstall"
    ; uninstall the services
    ; this also stops the service as well so it should be done early
    ServiceUninstall:
        nsExec::ExecToLog '"$INSTDIR\wazuh-agent.exe" uninstall-service'
        Pop $0
        ${If} $0 <> 1
            MessageBox MB_ABORTRETRYIGNORE|MB_ICONSTOP "$\r$\n\
                Failure uninstalling the ${SERVICE} service.$\r$\n$\r$\n\
                Check the details for information about the error.$\r$\n$\r$\n\
                Click Abort to stop the installation,$\r$\n\
                Retry to try again, or$\r$\n\
                Ignore to skip this file." /SD IDABORT IDIGNORE ServiceUninstallComplete IDRETRY ServiceUninstall

            SetErrorLevel 2
            Abort
        ${EndIf}
    ServiceUninstallComplete:

    ; make sure manage_agents.exe is not running
    ManageAgents:
        ${nsProcess::FindProcess} "manage_agents.exe" $0
        ${If} $0 = 0
            MessageBox MB_ABORTRETRYIGNORE|MB_ICONSTOP "$\r$\n\
                Found manage_agents.exe is still running.$\r$\n$\r$\n\
                Please close it before continuing.$\r$\n$\r$\n\
                Click Abort to stop the installation,$\r$\n\
                Retry to try again, or$\r$\n\
                Ignore to skip this file." /SD IDABORT IDIGNORE ManageAgentsClosed IDRETRY ManageAgents

            ${nsProcess::Unload}
            SetErrorLevel 2
            Abort
        ${EndIf}
    ManageAgentsClosed:

    ; make sure win32ui.exe is not running
    win32ui:
        ${nsProcess::FindProcess} "win32ui.exe" $0
        ${If} $0 = 0
            MessageBox MB_ABORTRETRYIGNORE|MB_ICONSTOP "$\r$\n\
                Found win32ui.exe is still running.$\r$\n$\r$\n\
                Please close it before continuing.$\r$\n$\r$\n\
                Click Abort to stop the installation,$\r$\n\
                Retry to try again, or$\r$\n\
                Ignore to skip this file." /SD IDABORT IDIGNORE win32uiClosed IDRETRY win32ui

            ${nsProcess::Unload}
            SetErrorLevel 2
            Abort
        ${EndIf}
    win32uiClosed:

    ; unload nsProcess
    ${nsProcess::Unload}

    ; remove registry keys
    DeleteRegKey HKLM "Software\Microsoft\Windows\CurrentVersion\Uninstall\OSSEC"
    DeleteRegKey HKLM SOFTWARE\OSSEC

    ; remove files and uninstaller
    Delete "$INSTDIR\wazuh-agent.exe"
    Delete "$INSTDIR\agent-auth.exe"
    Delete "$INSTDIR\manage_agents.exe"
    Delete "$INSTDIR\ossec.conf"
    Delete "$INSTDIR\uninstall.exe"
    Delete "$INSTDIR\*"
    Delete "$INSTDIR\bookmarks\*"
    Delete "$INSTDIR\logs\*"
    Delete "$INSTDIR\rids\*"
    Delete "$INSTDIR\syscheck\*"
    Delete "$INSTDIR\shared\*"
    Delete "$INSTDIR\active-response\bin\*"
    Delete "$INSTDIR\active-response\*"
    Delete "$INSTDIR\tmp\*"
    Delete "$INSTDIR\incoming\*"
    Delete "$INSTDIR\wodles\*"
    Delete "$INSTDIR\queue\syscollector\db\*"
    Delete "$INSTDIR\queue\syscollector\*"
    Delete "$INSTDIR\queue\fim\db\*"
    Delete "$INSTDIR\queue\fim\*"
    Delete "$INSTDIR\ruleset\sca\*"
    Delete "$INSTDIR\ruleset\*"

    ; remove shortcuts
    SetShellVarContext all
    Delete "$SMPROGRAMS\OSSEC\*.*"
    Delete "$SMPROGRAMS\OSSEC\*"
    RMDir "$SMPROGRAMS\OSSEC"

    ; remove directories used
    RMDir "$INSTDIR\shared"
    RMDir "$INSTDIR\syscheck"
    RMDir "$INSTDIR\bookmarks"
    RMDir "$INSTDIR\logs"
    RMDir "$INSTDIR\rids"
    RMDir "$INSTDIR\active-response\bin"
    RMDir "$INSTDIR\active-response"
    RMDir "$INSTDIR\tmp"
    RMDir /r "$INSTDIR\queue\diff"
    RMDir /r "$INSTDIR\queue\logcollector"
    RMDir "$INSTDIR\incoming"
    RMDir /r "$INSTDIR\upgrade"
    RMDir /r "$INSTDIR\queue\syscollector"
    RMDir /r "$INSTDIR\queue\fim"
    RMDir "$INSTDIR\queue"
    RMDir "$INSTDIR\wodles"
    RMDir "$INSTDIR\ruleset\sca"
    RMDir "$INSTDIR\ruleset"
    RMDir "$INSTDIR"
SectionEnd

Function FindFiles
  Exch $R5 # callback function
  Exch
  Exch $R4 # file name
  Exch 2
  Exch $R0 # directory
  Push $R1
  Push $R2
  Push $R3
  Push $R6

  Push $R0 # first dir to search

  StrCpy $R3 1

  nextDir:
    Pop $R0
    IntOp $R3 $R3 - 1
    ClearErrors
    FindFirst $R1 $R2 "$R0\*.*"
    nextFile:
      StrCmp $R2 "." gotoNextFile
      StrCmp $R2 ".." gotoNextFile

      StrCmp $R2 $R4 0 isDir
        Call $R5
        Pop $R6
        StrCmp $R6 "stop" 0 isDir
          loop:
            StrCmp $R3 0 done
            Pop $R0
            IntOp $R3 $R3 - 1
            Goto loop

      isDir:
        IfFileExists "$R0\$R2\*.*" 0 gotoNextFile
          IntOp $R3 $R3 + 1
          Push "$R0\$R2"

  gotoNextFile:
    FindNext $R1 $R2
    IfErrors 0 nextFile

  done:
    FindClose $R1
    StrCmp $R3 0 0 nextDir

  Pop $R6
  Pop $R3
  Pop $R2
  Pop $R1
  Pop $R0
  Pop $R5
  Pop $R4
FunctionEnd

Function RmFiles
 StrCpy $1 $R0
 Push $1 ; route dir
 Push $2
 Push $2

  FindFirst $3 $2 "$1\*.*"
  IfErrors Exit

  Top:
   StrCmp $2 "." Next
   StrCmp $2 ".." Next
   StrCmp $2 "last-entry" Next
   IfFileExists "$1\$2\*.*" Next
    Delete "$1\$2"

   Next:
    ClearErrors
    FindNext $3 $2
    IfErrors Exit
   Goto Top

  Exit:
  FindClose $2

 Pop $3
 Pop $2
 Pop $1
 Push "go"
FunctionEnd<|MERGE_RESOLUTION|>--- conflicted
+++ resolved
@@ -20,13 +20,8 @@
 ; general
 !define MUI_ICON install.ico
 !define MUI_UNICON uninstall.ico
-<<<<<<< HEAD
 !define VERSION "4.7.0"
 !define REVISION "40700"
-=======
-!define VERSION "4.6.0"
-!define REVISION "40602"
->>>>>>> c067f0c7
 !define NAME "Wazuh"
 !define SERVICE "WazuhSvc"
 
