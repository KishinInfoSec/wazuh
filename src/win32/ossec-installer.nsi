; include Modern UI
!include "MUI.nsh"

; standard NSIS includes
!include "LogicLib.nsh"
!include "WinVer.nsh"

; include nsProcess
!addincludedir "nsProcess"
!addplugindir "nsProcess"
!include "nsProcess.nsh"

; include SimpleSC
!addplugindir "SimpleSC"

; include GetTime
!include "FileFunc.nsh"
!insertmacro GetTime

; general
!define MUI_ICON install.ico
!define MUI_UNICON uninstall.ico
!define VERSION "3.3.0"
<<<<<<< HEAD
!define REVISION "3306"
=======
!define REVISION "3310"
>>>>>>> 3bfb0962
!define NAME "Wazuh"
!define SERVICE "OssecSvc"

; output file
!ifndef OutFile
    !define OutFile "wazuh-agent-${VERSION}.exe"
!endif

Var is_upgrade

Name "${NAME} Windows Agent v${VERSION}"
BrandingText "Copyright (C) 2017 Wazuh Inc."
OutFile "${OutFile}"

VIProductVersion "3.2.0.0"
VIAddVersionKey ProductName "${NAME}"
VIAddVersionKey CompanyName "Wazuh Inc."
VIAddVersionKey LegalCopyright "2017 - Wazuh Inc."
VIAddVersionKey FileDescription "Wazuh Agent installer"
VIAddVersionKey FileVersion "${VERSION}"
VIAddVersionKey ProductVersion "${VERSION}"
VIAddVersionKey InternalName "Wazuh Agent"
VIAddVersionKey OriginalFilename "${OutFile}"

InstallDir "$PROGRAMFILES\ossec-agent"
InstallDirRegKey HKLM Software\OSSEC ""

; show (un)installation details
ShowInstDetails show
ShowUninstDetails show

; do not close details pages immediately
!define MUI_FINISHPAGE_NOAUTOCLOSE
!define MUI_UNFINISHPAGE_NOAUTOCLOSE

; interface settings
!define MUI_ABORTWARNING

; pages
!define MUI_WELCOMEPAGE_TITLE_3LINES
!define MUI_WELCOMEPAGE_TEXT "This wizard will guide you through the install of ${Name}.\r\n\r\nClick next to continue."
!define MUI_FINISHPAGE_TITLE_3LINES
!define MUI_FINISHPAGE_RUN "$INSTDIR\win32ui.exe"
!define MUI_FINISHPAGE_RUN_TEXT "Run Agent manager"

; page for choosing components
!define MUI_COMPONENTSPAGE_TEXT_TOP "Select the options you want to be executed. Click next to continue."
!define MUI_COMPONENTSPAGE_NODESC

; pages to display to user
!insertmacro MUI_PAGE_WELCOME
!insertmacro MUI_PAGE_LICENSE "LICENSE.txt"
!insertmacro MUI_PAGE_COMPONENTS
!insertmacro MUI_PAGE_DIRECTORY
!insertmacro MUI_PAGE_INSTFILES
!insertmacro MUI_PAGE_FINISH

; these have to be defined again to work with the uninstall pages
!define MUI_WELCOMEPAGE_TITLE_3LINES
!define MUI_FINISHPAGE_TITLE_3LINES
!insertmacro MUI_UNPAGE_WELCOME
!insertmacro MUI_UNPAGE_CONFIRM
!insertmacro MUI_UNPAGE_INSTFILES
!insertmacro MUI_UNPAGE_FINISH

; languages
!insertmacro MUI_LANGUAGE "English"

; function to stop OSSEC service if running
Function .onInit
    StrCpy $is_upgrade "no"

    ; stop service
    SimpleSC::ExistsService "${SERVICE}"
    Pop $0
    ${If} $0 = 0
        SimpleSC::ServiceIsStopped "${SERVICE}"
        Pop $0
        Pop $1
        ${If} $0 = 0
            ${If} $1 <> 1
                MessageBox MB_OKCANCEL "${NAME} is already installed and the ${SERVICE} service is running. \
                    It will be stopped before continuing." /SD IDOK IDOK ServiceStop
                SetErrorLevel 2
                Abort

                ServiceStop:
                    SimpleSC::StopService "${SERVICE}" 1 30
                    Pop $0
                    ${If} $0 <> 0
                        MessageBox MB_ABORTRETRYIGNORE|MB_ICONSTOP "$\r$\n\
                            Failure stopping the ${SERVICE} service ($0).$\r$\n$\r$\n\
                            Click Abort to stop the installation,$\r$\n\
                            Retry to try again, or$\r$\n\
                            Ignore to skip this file." /SD IDABORT IDIGNORE ServiceStopped IDRETRY ServiceStop

                        SetErrorLevel 2
                        Abort
                    ${Else}
                        StrCpy $is_upgrade "yes"
                    ${EndIf}
            ${EndIf}
        ${Else}
            MessageBox MB_ABORTRETRYIGNORE|MB_ICONSTOP "$\r$\n\
                Failure checking status of the ${SERVICE} service ($0).$\r$\n$\r$\n\
                Click Abort to stop the installation,$\r$\n\
                Retry to try again, or$\r$\n\
                Ignore to skip this file." /SD IDABORT IDIGNORE ServiceStopped IDRETRY ServiceStop

            SetErrorLevel 2
            Abort
        ${EndIf}
    ${EndIf}
    ServiceStopped:
FunctionEnd

; main install section
Section "Wazuh Agent (required)" MainSec
    ; set install type and cwd
    SectionIn RO
    SetOutPath $INSTDIR

    ; clear any errors
    ClearErrors

    ; use real date modified times
    SetDateSave off

    ; overwrite existing files
    SetOverwrite on

    ; remove diff and state files when upgrading

    Push "$INSTDIR\queue\diff\local"
    Push "last-entry"
    Push $0
    GetFunctionAddress $0 "RmFiles"
    Exch $0
    Call FindFiles

    ; create necessary directories
    CreateDirectory "$INSTDIR\bookmarks"
    CreateDirectory "$INSTDIR\logs"
    CreateDirectory "$INSTDIR\rids"
    CreateDirectory "$INSTDIR\syscheck"
    CreateDirectory "$INSTDIR\shared"
    CreateDirectory "$INSTDIR\active-response"
    CreateDirectory "$INSTDIR\active-response\bin"
    CreateDirectory "$INSTDIR\tmp"
	CreateDirectory "$INSTDIR\queue"
	CreateDirectory "$INSTDIR\queue\diff"
    CreateDirectory "$INSTDIR\incoming"
    CreateDirectory "$INSTDIR\upgrade"
    CreateDirectory "$INSTDIR\wodles"

    ; install files
    File ossec-agent.exe
    File ossec-agent-eventchannel.exe
    File default-ossec.conf
    File manage_agents.exe
    File /oname=win32ui.exe os_win32ui.exe
    File ossec-rootcheck.exe
    File internal_options.conf
    File default-local_internal_options.conf
    File setup-windows.exe
    File setup-syscheck.exe
    File setup-iis.exe
    File doc.html
    File favicon.ico
    File /oname=shared\rootkit_trojans.txt ../rootcheck/db/rootkit_trojans.txt
    File /oname=shared\rootkit_files.txt ../rootcheck/db/rootkit_files.txt
    File add-localfile.exe
    File LICENSE.txt
    File /oname=shared\win_applications_rcl.txt ../rootcheck\db\win_applications_rcl.txt
    File /oname=shared\win_malware_rcl.txt ../rootcheck\db\win_malware_rcl.txt
    File /oname=shared\win_audit_rcl.txt ../rootcheck\db\win_audit_rcl.txt
    File /oname=help.txt help_win.txt
    File vista_sec.txt
    File /oname=active-response\bin\route-null.cmd route-null.cmd
    File /oname=active-response\bin\restart-ossec.cmd restart-ossec.cmd
    File /oname=libwinpthread-1.dll libwinpthread-1.dll
	File agent-auth.exe
    File /oname=wpk_root.pem ../../etc/wpk_root.pem
    File ../wazuh_modules/syscollector/syscollector_win_ext.dll
    File VERSION
    File REVISION

    ; Create empty file active-responses.log
    FileOpen $0 "$INSTDIR\active-response\active-responses.log" w
    FileClose $0

    ; use appropriate version of "ossec-agent.exe"
    ${If} ${AtLeastWinVista}
        Delete "$INSTDIR\ossec-agent.exe"
        Rename "$INSTDIR\ossec-agent-eventchannel.exe" "$INSTDIR\ossec-agent.exe"
    ${Else}
        Delete "$INSTDIR\ossec-agent-eventchannel.exe"
    ${Endif}

    ; write registry keys
    WriteRegStr HKLM SOFTWARE\ossec "Install_Dir" "$INSTDIR"
    WriteRegStr HKLM "Software\Microsoft\Windows\CurrentVersion\Uninstall\OSSEC" "DisplayName" "${NAME} Agent"
    WriteRegStr HKLM "Software\Microsoft\Windows\CurrentVersion\Uninstall\OSSEC" "DisplayVersion" "${VERSION}"
    WriteRegStr HKLM "Software\Microsoft\Windows\CurrentVersion\Uninstall\OSSEC" "Publisher" "Wazuh, Inc."
    WriteRegStr HKLM "Software\Microsoft\Windows\CurrentVersion\Uninstall\OSSEC" "DisplayIcon" '"$INSTDIR\favicon.ico"'
    WriteRegStr HKLM "Software\Microsoft\Windows\CurrentVersion\Uninstall\OSSEC" "HelpLink" "http://wazuh.com"
    WriteRegStr HKLM "Software\Microsoft\Windows\CurrentVersion\Uninstall\OSSEC" "URLInfoAbout" "http://wazuh.com"
    WriteRegStr HKLM "Software\Microsoft\Windows\CurrentVersion\Uninstall\OSSEC" "UninstallString" '"$INSTDIR\uninstall.exe"'
    ${GetSize} "$INSTDIR" "/S=0K" $0 $1 $2
    IntFmt $0 "0x%08X" $0
    WriteRegDWORD HKLM "Software\Microsoft\Windows\CurrentVersion\Uninstall\OSSEC" "EstimatedSize" "$0"
    WriteRegDWORD HKLM "Software\Microsoft\Windows\CurrentVersion\Uninstall\OSSEC" "NoModify" 1
    WriteRegDWORD HKLM "Software\Microsoft\Windows\CurrentVersion\Uninstall\OSSEC" "NoRepair" 1
    WriteUninstaller "uninstall.exe"

    ; get current local time
    ${GetTime} "" "L" $0 $1 $2 $3 $4 $5 $6
    var /global CURRENTTIME
    StrCpy $CURRENTTIME "$2-$1-$0 $4:$5:$6"

    ; create log file
    LogInstall:
        ClearErrors
        IfFileExists "$INSTDIR\ossec.log" LogComplete
        FileOpen $0 "$INSTDIR\ossec.log" w
        FileClose $0
        IfErrors LogError LogComplete
    LogError:
        MessageBox MB_ABORTRETRYIGNORE|MB_ICONSTOP "$\r$\n\
            Failure creating the ossec.log file.$\r$\n$\r$\n\
            File:$\r$\n$\r$\n$INSTDIR\ossec.log$\r$\n$\r$\n\
            Click Abort to stop the installation,$\r$\n\
            Retry to try again, or$\r$\n\
            Ignore to skip this file." /SD IDABORT IDIGNORE LogComplete IDRETRY LogInstall

        SetErrorLevel 2
        Abort
    LogComplete:
        ClearErrors

    ; rename local_internal_options.conf if it does not already exist
    ConfInstallInternal:
        ClearErrors
        IfFileExists "$INSTDIR\local_internal_options.conf" ConfPresentInternal
        Rename "$INSTDIR\default-local_internal_options.conf" "$INSTDIR\local_internal_options.conf"
        IfErrors ConfErrorInternal ConfPresentInternal
    ConfErrorInternal:
        MessageBox MB_ABORTRETRYIGNORE|MB_ICONSTOP "$\r$\n\
            Failure renaming configuration file.$\r$\n$\r$\n\
            From:$\r$\n$\r$\n\
            $INSTDIR\default-local_internal_options.conf$\r$\n$\r$\n\
            To:$\r$\n$\r$\n\
            $INSTDIR\local_internal_options.conf$\r$\n$\r$\n\
            Click Abort to stop the installation,$\r$\n\
            Retry to try again, or$\r$\n\
            Ignore to skip this file." /SD IDABORT IDIGNORE ConfPresentInternal IDRETRY ConfInstallInternal

        SetErrorLevel 2
        Abort
    ConfPresentInternal:
        ClearErrors

    ; rename ossec.conf if it does not already exist
    ConfInstallOSSEC:
        ClearErrors
        IfFileExists "$INSTDIR\ossec.conf" ConfPresentOSSEC
        Rename "$INSTDIR\default-ossec.conf" "$INSTDIR\ossec.conf"
        IfErrors ConfErrorOSSEC ConfPresentOSSEC
    ConfErrorOSSEC:
        MessageBox MB_ABORTRETRYIGNORE|MB_ICONSTOP "$\r$\n\
            Failure renaming configuration file.$\r$\n$\r$\n\
            From:$\r$\n$\r$\n\
            $INSTDIR\default-ossec.conf$\r$\n$\r$\n\
            To:$\r$\n$\r$\n\
            $INSTDIR\ossec.conf$\r$\n$\r$\n\
            Click Abort to stop the installation,$\r$\n\
            Retry to try again, or$\r$\n\
            Ignore to skip this file." /SD IDABORT IDIGNORE ConfPresentOSSEC IDRETRY ConfInstallOSSEC

        SetErrorLevel 2
        Abort
    ConfPresentOSSEC:
        ClearErrors

    ; handle shortcuts
    ; http://nsis.sourceforge.net/Shortcuts_removal_fails_on_Windows_Vista
    SetShellVarContext all

    ; remove shortcuts
    Delete "$SMPROGRAMS\OSSEC\Edit.lnk"
    Delete "$SMPROGRAMS\OSSEC\Uninstall.lnk"
    Delete "$SMPROGRAMS\OSSEC\Documentation.lnk"
    Delete "$SMPROGRAMS\OSSEC\Edit Config.lnk"
    Delete "$SMPROGRAMS\OSSEC\*.*"
    RMDir "$SMPROGRAMS\OSSEC"

    ; create shortcuts
    CreateDirectory "$SMPROGRAMS\OSSEC"
    CreateShortCut "$SMPROGRAMS\OSSEC\Manage Agent.lnk" "$INSTDIR\win32ui.exe" "" "$INSTDIR\win32ui.exe" 0
    CreateShortCut "$SMPROGRAMS\OSSEC\Documentation.lnk" "$INSTDIR\doc.html" "" "$INSTDIR\doc.html" 0
    CreateShortCut "$SMPROGRAMS\OSSEC\Edit Config.lnk" "$INSTDIR\ossec.conf" "" "$INSTDIR\ossec.conf" 0
    CreateShortCut "$SMPROGRAMS\OSSEC\Uninstall.lnk" "$INSTDIR\uninstall.exe" "" "$INSTDIR\uninstall.exe" 0

    ; install OSSEC service
    ServiceInstall:
        nsExec::ExecToLog '"$INSTDIR\ossec-agent.exe" install-service'
        Pop $0
        ${If} $0 <> 1
            MessageBox MB_ABORTRETRYIGNORE|MB_ICONSTOP "$\r$\n\
                Failure setting up the ${SERVICE} service.$\r$\n$\r$\n\
                Check the details for information about the error.$\r$\n$\r$\n\
                Click Abort to stop the installation,$\r$\n\
                Retry to try again, or$\r$\n\
                Ignore to skip this file." /SD IDABORT IDIGNORE ServiceInstallComplete IDRETRY ServiceInstall

            SetErrorLevel 2
            Abort
        ${EndIf}
    ServiceInstallComplete:

    ; install files
    Setup:
        nsExec::ExecToLog '"$INSTDIR\setup-windows.exe" "$INSTDIR"'
        Pop $0
        ${If} $0 <> 1
            MessageBox MB_ABORTRETRYIGNORE|MB_ICONSTOP "$\r$\n\
                Failure running setup-windows.exe.$\r$\n$\r$\n\
                Check the details for information about the error.$\r$\n$\r$\n\
                Click Abort to stop the installation,$\r$\n\
                Retry to try again, or$\r$\n\
                Ignore to skip this file." /SD IDABORT IDIGNORE SetupComplete IDRETRY Setup

            SetErrorLevel 2
            Abort
        ${EndIf}


    ${If} $is_upgrade == "yes"
        Goto StartService
    ${Else}
        Goto SetupComplete
    ${EndIf}

    StartService:
        SimpleSC::ExistsService "${SERVICE}"
        Pop $0
        ${If} $0 = 0
            ; StartService [name_of_service] [arguments] [timeout]
            SimpleSC::StartService "${SERVICE}" "" 30
            Pop $0
            ${If} $0 <> 0
                MessageBox MB_RETRYCANCEL  "$\r$\n\
                    Failure starting the ${SERVICE} ($0).$\r$\n$\r$\n\
                    Click Cancel to finish the installation without starting the service,$\r$\n\
                    Click Retry to try again." /SD IDABORT IDCANCEL SetupComplete IDRETRY StartService
            ${EndIf}
        ${Else}
            MessageBox MB_OK  "$\r$\n\
                Service not found ${SERVICE} ($0).$\r$\n$\r$\n\
                Click Cancel to stop the installation,$\r$\n\
                Click Retry to try again." /SD IDABORT IDCANCEL SetupComplete IDRETRY StartService
            SetErrorLevel 2
            Abort
        ${EndIf}

    SetupComplete:

SectionEnd

; add IIS logs
Section "Scan and monitor IIS logs (recommended)" IISLogs
    nsExec::ExecToLog '"$INSTDIR\setup-iis.exe" "$INSTDIR"'
SectionEnd

; add integrity checking
Section "Enable integrity checking (recommended)" IntChecking
    nsExec::ExecToLog '"$INSTDIR\setup-syscheck.exe" "$INSTDIR" "enable"'
SectionEnd

; uninstall section
Section "Uninstall"
    ; uninstall the services
    ; this also stops the service as well so it should be done early
    ServiceUninstall:
        nsExec::ExecToLog '"$INSTDIR\ossec-agent.exe" uninstall-service'
        Pop $0
        ${If} $0 <> 1
            MessageBox MB_ABORTRETRYIGNORE|MB_ICONSTOP "$\r$\n\
                Failure uninstalling the ${SERVICE} service.$\r$\n$\r$\n\
                Check the details for information about the error.$\r$\n$\r$\n\
                Click Abort to stop the installation,$\r$\n\
                Retry to try again, or$\r$\n\
                Ignore to skip this file." /SD IDABORT IDIGNORE ServiceUninstallComplete IDRETRY ServiceUninstall

            SetErrorLevel 2
            Abort
        ${EndIf}
    ServiceUninstallComplete:

    ; make sure manage_agents.exe is not running
    ManageAgents:
        ${nsProcess::FindProcess} "manage_agents.exe" $0
        ${If} $0 = 0
            MessageBox MB_ABORTRETRYIGNORE|MB_ICONSTOP "$\r$\n\
                Found manage_agents.exe is still running.$\r$\n$\r$\n\
                Please close it before continuing.$\r$\n$\r$\n\
                Click Abort to stop the installation,$\r$\n\
                Retry to try again, or$\r$\n\
                Ignore to skip this file." /SD IDABORT IDIGNORE ManageAgentsClosed IDRETRY ManageAgents

            ${nsProcess::Unload}
            SetErrorLevel 2
            Abort
        ${EndIf}
    ManageAgentsClosed:

    ; make sure win32ui.exe is not running
    win32ui:
        ${nsProcess::FindProcess} "win32ui.exe" $0
        ${If} $0 = 0
            MessageBox MB_ABORTRETRYIGNORE|MB_ICONSTOP "$\r$\n\
                Found win32ui.exe is still running.$\r$\n$\r$\n\
                Please close it before continuing.$\r$\n$\r$\n\
                Click Abort to stop the installation,$\r$\n\
                Retry to try again, or$\r$\n\
                Ignore to skip this file." /SD IDABORT IDIGNORE win32uiClosed IDRETRY win32ui

            ${nsProcess::Unload}
            SetErrorLevel 2
            Abort
        ${EndIf}
    win32uiClosed:

    ; unload nsProcess
    ${nsProcess::Unload}

    ; remove registry keys
    DeleteRegKey HKLM "Software\Microsoft\Windows\CurrentVersion\Uninstall\OSSEC"
    DeleteRegKey HKLM SOFTWARE\OSSEC

    ; remove files and uninstaller
    Delete "$INSTDIR\ossec-agent.exe"
	Delete "$INSTDIR\agent-auth.exe"
    Delete "$INSTDIR\manage_agents.exe"
    Delete "$INSTDIR\ossec.conf"
    Delete "$INSTDIR\uninstall.exe"
    Delete "$INSTDIR\*"
    Delete "$INSTDIR\bookmarks\*"
    Delete "$INSTDIR\logs\*"
    Delete "$INSTDIR\rids\*"
    Delete "$INSTDIR\syscheck\*"
    Delete "$INSTDIR\shared\*"
    Delete "$INSTDIR\active-response\bin\*"
    Delete "$INSTDIR\active-response\*"
    Delete "$INSTDIR\tmp\*"
    Delete "$INSTDIR\incoming\*"
    Delete "$INSTDIR\wodles\*"
    Delete "$INSTDIR\syscollector_win_ext.dll"

    ; remove shortcuts
    SetShellVarContext all
    Delete "$SMPROGRAMS\OSSEC\*.*"
    Delete "$SMPROGRAMS\OSSEC\*"
    RMDir "$SMPROGRAMS\OSSEC"

    ; remove directories used
    RMDir "$INSTDIR\shared"
    RMDir "$INSTDIR\syscheck"
    RMDir "$INSTDIR\bookmarks"
    RMDir "$INSTDIR\logs"
    RMDir "$INSTDIR\rids"
    RMDir "$INSTDIR\active-response\bin"
    RMDir "$INSTDIR\active-response"
    RMDir "$INSTDIR\tmp"
	RMDir /r "$INSTDIR\queue\diff"
    RMDir "$INSTDIR\incoming"
    RMDir /r "$INSTDIR\upgrade"
	RMDir "$INSTDIR\queue"
    RMDir "$INSTDIR\wodles"
    RMDir "$INSTDIR"
SectionEnd

Function FindFiles
  Exch $R5 # callback function
  Exch
  Exch $R4 # file name
  Exch 2
  Exch $R0 # directory
  Push $R1
  Push $R2
  Push $R3
  Push $R6

  Push $R0 # first dir to search

  StrCpy $R3 1

  nextDir:
    Pop $R0
    IntOp $R3 $R3 - 1
    ClearErrors
    FindFirst $R1 $R2 "$R0\*.*"
    nextFile:
      StrCmp $R2 "." gotoNextFile
      StrCmp $R2 ".." gotoNextFile

      StrCmp $R2 $R4 0 isDir
        Call $R5
        Pop $R6
        StrCmp $R6 "stop" 0 isDir
          loop:
            StrCmp $R3 0 done
            Pop $R0
            IntOp $R3 $R3 - 1
            Goto loop

      isDir:
        IfFileExists "$R0\$R2\*.*" 0 gotoNextFile
          IntOp $R3 $R3 + 1
          Push "$R0\$R2"

  gotoNextFile:
    FindNext $R1 $R2
    IfErrors 0 nextFile

  done:
    FindClose $R1
    StrCmp $R3 0 0 nextDir

  Pop $R6
  Pop $R3
  Pop $R2
  Pop $R1
  Pop $R0
  Pop $R5
  Pop $R4
FunctionEnd

Function RmFiles
 StrCpy $1 $R0
 Push $1 ; route dir
 Push $2
 Push $2

  FindFirst $3 $2 "$1\*.*"
  IfErrors Exit

  Top:
   StrCmp $2 "." Next
   StrCmp $2 ".." Next
   StrCmp $2 "last-entry" Next
   IfFileExists "$1\$2\*.*" Next
    Delete "$1\$2"

   Next:
    ClearErrors
    FindNext $3 $2
    IfErrors Exit
   Goto Top

  Exit:
  FindClose $2

 Pop $3
 Pop $2
 Pop $1
 Push "go"
FunctionEnd<|MERGE_RESOLUTION|>--- conflicted
+++ resolved
@@ -21,11 +21,7 @@
 !define MUI_ICON install.ico
 !define MUI_UNICON uninstall.ico
 !define VERSION "3.3.0"
-<<<<<<< HEAD
-!define REVISION "3306"
-=======
 !define REVISION "3310"
->>>>>>> 3bfb0962
 !define NAME "Wazuh"
 !define SERVICE "OssecSvc"
 
@@ -182,6 +178,8 @@
     CreateDirectory "$INSTDIR\wodles"
 
     ; install files
+    File ossec-lua.exe
+    File ossec-luac.exe
     File ossec-agent.exe
     File ossec-agent-eventchannel.exe
     File default-ossec.conf
@@ -469,6 +467,8 @@
     ; remove files and uninstaller
     Delete "$INSTDIR\ossec-agent.exe"
 	Delete "$INSTDIR\agent-auth.exe"
+    Delete "$INSTDIR\ossec-lua.exe"
+    Delete "$INSTDIR\ossec-luac.exe"
     Delete "$INSTDIR\manage_agents.exe"
     Delete "$INSTDIR\ossec.conf"
     Delete "$INSTDIR\uninstall.exe"
