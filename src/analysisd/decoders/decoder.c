--- conflicted
+++ resolved
@@ -172,12 +172,7 @@
                 }
 
                 /* If Regex does not match, return */
-<<<<<<< HEAD
-                if (!(result = OSRegex_Execute_ex(llog, nnode->regex, decoder_match))) {
-
-=======
                 if (!w_expression_match(nnode->regex, llog, &result, decoder_match)) {
->>>>>>> 4a686483
                     if (nnode->get_next) {
                         child_node = child_node->next;
                         nnode = child_node->osdecoder;
