--- conflicted
+++ resolved
@@ -143,12 +143,8 @@
 
             /* Syscollector */
             else if (strncmp(tmp_msg, HC_SYSCOLLECTOR, strlen(HC_SYSCOLLECTOR)) == 0
-<<<<<<< HEAD
-                    || strncmp(tmp_msg, SYSCOLECTOR_SYNC_HEADER, strlen(SYSCOLECTOR_SYNC_HEADER)) == 0
-                    || strncmp(tmp_msg, SCA_SYNC_HEADER, strlen(SCA_SYNC_HEADER)) == 0) {
-=======
-                     || strncmp(tmp_msg, SYSCOLECTOR_SYNC_HEADER, strlen(SYSCOLECTOR_SYNC_HEADER)) == 0) {
->>>>>>> 8770fe43
+                     || strncmp(tmp_msg, SYSCOLECTOR_SYNC_HEADER, strlen(SYSCOLECTOR_SYNC_HEADER)) == 0
+                     || strncmp(tmp_msg, SCA_SYNC_HEADER, strlen(SCA_SYNC_HEADER)) == 0) {
                 wmcom_send(tmp_msg);
                 continue;
             }
