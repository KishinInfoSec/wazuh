/* Copyright (C) 2009 Trend Micro Inc.
 * All rights reserved.
 *
 * This program is a free software; you can redistribute it
 * and/or modify it under the terms of the GNU General Public
 * License (version 2) as published by the FSF - Free Software
 * Foundation
 */

#include "csyslogd.h"
#include "cJSON.h"
#include "config/config.h"
#include "os_net/os_net.h"


/* Send an alert via syslog
 * Returns 1 on success or 0 on error
 */
int OS_Alert_SendSyslog(alert_data *al_data, const SyslogConfig *syslog_config)
{
    char *tstamp;
    char *hostname;
    char syslog_msg[OS_SIZE_2048];

    /* Invalid socket */
    if (syslog_config->socket < 0) {
        return (0);
    }

    /* Clear the memory before insert */
    memset(syslog_msg, '\0', OS_SIZE_2048);

    /* Look if location is set */
    if (syslog_config->location) {
        if (!OSMatch_Execute(al_data->location,
                             strlen(al_data->location),
                             syslog_config->location)) {
            return (0);
        }
    }

    /* Look for the level */
    if (syslog_config->level) {
        if (al_data->level < syslog_config->level) {
            return (0);
        }
    }

    /* Look for rule id */
    if (syslog_config->rule_id) {
        int id_i = 0;
        while (syslog_config->rule_id[id_i] != 0) {
            if (syslog_config->rule_id[id_i] == al_data->rule) {
                break;
            }
            id_i++;
        }

        /* If we found, id is going to be a valid rule */
        if (!syslog_config->rule_id[id_i]) {
            return (0);
        }
    }

    /* Look for the group */
    if (syslog_config->group) {
        if (!OSMatch_Execute(al_data->group,
                             strlen(al_data->group),
                             syslog_config->group)) {
            return (0);
        }
    }

    /* Fix the timestamp to be syslog compatible
     * We have 2008 Jul 10 10:11:23
     * Should be: Jul 10 10:11:23
     */
    tstamp = al_data->date;
    if (strlen(al_data->date) > 14) {
        tstamp += 5;

        /* Fix first digit if the day is < 10 */
        if (tstamp[4] == '0') {
            tstamp[4] = ' ';
        }
    }

<<<<<<< HEAD
    /* Insert data */
    if (syslog_config->format == DEFAULT_CSYSLOG) {
        /* Build syslog message */
        snprintf(syslog_msg, OS_SIZE_2048,
                 "<%u>%s %s ossec: Alert Level: %u; Rule: %u - %s; Location: %s;",
                 syslog_config->priority, tstamp, __shost,
                 al_data->level,
                 al_data->rule, al_data->comment,
                 al_data->location
                );
=======
    if(syslog_config->use_fqdn)
    {
        hostname = __shost_long;
    }
    else
    {
        hostname = __shost;
    }

    /* Inserting data */
    if(syslog_config->format == DEFAULT_CSYSLOG)
    {
       	/* Building syslog message. */
       	snprintf(syslog_msg, OS_SIZE_2048,
                "<%u>%s %s ossec: Alert Level: %u; Rule: %u - %s; Location: %s;",
               	syslog_config->priority, tstamp, hostname,
                al_data->level,
                al_data->rule, al_data->comment,
                al_data->location
        );
>>>>>>> a6cd5ba3
        field_add_string(syslog_msg, OS_SIZE_2048, " srcip: %s;", al_data->srcip );
#ifdef LIBGEOIP_ENABLED
        field_add_string(syslog_msg, OS_SIZE_2048, " srccity: %s;", al_data->geoipdatasrc );
        field_add_string(syslog_msg, OS_SIZE_2048, " dstcity: %s;", al_data->geoipdatadst );
#endif
        field_add_string(syslog_msg, OS_SIZE_2048, " dstip: %s;", al_data->dstip );
        field_add_string(syslog_msg, OS_SIZE_2048, " user: %s;", al_data->user );
        field_add_string(syslog_msg, OS_SIZE_2048, " Previous MD5: %s;", al_data->old_md5 );
        field_add_string(syslog_msg, OS_SIZE_2048, " Current MD5: %s;", al_data->new_md5 );
        field_add_string(syslog_msg, OS_SIZE_2048, " Previous SHA1: %s;", al_data->old_sha1 );
        field_add_string(syslog_msg, OS_SIZE_2048, " Current SHA1: %s;", al_data->new_sha1 );
        field_add_truncated(syslog_msg, OS_SIZE_2048, " %s", al_data->log[0], 2 );
    } else if (syslog_config->format == CEF_CSYSLOG) {
        snprintf(syslog_msg, OS_SIZE_2048,

<<<<<<< HEAD
                 "<%u>%s CEF:0|%s|%s|%s|%u|%s|%u|dvc=%s cs2=%s cs2Label=Location",
                 syslog_config->priority,
                 tstamp,
                 __author,
                 __ossec_name,
                 __version,
                 al_data->rule,
                 al_data->comment,
                 (al_data->level > 10) ? 10 : al_data->level,
                 __shost, al_data->location);
=======
                "<%u>%s CEF:0|%s|%s|%s|%u|%s|%u|dvc=%s cs2=%s cs2Label=Location",
               	syslog_config->priority,
		tstamp,
		__author,
		__ossec_name,
		__version,
		al_data->rule,
		al_data->comment,
		(al_data->level > 10) ? 10 : al_data->level,
                hostname, al_data->location);
>>>>>>> a6cd5ba3
        field_add_string(syslog_msg, OS_SIZE_2048, " src=%s", al_data->srcip );
        field_add_int(syslog_msg, OS_SIZE_2048, " dpt=%d", al_data->dstport );
        field_add_int(syslog_msg, OS_SIZE_2048, " spt=%d", al_data->srcport );
        field_add_string(syslog_msg, OS_SIZE_2048, " fname=%s", al_data->filename );
        field_add_string(syslog_msg, OS_SIZE_2048, " dhost=%s", al_data->dstip );
        field_add_string(syslog_msg, OS_SIZE_2048, " shost=%s", al_data->srcip );
        field_add_string(syslog_msg, OS_SIZE_2048, " suser=%s", al_data->user );
        field_add_string(syslog_msg, OS_SIZE_2048, " dst=%s", al_data->dstip );
#ifdef LIBGEOIP_ENABLED
        field_add_string(syslog_msg, OS_SIZE_2048, " cs3Label=SrcCity cs3=%s", al_data->geoipdatasrc );
        field_add_string(syslog_msg, OS_SIZE_2048, " cs4Label=DstCity cs4=%s", al_data->geoipdatadst );
#endif
        field_add_string(syslog_msg, OS_SIZE_2048, " suser=%s", al_data->user );
        field_add_string(syslog_msg, OS_SIZE_2048, " dst=%s", al_data->dstip );
        field_add_truncated(syslog_msg, OS_SIZE_2048, " msg=%s", al_data->log[0], 2 );
        if (al_data->new_md5 && al_data->new_sha1) {
            field_add_string(syslog_msg, OS_SIZE_2048, " cs1Label=OldMD5 cs1=%s", al_data->old_md5);
            field_add_string(syslog_msg, OS_SIZE_2048, " cs2Label=NewMDG cs2=%s", al_data->new_md5);
            field_add_string(syslog_msg, OS_SIZE_2048, " oldFileHash=%s", al_data->old_sha1 );
            field_add_string(syslog_msg, OS_SIZE_2048, " fhash=%s", al_data->new_sha1 );
            field_add_string(syslog_msg, OS_SIZE_2048, " fileHash=%s", al_data->new_sha1 );
        }
    } else if (syslog_config->format == JSON_CSYSLOG) {
        /* Build a JSON Object for logging */
        cJSON *root;
        char *json_string;
        root = cJSON_CreateObject();

        /* Data guaranteed to be there */
        cJSON_AddNumberToObject(root, "crit",      al_data->level);
        cJSON_AddNumberToObject(root, "id",        al_data->rule);
        cJSON_AddStringToObject(root, "component", al_data->location);

        /* Rule Meta Data */
        if (al_data->group) {
            cJSON_AddStringToObject(root, "classification", al_data->group);
        }
        if (al_data->comment) {
            cJSON_AddStringToObject(root, "description",    al_data->comment);
        }

        /* Raw log message generating event */
        if (al_data->log && al_data->log[0]) {
            cJSON_AddStringToObject(root, "message",        al_data->log[0]);
        }

        /* Add data if it exists */
        if (al_data->user) {
            cJSON_AddStringToObject(root,   "acct",       al_data->user);
        }
        if (al_data->srcip) {
            cJSON_AddStringToObject(root,   "src_ip",     al_data->srcip);
        }
        if (al_data->srcport) {
            cJSON_AddNumberToObject(root,   "src_port",   al_data->srcport);
        }
        if (al_data->dstip) {
            cJSON_AddStringToObject(root,   "dst_ip",     al_data->dstip);
        }
        if (al_data->dstport) {
            cJSON_AddNumberToObject(root,   "dst_port",   al_data->dstport);
        }
        if (al_data->filename) {
            cJSON_AddStringToObject(root,   "file",       al_data->filename);
        }
        if (al_data->old_md5) {
            cJSON_AddStringToObject(root,   "md5_old",    al_data->old_md5);
        }
        if (al_data->new_md5) {
            cJSON_AddStringToObject(root,   "md5_new",    al_data->new_md5);
        }
        if (al_data->old_sha1) {
            cJSON_AddStringToObject(root,   "sha1_old",   al_data->old_sha1);
        }
        if (al_data->new_sha1) {
            cJSON_AddStringToObject(root,   "sha1_new",   al_data->new_sha1);
        }
#ifdef LIBGEOIP_ENABLED
        if (al_data->geoipdatasrc) {
            cJSON_AddStringToObject(root, "src_city", al_data->geoipdatasrc);
        }
        if (al_data->geoipdatadst) {
            cJSON_AddStringToObject(root, "dst_city", al_data->geoipdatadst);
        }
#endif

        /* Create the JSON string */
        json_string = cJSON_PrintUnformatted(root);

        /* Create the syslog message */
        snprintf(syslog_msg, OS_SIZE_2048,
                 "<%u>%s %s ossec: %s",

<<<<<<< HEAD
                 /* syslog header */
                 syslog_config->priority, tstamp, __shost,
=======
                /* syslog header */
                syslog_config->priority, tstamp, hostname,
>>>>>>> a6cd5ba3

                 /* JSON Encoded Data */
                 json_string
                );
        /* Clean up the memory for the JSON structure */
        free(json_string);
        cJSON_Delete(root);
    } else if (syslog_config->format == SPLUNK_CSYSLOG) {
        /* Build a Splunk Style Key/Value string for logging */
        snprintf(syslog_msg, OS_SIZE_2048,
                 "<%u>%s %s ossec: crit=%u id=%u description=\"%s\" component=\"%s\",",

<<<<<<< HEAD
                 /* syslog header */
                 syslog_config->priority, tstamp, __shost,
=======
                /* syslog header */
                syslog_config->priority, tstamp, hostname,
>>>>>>> a6cd5ba3

                 /* OSSEC metadata */
                 al_data->level, al_data->rule, al_data->comment,
                 al_data->location
                );
        /* Event specifics */
        field_add_string(syslog_msg, OS_SIZE_2048, " classification=\"%s\",", al_data->group );

        if ( field_add_string(syslog_msg, OS_SIZE_2048, " src_ip=\"%s\",", al_data->srcip ) > 0 ) {
            field_add_int(syslog_msg, OS_SIZE_2048, " src_port=%d,", al_data->srcport );
        }

#ifdef LIBGEOIP_ENABLED
        field_add_string(syslog_msg, OS_SIZE_2048, " src_city=\"%s\",", al_data->geoipdatasrc );
        field_add_string(syslog_msg, OS_SIZE_2048, " dst_city=\"%s\",", al_data->geoipdatadst );
#endif

        if ( field_add_string(syslog_msg, OS_SIZE_2048, " dst_ip=\"%s\",", al_data->dstip ) > 0 ) {
            field_add_int(syslog_msg, OS_SIZE_2048, " dst_port=%d,", al_data->dstport );
        }

        field_add_string(syslog_msg, OS_SIZE_2048, " file=\"%s\",", al_data->filename );
        field_add_string(syslog_msg, OS_SIZE_2048, " acct=\"%s\",", al_data->user );
        field_add_string(syslog_msg, OS_SIZE_2048, " md5_old=\"%s\",", al_data->old_md5 );
        field_add_string(syslog_msg, OS_SIZE_2048, " md5_new=\"%s\",", al_data->new_md5 );
        field_add_string(syslog_msg, OS_SIZE_2048, " sha1_old=\"%s\",", al_data->old_sha1 );
        field_add_string(syslog_msg, OS_SIZE_2048, " sha1_new=\"%s\",", al_data->new_sha1 );
        /* Message */
        field_add_truncated(syslog_msg, OS_SIZE_2048, " message=\"%s\"", al_data->log[0], 2 );
    }

    OS_SendUDPbySize(syslog_config->socket, strlen(syslog_msg), syslog_msg);
    return (1);
}
<|MERGE_RESOLUTION|>--- conflicted
+++ resolved
@@ -85,39 +85,22 @@
         }
     }
 
-<<<<<<< HEAD
+    if (syslog_config->use_fqdn) {
+        hostname = __shost_long;
+    } else {
+        hostname = __shost;
+    }
+
     /* Insert data */
     if (syslog_config->format == DEFAULT_CSYSLOG) {
         /* Build syslog message */
         snprintf(syslog_msg, OS_SIZE_2048,
                  "<%u>%s %s ossec: Alert Level: %u; Rule: %u - %s; Location: %s;",
-                 syslog_config->priority, tstamp, __shost,
+                 syslog_config->priority, tstamp, hostname,
                  al_data->level,
                  al_data->rule, al_data->comment,
                  al_data->location
                 );
-=======
-    if(syslog_config->use_fqdn)
-    {
-        hostname = __shost_long;
-    }
-    else
-    {
-        hostname = __shost;
-    }
-
-    /* Inserting data */
-    if(syslog_config->format == DEFAULT_CSYSLOG)
-    {
-       	/* Building syslog message. */
-       	snprintf(syslog_msg, OS_SIZE_2048,
-                "<%u>%s %s ossec: Alert Level: %u; Rule: %u - %s; Location: %s;",
-               	syslog_config->priority, tstamp, hostname,
-                al_data->level,
-                al_data->rule, al_data->comment,
-                al_data->location
-        );
->>>>>>> a6cd5ba3
         field_add_string(syslog_msg, OS_SIZE_2048, " srcip: %s;", al_data->srcip );
 #ifdef LIBGEOIP_ENABLED
         field_add_string(syslog_msg, OS_SIZE_2048, " srccity: %s;", al_data->geoipdatasrc );
@@ -132,8 +115,6 @@
         field_add_truncated(syslog_msg, OS_SIZE_2048, " %s", al_data->log[0], 2 );
     } else if (syslog_config->format == CEF_CSYSLOG) {
         snprintf(syslog_msg, OS_SIZE_2048,
-
-<<<<<<< HEAD
                  "<%u>%s CEF:0|%s|%s|%s|%u|%s|%u|dvc=%s cs2=%s cs2Label=Location",
                  syslog_config->priority,
                  tstamp,
@@ -143,19 +124,7 @@
                  al_data->rule,
                  al_data->comment,
                  (al_data->level > 10) ? 10 : al_data->level,
-                 __shost, al_data->location);
-=======
-                "<%u>%s CEF:0|%s|%s|%s|%u|%s|%u|dvc=%s cs2=%s cs2Label=Location",
-               	syslog_config->priority,
-		tstamp,
-		__author,
-		__ossec_name,
-		__version,
-		al_data->rule,
-		al_data->comment,
-		(al_data->level > 10) ? 10 : al_data->level,
-                hostname, al_data->location);
->>>>>>> a6cd5ba3
+                 hostname, al_data->location);
         field_add_string(syslog_msg, OS_SIZE_2048, " src=%s", al_data->srcip );
         field_add_int(syslog_msg, OS_SIZE_2048, " dpt=%d", al_data->dstport );
         field_add_int(syslog_msg, OS_SIZE_2048, " spt=%d", al_data->srcport );
@@ -249,13 +218,8 @@
         snprintf(syslog_msg, OS_SIZE_2048,
                  "<%u>%s %s ossec: %s",
 
-<<<<<<< HEAD
                  /* syslog header */
-                 syslog_config->priority, tstamp, __shost,
-=======
-                /* syslog header */
-                syslog_config->priority, tstamp, hostname,
->>>>>>> a6cd5ba3
+                 syslog_config->priority, tstamp, hostname,
 
                  /* JSON Encoded Data */
                  json_string
@@ -268,13 +232,8 @@
         snprintf(syslog_msg, OS_SIZE_2048,
                  "<%u>%s %s ossec: crit=%u id=%u description=\"%s\" component=\"%s\",",
 
-<<<<<<< HEAD
                  /* syslog header */
-                 syslog_config->priority, tstamp, __shost,
-=======
-                /* syslog header */
-                syslog_config->priority, tstamp, hostname,
->>>>>>> a6cd5ba3
+                 syslog_config->priority, tstamp, hostname,
 
                  /* OSSEC metadata */
                  al_data->level, al_data->rule, al_data->comment,
