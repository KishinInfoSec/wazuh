/*
 * Wazuh SYSINFO
 * Copyright (C) 2015-2020, Wazuh Inc.
 * December 14, 2020.
 *
 * This program is free software; you can redistribute it
 * and/or modify it under the terms of the GNU General Public
 * License (version 2) as published by the FSF - Free Software
 * Foundation.
 */

#ifndef _PKG_WRAPPER_H
#define _PKG_WRAPPER_H

#include <fstream>
#include <istream>
#include "stringHelper.h"
#include "ipackageWrapper.h"
#include "sharedDefs.h"
#include "plist/plist.h"

static const std::string APP_INFO_PATH      { "Contents/Info.plist" };
static const std::string PLIST_BINARY_START { "bplist00"            };
static const std::string UTILITIES_FOLDER   { "/Utilities"          };

class PKGWrapper final : public IPackageWrapper
{
    public:
        explicit PKGWrapper(const PackageContext& ctx)
            : m_format{"pkg"}
        {
            getPkgData(ctx.filePath + "/" + ctx.package + "/" + APP_INFO_PATH);
        }

        ~PKGWrapper() = default;

        std::string name() const override
        {
            return m_name;
        }
        std::string version() const override
        {
            return m_version;
        }
        std::string groups() const override
        {
            return m_groups;
        }
        std::string description() const override
        {
            return m_description;
        }
        std::string architecture() const override
        {
            return m_architecture;
        }
        std::string format() const override
        {
            return m_format;
        }
        std::string osPatch() const override
        {
            return m_osPatch;
        }
        std::string source() const override
        {
            return m_source;
        }
        std::string location() const override
        {
            return m_location;
        }

    private:
        void getPkgData(const std::string& filePath)
        {
<<<<<<< HEAD
            const auto isBinaryFnc
=======
            [this, &filePath](std::istream& data)
>>>>>>> a9870a96
            {
                std::string line;

                while (std::getline(data, line))
                {
                    // If first line is "bplist00" it's a binary plist file
                    std::fstream file {filePath, std::ios_base::in};
                    std::string line;
                    return std::getline(file, line) && Utils::startsWith(line, PLIST_BINARY_START);
                }
            };
            const auto isBinary { isBinaryFnc() };

            static const auto getValueFnc
            {
                [](const std::string & val)
                {
                    const auto start{val.find(">")};
                    const auto end{val.rfind("<")};
                    return val.substr(start + 1, end - start - 1);
                }
            };

            const auto getDataFnc
            {
                [this](std::istream & data)
                {
                    std::string line;

                    while (std::getline(data, line))
                    {
                        line = Utils::trim(line, " \t");

                        if (line == "<key>CFBundleName</key>" &&
                                std::getline(data, line))
                        {
                            m_name = getValueFnc(line);
                        }
                        else if (line == "<key>CFBundleShortVersionString</key>" &&
                                 std::getline(data, line))
                        {
                            m_version = getValueFnc(line);
                        }
                        else if (line == "<key>LSApplicationCategoryType</key>" &&
                                 std::getline(data, line))
                        {
                            m_groups = getValueFnc(line);
                        }
                        else if (line == "<key>CFBundleIdentifier</key>" &&
                                 std::getline(data, line))
                        {
                            m_description = getValueFnc(line);
                        }
                    }
                }
                m_source   = filePath.find(UTILITIES_FOLDER) ? "utilities" : "applications";
                m_location = filePath;
            }

            if (isBinary)
            {
                auto xmlContent { binaryToXML(filePath) };
                getDataFnc(xmlContent);
            }
            else
            {
                std::fstream file { filePath, std::ios_base::in };

                if (file.is_open())
                {
                    getDataFnc(file);
                }
            }
        }

        std::stringstream binaryToXML(const std::string& filePath)
        {
            std::string xmlContent;
            plist_t rootNode { nullptr };
            const auto binaryContent { Utils::getBinaryContent(filePath) };

            // plist C++ APIs calls - to be used when Makefile and external are updated.
            // const auto dataFromBin { PList::Structure::FromBin(binaryContent) };
            // const auto xmlContent { dataFromBin->ToXml() };

            // Content binary file to plist representation
            plist_from_bin(binaryContent.data(), binaryContent.size(), &rootNode);

            if (nullptr != rootNode)
            {
                char* xml { nullptr };
                uint32_t length { 0 };
                // plist binary representation to XML
                plist_to_xml(rootNode, &xml, &length);

                if (nullptr != xml)
                {
                    xmlContent.assign(xml, xml + length);
                    plist_to_xml_free(xml);
                    plist_free(rootNode);
                }
            }

            return std::stringstream{xmlContent};
        }

        std::string m_name;
        std::string m_version;
        std::string m_groups;
        std::string m_description;
        std::string m_architecture;
        const std::string m_format;
        std::string m_osPatch;
        std::string m_source;
        std::string m_location;
};

#endif //_PKG_WRAPPER_H<|MERGE_RESOLUTION|>--- conflicted
+++ resolved
@@ -74,11 +74,7 @@
     private:
         void getPkgData(const std::string& filePath)
         {
-<<<<<<< HEAD
             const auto isBinaryFnc
-=======
-            [this, &filePath](std::istream& data)
->>>>>>> a9870a96
             {
                 std::string line;
 
@@ -104,7 +100,7 @@
 
             const auto getDataFnc
             {
-                [this](std::istream & data)
+                [this, &filePath](std::istream & data)
                 {
                     std::string line;
 
