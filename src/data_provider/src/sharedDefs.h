--- conflicted
+++ resolved
@@ -24,13 +24,9 @@
 constexpr auto DPKG_PATH {"/var/lib/dpkg/"};
 constexpr auto DPKG_STATUS_PATH {"/var/lib/dpkg/status"};
 
-<<<<<<< HEAD
 constexpr auto DEFAULT_STRING_VALUE {"unknown"};
+constexpr auto MAC_ADDRESS_COUNT_SEGMENTS = 6ull;
 
-constexpr auto MAC_ADDRESS_COUNT_SEGMENTS = 6ull;
-=======
-constexpr auto MAC_ADDRESS_COUNT_SEGMENTS { 6ull };
->>>>>>> aee31d92
 #define ROUNDUP(a) ((a) > 0 ? (1 + (((a)-1) | (sizeof(long) - 1))) : sizeof(long))
 
 constexpr auto UNKNOWN_VALUE { "unknown" };
