--- conflicted
+++ resolved
@@ -13,13 +13,8 @@
 PLIST=${DIR}/bin/.process_list;
 
 # Installation info
-<<<<<<< HEAD
 VERSION="v4.5.2"
-REVISION="40502"
-=======
-VERSION="v4.5.1"
-REVISION="40503"
->>>>>>> 731cdf39
+REVISION="40504"
 TYPE="local"
 
 ###  Do not modify below here ###
