--- conflicted
+++ resolved
@@ -937,19 +937,6 @@
 
     ### Install API
     ${MAKEBIN} --quiet -C ../api install PREFIX=${PREFIX}
-<<<<<<< HEAD
-=======
-
-    ### restore old API
-    if [ "X${update_only}" = "Xyes" ]; then
-      ${MAKEBIN} --quiet -C ../api restore PREFIX=${PREFIX} REVISION=${REVISION}
-    fi
-
-    ### Install API service
-    if [ "X${INSTALL_API_DAEMON}" = "X" ] || [ "X${INSTALL_API_DAEMON}" = "Xy" ]; then
-        ${MAKEBIN} --quiet -C ../api service PREFIX=${PREFIX}
-    fi
->>>>>>> d7c98c35
 }
 
 TransferShared()
