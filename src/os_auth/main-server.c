--- conflicted
+++ resolved
@@ -114,13 +114,8 @@
     char buf[4096 + 1];
     SSL_CTX *ctx;
     SSL *ssl;
-<<<<<<< HEAD
-    char srcip[IPSIZE +1];
+    char srcip[IPSIZE + 1];
     struct sockaddr_storage _nc;
-=======
-    char srcip[IPSIZE + 1];
-    struct sockaddr_in _nc;
->>>>>>> 757435a6
     socklen_t _ncl;
 
     /* Initialize some variables */
@@ -161,19 +156,11 @@
                 test_config = 1;
                 break;
             case 'p':
-<<<<<<< HEAD
-               if(!optarg)
-                    ErrorExit("%s: -%c needs an argument",ARGV0, c);
+                if (!optarg) {
+                    ErrorExit("%s: -%c needs an argument", ARGV0, c);
+                }
                 portnum = atoi(optarg);
-                if(portnum <= 0 || portnum >= 65536)
-                {
-=======
-                if (!optarg) {
-                    ErrorExit("%s: -%c needs an argument", ARGV0, c);
-                }
-                port = atoi(optarg);
-                if (port <= 0 || port >= 65536) {
->>>>>>> 757435a6
+                if (portnum <= 0 || portnum >= 65536) {
                     ErrorExit("%s: Invalid port: %s", ARGV0, optarg);
                 }
                 port = optarg;
@@ -253,19 +240,10 @@
         exit(1);
     }
 
-<<<<<<< HEAD
-
-    /* Connecting via TCP */
+    /* Connect via TCP */
     sock = OS_Bindporttcp(port, NULL);
-    if(sock <= 0)
-    {
+    if (sock <= 0) {
         merror("%s: Unable to bind to port %s", ARGV0, port);
-=======
-    /* Connect via TCP */
-    sock = OS_Bindporttcp(port, NULL, 0);
-    if (sock <= 0) {
-        merror("%s: Unable to bind to port %d", ARGV0, port);
->>>>>>> 757435a6
         exit(1);
     }
     fcntl(sock, F_SETFL, O_NONBLOCK);
@@ -308,15 +286,8 @@
                         break;
                     }
                 }
-<<<<<<< HEAD
-            }
-            else
-            {
+            } else {
                 satop((struct sockaddr *) &_nc, srcip, IPSIZE);
-=======
-            } else {
-                strncpy(srcip, inet_ntoa(_nc.sin_addr), IPSIZE - 1);
->>>>>>> 757435a6
                 char *agentname = NULL;
                 ssl = SSL_new(ctx);
                 SSL_set_fd(ssl, client_sock);
