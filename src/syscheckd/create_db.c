--- conflicted
+++ resolved
@@ -103,26 +103,15 @@
     if (syscheck.file_limit_enabled && (nodes_count >= syscheck.file_limit)) {
         it = 0;
 
-<<<<<<< HEAD
         w_mutex_lock(&syscheck.fim_scan_mutex);
-=======
-            while ((syscheck.dir[it] != NULL) && (nodes_count < syscheck.file_limit)) {
-                memset(&item, 0, sizeof(fim_element));
-                item.mode = FIM_SCHEDULED;
-                item.index = it;
-
-                fim_checker(fim_get_real_path(it), &item, NULL, 0);
-                it++;
->>>>>>> b839f022
 
         while ((syscheck.dir[it] != NULL) && (!syscheck.database->full)) {
-            struct fim_element *item;
-            os_calloc(1, sizeof(fim_element), item);
-            item->mode = FIM_SCHEDULED;
-            item->index = it;
-            fim_checker(syscheck.dir[it], item, NULL, 0);
+            memset(&item, 0, sizeof(fim_element));
+            item.mode = FIM_SCHEDULED;
+            item.index = it;
+
+            fim_checker(fim_get_real_path(it), &item, NULL, 0);
             it++;
-            os_free(item);
         }
 
         w_mutex_unlock(&syscheck.fim_scan_mutex);
