/*
 * Wazuh Syscheck
 * Copyright (C) 2015-2021, Wazuh Inc.
 * September 23, 2021.
 *
 * This program is free software; you can redistribute it
 * and/or modify it under the terms of the GNU General Public
 * License (version 2) as published by the FSF - Free Software
 * Foundation.
 */

#ifndef _REGISTRYKEY_HPP
#define _REGISTRYKEY_HPP
#include "json.hpp"
#include "dbItem.hpp"

struct FimRegistryKeyDeleter
{
    void operator()(fim_entry* fimRegistryKey)
    {
        if (fimRegistryKey)
        {
            if (fimRegistryKey->registry_entry.key)
            {
                if (fimRegistryKey->registry_entry.key->gid)
                {
                    std::free(fimRegistryKey->registry_entry.key->gid);
                }

                if (fimRegistryKey->registry_entry.key->uid)
                {
                    std::free(fimRegistryKey->registry_entry.key->uid);
                }

                std::free(fimRegistryKey->registry_entry.key);
            }

            std::free(fimRegistryKey);
        }
    }
};

class RegistryKey final : public DBItem
{
    public:
        RegistryKey(const fim_entry* const fim)
<<<<<<< HEAD
            : DBItem(std::string(fim->registry_entry.key->path)
=======
            : DBItem(std::to_string(fim->registry_entry.key->id)
>>>>>>> 2e78ef04
                     , fim->registry_entry.key->scanned
                     , fim->registry_entry.key->last_event
                     , fim->registry_entry.key->checksum
                     , FIM_SCHEDULED)
        {
            m_arch = fim->registry_entry.key->arch;
            m_gid = std::atoi(fim->registry_entry.key->gid);
            m_uid = std::atoi(fim->registry_entry.key->uid);
            m_groupname = std::string(fim->registry_entry.key->group_name);
            m_perm = std::string(fim->registry_entry.key->perm);
            m_username = std::string(fim->registry_entry.key->user_name);
            m_time = fim->registry_entry.key->mtime;
            createJSON();
            createFimEntry();
        }

        RegistryKey(const nlohmann::json& fim)
            : DBItem(fim.at("path"), fim.at("scanned"), fim.at("last_event"), fim.at("checksum"), fim.at("mode"))
        {
            m_arch = fim.at("arch");
            m_gid = fim.at("gid");
            m_uid = fim.at("uid");
            m_groupname = fim.at("group_name");
            m_perm = fim.at("perm");
            m_username = fim.at("user_name");
            m_time = fim.at("mtime");
            createFimEntry();
            createJSON();
        }

        ~RegistryKey() = default;
        fim_entry* toFimEntry()
        {
            return m_fimEntry.get();
        };

        const nlohmann::json* toJSON() const
        {
            return m_statementConf.get();
        };

    private:
        int                                                 m_arch;
        int                                                 m_gid;
        int                                                 m_uid;
        std::string                                         m_groupname;
        std::string                                         m_perm;
        std::string                                         m_username;
        time_t                                              m_time;
        std::unique_ptr<fim_entry, FimRegistryKeyDeleter>   m_fimEntry;
        std::unique_ptr<nlohmann::json>                     m_statementConf;

        void createFimEntry();
        void createJSON();
};
#endif //_REGISTRYKEY_HPP<|MERGE_RESOLUTION|>--- conflicted
+++ resolved
@@ -44,11 +44,7 @@
 {
     public:
         RegistryKey(const fim_entry* const fim)
-<<<<<<< HEAD
             : DBItem(std::string(fim->registry_entry.key->path)
-=======
-            : DBItem(std::to_string(fim->registry_entry.key->id)
->>>>>>> 2e78ef04
                      , fim->registry_entry.key->scanned
                      , fim->registry_entry.key->last_event
                      , fim->registry_entry.key->checksum
