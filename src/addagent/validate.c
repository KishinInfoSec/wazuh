/* Copyright (C) 2009 Trend Micro Inc.
 * All rights reserved.
 *
 * This program is a free software; you can redistribute it
 * and/or modify it under the terms of the GNU General Public
 * License (version 2) as published by the FSF - Free Software
 * Foundation
 */

#include <time.h>
#include "manage_agents.h"
#include "os_crypto/md5/md5_op.h"

#define str_startwith(x, y) strncmp(x, y, strlen(y))
#define str_endwith(x, y) (strlen(x) < strlen(y) || strcmp(x + strlen(x) - strlen(y), y))

#ifdef WIN32
    #define fchmod(x,y) 0
    #define mkdir(x,y) 0
    #define link(x,y) 0
    #define difftime(x,y) 0
    #define mkstemp(x) 0
    #define chown(x,y,z) 0
    #define Privsep_GetUser(x) -1
    #define Privsep_GetGroup(x) -1
#endif

/* Global variables */
fpos_t fp_pos;
static uid_t uid = -1;
static uid_t gid = -1;

int OS_AddNewAgent(keystore *keys, const char *id, const char *name, const char *ip, const char *key)
{
    os_md5 md1;
    os_md5 md2;
    char str1[STR_SIZE + 1];
    char str2[STR_SIZE + 1];
    char _id[9] = { '\0' };
    char buffer[KEYSIZE] = { '\0' };

    if (!id) {
        snprintf(_id, 9, "%03d", ++keys->id_counter);
        id = _id;
    }

    if (!key) {
        snprintf(str1, STR_SIZE, "%d%s%d%s", (int)time(0), name, os_random(), getuname());
        snprintf(str2, STR_SIZE, "%s%s%ld", ip, id, (long int)os_random());
        OS_MD5_Str(str1, md1);
        OS_MD5_Str(str2, md2);
        snprintf(buffer, KEYSIZE, "%s%s", md1, md2);
        key = buffer;
    }

    return OS_AddKey(keys, id, name, ip ? ip : "any", key);
}

int OS_RemoveAgent(const char *u_id) {
    FILE *fp;
    File file;
    int id_exist;
    char *full_name;
    long fp_seek;
    size_t fp_read;
    char *buffer;
    char buf_curline[OS_BUFFER_SIZE];
    struct stat fp_stat;

    id_exist = IDExist(u_id, 1);

    if (!id_exist)
        return 0;

    fp = fopen(AUTH_FILE, "r");

    if (!fp)
        return 0;

    if (fstat(fileno(fp), &fp_stat) < 0) {
        fclose(fp);
        return 0;
    }

    buffer = malloc(fp_stat.st_size + 1);
    if (!buffer) {
        fclose(fp);
        return 0;
    }

    if (fsetpos(fp, &fp_pos) < 0) {
        fclose(fp);
        free(buffer);
        return 0;
    }

    if ((fp_seek = ftell(fp)) < 0) {
        fclose(fp);
        free(buffer);
        return 0;
    }

    fseek(fp, 0, SEEK_SET);
    fp_read = fread(buffer, sizeof(char), (size_t)fp_seek, fp);

    if (!fgets(buf_curline, OS_BUFFER_SIZE - 2, fp)) {
        free(buffer);
        fclose(fp);
        return 0;
    }

#ifndef REUSE_ID
    char *ptr_name = strchr(buf_curline, ' ');

    if (!ptr_name) {
        free(buffer);
        fclose(fp);
        return 0;
    }

    ptr_name++;

    memmove(ptr_name + 1, ptr_name, strlen(ptr_name) + 1);
    *ptr_name = '!';
    size_t curline_len = strlen(buf_curline);
    memcpy(buffer + fp_read, buf_curline, curline_len);
    fp_read += curline_len;

#endif

    if (!feof(fp))
        fp_read += fread(buffer + fp_read, sizeof(char), fp_stat.st_size, fp);

    fclose(fp);

    if (TempFile(&file, isChroot() ? AUTH_FILE : KEYSFILE_PATH, 0) < 0) {
        free(buffer);
        return 0;
    }

    fwrite(buffer, sizeof(char), fp_read, file.fp);
    fclose(file.fp);
    full_name = getFullnameById(u_id);

    if (OS_MoveFile(file.name, isChroot() ? AUTH_FILE : KEYSFILE_PATH) < 0) {
        free(file.name);
        free(buffer);
        free(full_name);
        return 0;
    }

    free(file.name);
    free(buffer);

    if (full_name) {
        delete_agentinfo(u_id, full_name);
        free(full_name);
    }

    /* Remove counter for ID */
    OS_RemoveCounter(u_id);
    OS_RemoveAgentTimestamp(u_id);
    OS_RemoveAgentGroup(u_id);
    return 1;
}

int OS_IsValidID(const char *id)
{
    size_t id_len, i;

    /* ID must not be null */
    if (!id) {
        return (0);
    }

    id_len = strlen(id);

    /* Check ID length, it should contain max. 8 characters */
    if (id_len > 8) {
        return (0);
    }

    /* Check ID if it contains only numeric characters [0-9] */
    for (i = 0; i < id_len; i++) {
        if (!(isdigit((int)id[i]))) {
            return (0);
        }
    }

    return (1);
}

/* Get full agent name (name + IP) of ID */
char *getFullnameById(const char *id)
{
    FILE *fp;
    char line_read[FILE_SIZE + 1];
    line_read[FILE_SIZE] = '\0';

    /* ID must not be null */
    if (!id) {
        return (NULL);
    }

    fp = fopen(AUTH_FILE, "r");
    if (!fp) {
        return (NULL);
    }

    while (fgets(line_read, FILE_SIZE - 1, fp) != NULL) {
        char *name;
        char *ip;
        char *tmp_str;

        if (line_read[0] == '#') {
            continue;
        }

        name = strchr(line_read, ' ');
        if (name) {
            *name = '\0';
            /* Didn't match */
            if (strcmp(line_read, id) != 0) {
                continue;
            }

            name++;

            /* Removed entry */
            if (*name == '#' || *name == '!') {
                continue;
            }

            ip = strchr(name, ' ');
            if (ip) {
                *ip = '\0';
                ip++;

                /* Clean up IP */
                tmp_str = strchr(ip, ' ');
                if (tmp_str) {
                    char *final_str;
                    *tmp_str = '\0';
                    tmp_str = strchr(ip, '/');
                    if (tmp_str) {
                        *tmp_str = '\0';
                    }

                    /* If we reached here, we found the IP and name */
                    os_calloc(1, FILE_SIZE, final_str);
                    snprintf(final_str, FILE_SIZE - 1, "%s-%s", name, ip);

                    fclose(fp);
                    return (final_str);
                }
            }
        }
    }

    fclose(fp);
    return (NULL);
}

/* ID Search (is valid ID) */
int IDExist(const char *id, int discard_removed)
{
    FILE *fp;
    char line_read[FILE_SIZE + 1];
    line_read[FILE_SIZE] = '\0';

    /* ID must not be null */
    if (!id) {
        return (0);
    }

    if (isChroot()) {
        fp = fopen(AUTH_FILE, "r");
    } else {
        fp = fopen(KEYSFILE_PATH, "r");
    }

    if (!fp) {
        return (0);
    }

    fseek(fp, 0, SEEK_SET);
    fgetpos(fp, &fp_pos);

    while (fgets(line_read, FILE_SIZE - 1, fp) != NULL) {
        char *name;

        if (line_read[0] == '#') {
            fgetpos(fp, &fp_pos);
            continue;
        }

        name = strchr(line_read, ' ');
        if (name) {
            *name = '\0';
            name++;

            if (strcmp(line_read, id) == 0) {
                if (discard_removed && (*name == '!' || *name == '#')) {
                    fgetpos(fp, &fp_pos);
                    continue;
                }

                fclose(fp);
                return (1); /*(fp_pos);*/
            }
        }

        fgetpos(fp, &fp_pos);
    }

    fclose(fp);
    return (0);
}

/* Validate agent name */
int OS_IsValidName(const char *u_name)
{
    size_t i, uname_length = strlen(u_name);

    /* We must have something in the name */
    if (uname_length < 2 || uname_length > 128) {
        return (0);
    }

    /* Check if it contains any non-alphanumeric characters */
    for (i = 0; i < uname_length; i++) {
        if (!isalnum((int)u_name[i]) && (u_name[i] != '-') &&
                (u_name[i] != '_') && (u_name[i] != '.')) {
            return (0);
        }
    }

    return (1);
}

int NameExist(const char *u_name)
{
    FILE *fp;
    char line_read[FILE_SIZE + 1];
    line_read[FILE_SIZE] = '\0';

    if ((!u_name) ||
            (*u_name == '\0') ||
            (*u_name == '\r') ||
            (*u_name == '\n')) {
        return (0);
    }

    if (isChroot()) {
        fp = fopen(AUTH_FILE, "r");
    } else {
        fp = fopen(KEYSFILE_PATH, "r");
    }

    if (!fp) {
        return (0);
    }

    fseek(fp, 0, SEEK_SET);
    fgetpos(fp, &fp_pos);

    while (fgets(line_read, FILE_SIZE - 1, fp) != NULL) {
        char *name;

        if (line_read[0] == '#') {
            continue;
        }

        name = strchr(line_read, ' ');
        if (name) {
            char *ip;
            name++;

            if (*name == '#' || *name == '!') {
                continue;
            }

            ip = strchr(name, ' ');
            if (ip) {
                *ip = '\0';
                if (strcmp(u_name, name) == 0) {
                    fclose(fp);
                    return (1);
                }
            }
        }
        fgetpos(fp, &fp_pos);
    }

    fclose(fp);
    return (0);
}

/* Returns the ID of an agent, or NULL if not found */
char *IPExist(const char *u_ip)
{
    FILE *fp;
    char *name, *ip, *pass;
    char line_read[FILE_SIZE + 1];
    line_read[FILE_SIZE] = '\0';

    if (!(u_ip && strncmp(u_ip, "any", 3)) || strchr(u_ip, '/'))
        return NULL;

    if (isChroot())
        fp = fopen(AUTH_FILE, "r");
    else
        fp = fopen(KEYSFILE_PATH, "r");

    if (!fp)
        return NULL;

    fseek(fp, 0, SEEK_SET);
    fgetpos(fp, &fp_pos);

    while (fgets(line_read, FILE_SIZE - 1, fp) != NULL) {
        if (line_read[0] == '#') {
            continue;
        }

        name = strchr(line_read, ' ');
        if (name) {
            name++;

            if (*name == '#' || *name == '!') {
                continue;
            }

            ip = strchr(name, ' ');
            if (ip) {
                ip++;

                pass = strchr(ip, ' ');
                if (pass) {
                    *pass = '\0';
                    if (strcmp(u_ip, ip) == 0) {
                        fclose(fp);
                        name[-1] = '\0';
                        return strdup(line_read);
                    }
                }
            }
        }

        fgetpos(fp, &fp_pos);
    }

    fclose(fp);
    return NULL;
}

double OS_AgentAntiquity_ID(const char *id) {
    char *name = getFullnameById(id);
    char *ip;
    double ret = -1;

    if (!name) {
        return -1;
    }

    if ((ip = strchr(name, '-'))) {
        *(ip++) = 0;
        ret = OS_AgentAntiquity(name, ip);
    }

    free(name);
    return ret;
}

/* Returns the number of seconds since last agent connection, or -1 if error. */
double OS_AgentAntiquity(const char *name, const char *ip)
{
    struct stat file_stat;
    char file_name[OS_FLSIZE];

    snprintf(file_name, OS_FLSIZE - 1, "%s/%s-%s", AGENTINFO_DIR, name, ip);

    if (stat(file_name, &file_stat) < 0)
        return -1;

    return difftime(time(NULL), file_stat.st_mtime);
}

/* Print available agents */
int print_agents(int print_status, int active_only, int csv_output, cJSON *json_output)
{
    int total = 0;
    FILE *fp;
    char line_read[FILE_SIZE + 1];
    line_read[FILE_SIZE] = '\0';

    fp = fopen(AUTH_FILE, "r");
    if (!fp) {
        return (0);
    }

    fseek(fp, 0, SEEK_SET);

    memset(line_read, '\0', FILE_SIZE);

    while (fgets(line_read, FILE_SIZE - 1, fp) != NULL) {
        char *name;

        if (line_read[0] == '#') {
            continue;
        }

        name = strchr(line_read, ' ');
        if (name) {
            char *ip;
            *name = '\0';
            name++;

            /* Removed agent */
            if (*name == '#' || *name == '!') {
                continue;
            }

            ip = strchr(name, ' ');
            if (ip) {
                char *key;
                *ip = '\0';
                ip++;
                key = strchr(ip, ' ');
                if (key) {
                    *key = '\0';
                    if (!total && !print_status) {
                        printf(PRINT_AVAILABLE);
                    }
                    total++;

                    if (print_status) {
                        int agt_status = get_agent_status(name, ip);
                        if (active_only && (agt_status != GA_STATUS_ACTIVE)) {
                            continue;
                        }

                        if (csv_output) {
                            printf("%s,%s,%s,%s,\n", line_read, name, ip, print_agent_status(agt_status));
                        } else if (json_output) {
                            cJSON *json_agent = cJSON_CreateObject();

                            if (!json_agent) {
                                fclose(fp);
                                return 0;
                            }

                            cJSON_AddStringToObject(json_agent, "id", line_read);
                            cJSON_AddStringToObject(json_agent, "name", name);
                            cJSON_AddStringToObject(json_agent, "ip", ip);
                            cJSON_AddStringToObject(json_agent, "status", print_agent_status(agt_status));
                            cJSON_AddItemToArray(json_output, json_agent);
                        } else {
                            printf(PRINT_AGENT_STATUS, line_read, name, ip, print_agent_status(agt_status));
                        }
                    } else {
                        printf(PRINT_AGENT, line_read, name, ip);
                    }
                }
            }
        }
    }

    /* Only print agentless for non-active only searches */
    if (!active_only && print_status) {
        const char *aip = NULL;
        DIR *dirp;
        struct dirent *dp;

        if (!csv_output && !json_output) {
            printf("\nList of agentless devices:\n");
        }

        dirp = opendir(AGENTLESS_ENTRYDIR);
        if (dirp) {
            while ((dp = readdir(dirp)) != NULL) {
                if (strncmp(dp->d_name, ".", 1) == 0) {
                    continue;
                }

                aip = strchr(dp->d_name, '@');
                if (aip) {
                    aip++;
                } else {
                    aip = "<na>";
                }

                if (csv_output) {
                    printf("na,%s,%s,agentless,\n", dp->d_name, aip);
                } else {
                    printf("   ID: na, Name: %s, IP: %s, agentless\n",
                           dp->d_name, aip);
                }
            }
            closedir(dirp);
        }
    }

    fclose(fp);
    if (total) {
        return (1);
    }

    return (0);
}

void OS_BackupAgentInfo_ID(const char *id) {
    char *name = getFullnameById(id);
    char *ip;

    if (!name) {
        merror("Agent id %s not found.", id);
        return;
    }

    if ((ip = strchr(name, '-'))) {
        *(ip++) = 0;
        OS_BackupAgentInfo(id, name, ip);
    }

    free(name);
}

/* Backup agent information before force deleting */
void OS_BackupAgentInfo(const char *id, const char *name, const char *ip)
{
    char *path_backup;
    char path_src[OS_FLSIZE];
    char path_dst[OS_FLSIZE];

    time_t timer = time(NULL);
    int status = 0;

    path_backup = OS_CreateBackupDir(id, name, ip, timer);

    if (!path_backup) {
        merror("Couldn't create backup directory.");
        return;
    }

    /* agent-info */
    snprintf(path_src, OS_FLSIZE, "%s/%s-%s", AGENTINFO_DIR, name, ip);
    snprintf(path_dst, OS_FLSIZE, "%s/agent-info", path_backup);
    status += link(path_src, path_dst);

    /* syscheck */
    snprintf(path_src, OS_FLSIZE, "%s/(%s) %s->syscheck", SYSCHECK_DIR, name, ip);
    snprintf(path_dst, OS_FLSIZE, "%s/syscheck", path_backup);
    status += link(path_src, path_dst);

    snprintf(path_src, OS_FLSIZE, "%s/.(%s) %s->syscheck.cpt", SYSCHECK_DIR, name, ip);
    snprintf(path_dst, OS_FLSIZE, "%s/syscheck.cpt", path_backup);
    status += link(path_src, path_dst);

    snprintf(path_src, OS_FLSIZE, "%s/(%s) %s->syscheck-registry", SYSCHECK_DIR, name, ip);
    snprintf(path_dst, OS_FLSIZE, "%s/syscheck-registry", path_backup);
    status += link(path_src, path_dst);

    snprintf(path_src, OS_FLSIZE, "%s/.(%s) %s->syscheck-registry.cpt", SYSCHECK_DIR, name, ip);
    snprintf(path_dst, OS_FLSIZE, "%s/syscheck-registry.cpt", path_backup);
    status += link(path_src, path_dst);

    /* rootcheck */
    snprintf(path_src, OS_FLSIZE, "%s/(%s) %s->rootcheck", ROOTCHECK_DIR, name, ip);
    snprintf(path_dst, OS_FLSIZE, "%s/rootcheck", path_backup);
    status += link(path_src, path_dst);

    /* agent-group */
    snprintf(path_src, OS_FLSIZE, "%s/%s", GROUPS_DIR, id);
    snprintf(path_dst, OS_FLSIZE, "%s/agent-group", path_backup);
    status += link(path_src, path_dst);

    if (status < 0) {
        mdebug1("Couldn't create some backup files.");

<<<<<<< HEAD
        if (status == -7) {
            debug1("%s: Backup directory empty. Removing %s", ARGV0, path_backup);
=======
        if (status == -6) {
            mdebug1("Backup directory empty. Removing %s", path_backup);
>>>>>>> 3ff99ff3
            rmdir(path_backup);
        }
    }

    free(path_backup);
}

char* OS_CreateBackupDir(const char *id, const char *name, const char *ip, time_t now) {
    char path[OS_FLSIZE + 1];
    char timestamp[40];

    if (uid == (uid_t) - 1 || gid == (gid_t) - 1) {
        merror("Unspecified uid or gid.");
        return NULL;
    }

    /* Directory for year ^*/

    strftime(timestamp, 40, "%Y", localtime(&now));
    snprintf(path, OS_FLSIZE, "%s/%s", AGNBACKUP_DIR, timestamp);

    if (IsDir(path) != 0) {
        if (mkdir(path, 0750) < 0 || chmod(path, 0750) < 0 || chown(path, uid, gid) < 0) {
            return NULL;
        }
    }

    /* Directory for month */

    strftime(timestamp, 40, "%Y/%b", localtime(&now));
    snprintf(path, OS_FLSIZE, "%s/%s", AGNBACKUP_DIR, timestamp);

    if (IsDir(path) != 0) {
        if (mkdir(path, 0750) < 0 || chmod(path, 0750) < 0 || chown(path, uid, gid) < 0) {
            return NULL;
        }
    }

    /* Directory for day */

    strftime(timestamp, 40, "%Y/%b/%d", localtime(&now));
    snprintf(path, OS_FLSIZE, "%s/%s", AGNBACKUP_DIR, timestamp);

    if (IsDir(path) != 0) {
        if (mkdir(path, 0750) < 0 || chmod(path, 0750) < 0 || chown(path, uid, gid) < 0) {
            return NULL;
        }
    }

    /* Directory for agent */

    int acount = 1;
    char tag[10] = { 0 };

    while (1) {
        snprintf(path, OS_FLSIZE, "%s/%s/%s-%s-%s%s", AGNBACKUP_DIR, timestamp, id, name, ip, tag);

        if (IsDir(path) != 0) {
            if (mkdir(path, 0750) < 0 || chmod(path, 0750) < 0 || chown(path, uid, gid) < 0) {
                return NULL;
            } else {
                break;
            }
        } else {
            if (++acount > MAX_TAG_COUNTER) {
                return NULL;
            } else {
                snprintf(tag, 10, "-%03d", acount);
            }
        }
    }

    char *retval;
    os_strdup(path, retval);
    return retval;
}

void OS_AddAgentTimestamp(const char *id, const char *name, const char *ip, time_t now)
{
    File file;
    char timestamp[40];

    if (TempFile(&file, TIMESTAMP_FILE, 1) < 0) {
        merror("Couldn't open timestamp file.");
        return;
    }

    strftime(timestamp, 40, "%Y-%m-%d %H:%M:%S", localtime(&now));
    fprintf(file.fp, "%s %s %s %s\n", id, name, ip, timestamp);
    fclose(file.fp);
    OS_MoveFile(file.name, TIMESTAMP_FILE);
    free(file.name);
}

void OS_RemoveAgentTimestamp(const char *id)
{
    FILE *fp;
    File file;
    char *buffer;
    char line[OS_BUFFER_SIZE];
    int idlen = strlen(id);
    int pos = 0;
    struct stat fp_stat;

    fp = fopen(TIMESTAMP_FILE, "r");

    if (!fp) {
        return;
    }

    if (fstat(fileno(fp), &fp_stat) < 0) {
        fclose(fp);
        return;
    }

    os_calloc(fp_stat.st_size + 1, sizeof(char), buffer);

    while (fgets(line, OS_BUFFER_SIZE, fp)) {
        if (strncmp(id, line, idlen)) {
            strncpy(&buffer[pos], line, fp_stat.st_size - pos);
            pos += strlen(line);
        }
    }

    fclose(fp);

    if (TempFile(&file, TIMESTAMP_FILE, 0) < 0) {
        merror("Couldn't open timestamp file.");
        free(buffer);
        return;
    }

    fprintf(file.fp, "%s", buffer);
    fclose(file.fp);
    free(buffer);
    OS_MoveFile(file.name, TIMESTAMP_FILE);
    free(file.name);
}

void OS_RemoveAgentGroup(const char *id)
{
    char group_file[OS_FLSIZE + 1];
    snprintf(group_file, OS_FLSIZE, "%s/%s", GROUPS_DIR, id);
    unlink(group_file);
}

void FormatID(char *id) {
    int number;
    char *end;

    if (id && *id) {
        number = strtol(id, &end, 10);

        if (!*end)
            sprintf(id, "%03d", number);
    }
}

/* Load gid and uid.
 * Call before OS_BackupAgentInfo(), OS_BackupAgentInfo_ID() or OS_CreateBackupDir().
 * Should be called before chroot().
 * Returns 0 on success or -1 on failure.
 */
int OS_LoadUid() {
    uid = Privsep_GetUser(USER);
    gid = Privsep_GetGroup(GROUPGLOBAL);

    if (uid == (uid_t) - 1 || gid == (gid_t) - 1) {
        merror(USER_ERROR, USER, GROUPGLOBAL);
        return -1;
    } else {
        return 0;
    }
}<|MERGE_RESOLUTION|>--- conflicted
+++ resolved
@@ -678,13 +678,8 @@
     if (status < 0) {
         mdebug1("Couldn't create some backup files.");
 
-<<<<<<< HEAD
         if (status == -7) {
-            debug1("%s: Backup directory empty. Removing %s", ARGV0, path_backup);
-=======
-        if (status == -6) {
             mdebug1("Backup directory empty. Removing %s", path_backup);
->>>>>>> 3ff99ff3
             rmdir(path_backup);
         }
     }
