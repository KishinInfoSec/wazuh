This work was packaged for Debian by:

<<<<<<< HEAD
    Wazuh, Inc <info@wazuh.com> on Wed, 26 Mar 2025 00:00:00 +0000
=======
    Wazuh, Inc <info@wazuh.com> on Wed, 12 Mar 2025 00:00:00 +0000
>>>>>>> 7ddd0dec

It was downloaded from:

    https://www.wazuh.com

Copyright:

    GNU General Public License version 2.

License:

    GNU General Public License version 2.

The Debian packaging is:

    Copyright (C) 2015 Wazuh, Inc <info@wazuh.com>

and is licensed under the GPL version 2,
see "/usr/share/common-licenses/GPL-2".<|MERGE_RESOLUTION|>--- conflicted
+++ resolved
@@ -1,10 +1,6 @@
 This work was packaged for Debian by:
 
-<<<<<<< HEAD
-    Wazuh, Inc <info@wazuh.com> on Wed, 26 Mar 2025 00:00:00 +0000
-=======
-    Wazuh, Inc <info@wazuh.com> on Wed, 12 Mar 2025 00:00:00 +0000
->>>>>>> 7ddd0dec
+    Wazuh, Inc <info@wazuh.com> on Wed, 09 Apr 2025 00:00:00 +0000
 
 It was downloaded from:
 
