--- conflicted
+++ resolved
@@ -1,17 +1,15 @@
-<<<<<<< HEAD
 wazuh-manager (4.12.0-RELEASE) stable; urgency=low
 
   * More info: https://documentation.wazuh.com/current/release-notes/release-4-12-0.html
 
  -- Wazuh, Inc <info@wazuh.com>  Wed, 26 Mar 2025 00:00:00 +0000
-=======
+
 wazuh-manager (4.11.2-RELEASE) stable; urgency=low
 
   * More info: https://documentation.wazuh.com/current/release-notes/release-4-11-2.html
 
  -- Wazuh, Inc <info@wazuh.com>  Tue, 01 Apr 2025 00:00:00 +0000
 
->>>>>>> dccbb41b
 wazuh-manager (4.11.1-RELEASE) stable; urgency=low
 
   * More info: https://documentation.wazuh.com/current/release-notes/release-4-11-1.html
