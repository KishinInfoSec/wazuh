--- conflicted
+++ resolved
@@ -1,18 +1,9 @@
-<<<<<<< HEAD
 wazuh-manager (4.14.0-RELEASE) stable; urgency=low
 
   * More info: https://documentation.wazuh.com/current/release-notes/release-4-14-0.html
 
  -- Wazuh, Inc <info@wazuh.com>  Thu, 25 Sep 2025 00:00:00 +0000
 
-wazuh-manager (4.13.1-RELEASE) stable; urgency=low
-
-  * More info: https://documentation.wazuh.com/current/release-notes/release-4-13-1.html
-
- -- Wazuh, Inc <info@wazuh.com>  Wed, 30 Jul 2025 00:00:00 +0000
-
-=======
->>>>>>> a1941af6
 wazuh-manager (4.13.0-RELEASE) stable; urgency=low
 
   * More info: https://documentation.wazuh.com/current/release-notes/release-4-13-0.html
