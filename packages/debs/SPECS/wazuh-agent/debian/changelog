<<<<<<< HEAD
wazuh-agent (4.12.0-RELEASE) stable; urgency=low

  * More info: https://documentation.wazuh.com/current/release-notes/release-4-12-0.html

 -- Wazuh, Inc <info@wazuh.com>  Tue, 28 Jan 2025 00:00:00 +0000
=======
wazuh-agent (4.11.0-RELEASE) stable; urgency=low

  * More info: https://documentation.wazuh.com/current/release-notes/release-4-11-0.html

   -- Wazuh, Inc <info@wazuh.com>  Tue, 28 Jan 2025 00:00:00 +0000
>>>>>>> 89ee6893

wazuh-agent (4.10.1-RELEASE) stable; urgency=low

  * More info: https://documentation.wazuh.com/current/release-notes/release-4-10-1.html

 -- Wazuh, Inc <info@wazuh.com>  Tue, 28 Jan 2025 00:00:00 +0000

wazuh-agent (4.10.0-RELEASE) stable; urgency=low

  * More info: https://documentation.wazuh.com/current/release-notes/release-4-10-0.html

 -- Wazuh, Inc <info@wazuh.com>  Thu, 09 Jan 2025 00:00:00 +0000

wazuh-agent (4.9.2-RELEASE) stable; urgency=low

  * More info: https://documentation.wazuh.com/current/release-notes/release-4-9-2.html

 -- Wazuh, Inc <info@wazuh.com>  Wed, 30 Oct 2024 00:00:00 +0000

wazuh-agent (4.9.1-RELEASE) stable; urgency=low

  * More info: https://documentation.wazuh.com/current/release-notes/release-4-9-1.html

 -- Wazuh, Inc <info@wazuh.com>  Thu, 17 Oct 2024 00:00:00 +0000

wazuh-agent (4.9.0-RELEASE) stable; urgency=low

  * More info: https://documentation.wazuh.com/current/release-notes/release-4-9-0.html

 -- Wazuh, Inc <info@wazuh.com>  Thu, 05 Sep 2024 00:00:00 +0000

wazuh-agent (4.8.1-RELEASE) stable; urgency=low

  * More info: https://documentation.wazuh.com/current/release-notes/release-4-8-1.html

 -- Wazuh, Inc <info@wazuh.com>  Wed, 10 Jul 2024 00:00:00 +0000

wazuh-agent (4.8.0-RELEASE) stable; urgency=low

  * More info: https://documentation.wazuh.com/current/release-notes/release-4-8-0.html

 -- Wazuh, Inc <info@wazuh.com>  Wed, 12 Jun 2024 00:00:00 +0000

wazuh-agent (4.7.5-RELEASE) stable; urgency=low

  * More info: https://documentation.wazuh.com/current/release-notes/release-4-7-5.html

 -- Wazuh, Inc <info@wazuh.com>  Thu, 30 May 2024 00:00:00 +0000

wazuh-agent (4.7.4-RELEASE) stable; urgency=low

  * More info: https://documentation.wazuh.com/current/release-notes/release-4-7-4.html

 -- Wazuh, Inc <info@wazuh.com>  Thu, 25 Apr 2024 00:00:00 +0000

wazuh-agent (4.7.3-RELEASE) stable; urgency=low

  * More info: https://documentation.wazuh.com/current/release-notes/release-4-7-3.html

 -- Wazuh, Inc <info@wazuh.com>  Tue, 27 Feb 2024 00:00:00 +0000

wazuh-agent (4.7.2-RELEASE) stable; urgency=low

  * More info: https://documentation.wazuh.com/current/release-notes/release-4-7-2.html

 -- Wazuh, Inc <info@wazuh.com>  Tue, 09 Jan 2024 00:00:00 +0000

wazuh-agent (4.7.1-RELEASE) stable; urgency=low

  * More info: https://documentation.wazuh.com/current/release-notes/release-4-7-1.html

 -- Wazuh, Inc <info@wazuh.com>  Wed, 19 Dec 2023 00:00:00 +0000

wazuh-agent (4.7.0-RELEASE) stable; urgency=low

  * More info: https://documentation.wazuh.com/current/release-notes/release-4-7-0.html

 -- Wazuh, Inc <info@wazuh.com>  Tue, 27 Nov 2023 00:00:00 +0000

wazuh-agent (4.6.0-RELEASE) stable; urgency=low

  * More info: https://documentation.wazuh.com/current/release-notes/release-4-6-0.html

 -- Wazuh, Inc <info@wazuh.com>  Tue, 31 Oct 2023 00:00:00 +0000

wazuh-agent (4.5.4-RELEASE) stable; urgency=low

  * More info: https://documentation.wazuh.com/current/release-notes/release-4-5-4.html

 -- Wazuh, Inc <info@wazuh.com>  Tue, 24 Oct 2023 00:00:00 +0000

wazuh-agent (4.5.3-RELEASE) stable; urgency=low

  * More info: https://documentation.wazuh.com/current/release-notes/release-4-5-3.html

 -- Wazuh, Inc <info@wazuh.com>  Tue, 10 Oct 2023 00:00:00 +0000

wazuh-agent (4.5.2-RELEASE) stable; urgency=low

  * More info: https://documentation.wazuh.com/current/release-notes/release-4-5-2.html

 -- Wazuh, Inc <info@wazuh.com>  Thu, 31 Aug 2023 00:00:00 +0000

wazuh-agent (4.5.1-RELEASE) stable; urgency=low

  * More info: https://documentation.wazuh.com/current/release-notes/release-4-5-1.html

 -- Wazuh, Inc <info@wazuh.com>  Thu, 24 Aug 2023 15:56:43 +0000

wazuh-agent (4.5.0-RELEASE) stable; urgency=low

  * More info: https://documentation.wazuh.com/current/release-notes/release-4-5-0.html

 -- Wazuh, Inc <info@wazuh.com>  Thu, 10 Aug 2023 15:56:43 +0000

wazuh-agent (4.4.5-RELEASE) stable; urgency=low

  * More info: https://documentation.wazuh.com/current/release-notes/release-4-4-5.html

 -- Wazuh, Inc <info@wazuh.com>  Mon, 10 Jul 2023 15:56:43 +0000

wazuh-agent (4.4.4-RELEASE) stable; urgency=low

  * More info: https://documentation.wazuh.com/current/release-notes/release-4-4-4.html

 -- Wazuh, Inc <info@wazuh.com>  Tue, 13 Jun 2023 12:31:50 +0000

wazuh-agent (4.4.3-RELEASE) stable; urgency=low

  * More info: https://documentation.wazuh.com/current/release-notes/release-4-4-3.html

 -- Wazuh, Inc <info@wazuh.com>  Thu, 25 May 2023 12:31:50 +0000

wazuh-agent (4.4.2-RELEASE) stable; urgency=low

  * More info: https://documentation.wazuh.com/current/release-notes/release-4-4-2.html

 -- Wazuh, Inc <info@wazuh.com>  Mon, 08 May 2023 12:31:50 +0000

wazuh-agent (4.3.11-RELEASE) stable; urgency=low

  * More info: https://documentation.wazuh.com/current/release-notes/release-4-3-11.html

 -- Wazuh, Inc <info@wazuh.com>  Mon, 24 Apr 2023 15:00:00 +0000

wazuh-agent (4.4.1-RELEASE) stable; urgency=low

  * More info: https://documentation.wazuh.com/current/release-notes/release-4-4-1.html

 -- Wazuh, Inc <info@wazuh.com>  Mon, 17 Apr 2023 12:31:50 +0000

wazuh-agent (4.4.0-RELEASE) stable; urgency=low

  * More info: https://documentation.wazuh.com/current/release-notes/release-4-4-0.html

 -- Wazuh, Inc <info@wazuh.com>  Wed, 18 Jan 2023 12:31:50 +0000

wazuh-agent (4.3.10-RELEASE) stable; urgency=low

  * More info: https://documentation.wazuh.com/current/release-notes/release-4-3-10.html

 -- Wazuh, Inc <info@wazuh.com>  Thu, 10 Nov 2022 15:00:00 +0000

wazuh-agent (4.3.9-RELEASE) stable; urgency=low

  * More info: https://documentation.wazuh.com/current/release-notes/release-4-3-9.html

 -- Wazuh, Inc <info@wazuh.com>  Mon, 03 Oct 2022 15:00:00 +0000

wazuh-agent (4.3.8-RELEASE) stable; urgency=low

  * More info: https://documentation.wazuh.com/current/release-notes/release-4-3-8.html

 -- Wazuh, Inc <info@wazuh.com>  Mon, 19 Sep 2022 15:00:00 +0000

wazuh-agent (4.3.7-RELEASE) stable; urgency=low

  * More info: https://documentation.wazuh.com/current/release-notes/release-4-3-7.html

 -- Wazuh, Inc <info@wazuh.com>  Mon, 08 Aug 2022 15:00:00 +0000

wazuh-agent (4.3.6-RELEASE) stable; urgency=low

  * More info: https://documentation.wazuh.com/current/release-notes/release-4-3-6.html

 -- Wazuh, Inc <info@wazuh.com>  Thu, 07 Jul 2022 15:00:00 +0000

wazuh-agent (4.3.5-RELEASE) stable; urgency=low

  * More info: https://documentation.wazuh.com/current/release-notes/release-4-3-5.html

 -- Wazuh, Inc <info@wazuh.com>  Wed, 29 Jun 2022 15:00:00 +0000

wazuh-agent (4.3.4-RELEASE) stable; urgency=low

  * More info: https://documentation.wazuh.com/current/release-notes/release-4-3-4.html

 -- Wazuh, Inc <info@wazuh.com>  Tue, 07 Jun 2022 15:41:39 +0000

wazuh-agent (4.3.3-RELEASE) stable; urgency=low

  * More info: https://documentation.wazuh.com/current/release-notes/release-4-3-3.html

 -- Wazuh, Inc <info@wazuh.com>  Tue, 31 May 2022 15:41:39 +0000

wazuh-agent (4.3.2-RELEASE) stable; urgency=low

  * More info: https://documentation.wazuh.com/current/release-notes/release-4-3-2.html

 -- Wazuh, Inc <info@wazuh.com>  Mon, 30 May 2022 15:41:39 +0000

wazuh-agent (4.2.7-RELEASE) stable; urgency=low

  * More info: https://documentation.wazuh.com/current/release-notes/release-4-2-7.html

 -- Wazuh, Inc <info@wazuh.com>  Sun, 29 May 2022 08:51:00 +0000

wazuh-agent (4.3.1-RELEASE) stable; urgency=low

  * More info: https://documentation.wazuh.com/current/release-notes/release-4-3-1.html

 -- Wazuh, Inc <info@wazuh.com>  Wed, 18 May 2022 12:14:41 +0000

wazuh-agent (4.3.0-RELEASE) stable; urgency=low

  * More info: https://documentation.wazuh.com/current/release-notes/release-4-3-0.html

 -- Wazuh, Inc <info@wazuh.com>  Thu, 05 May 2022 12:15:57 +0000

wazuh-agent (4.2.6-RELEASE) stable; urgency=low

  * More info: https://documentation.wazuh.com/current/release-notes/release-4-2-6.html

 -- Wazuh, Inc <info@wazuh.com>  Fri, 25 Mar 2022 16:47:07 +0000

wazuh-agent (4.2.5-RELEASE) stable; urgency=low

  * More info: https://documentation.wazuh.com/current/release-notes/release-4-2-5.html

 -- Wazuh, Inc <info@wazuh.com>  Mon, 15 Nov 2021 16:47:07 +0000

wazuh-agent (4.2.4-RELEASE) stable; urgency=low

  * More info: https://documentation.wazuh.com/current/release-notes/release-4-2-4.html

 -- Wazuh, Inc <info@wazuh.com>  Thu, 21 Oct 2021 15:57:51 +0000

wazuh-agent (4.2.3-RELEASE) stable; urgency=low

  * More info: https://documentation.wazuh.com/current/release-notes/release-4-2-3.html

 -- Wazuh, Inc <info@wazuh.com>  Wed, 06 Oct 2021 15:07:13 +0000

wazuh-agent (4.2.2-RELEASE) stable; urgency=low

  * More info: https://documentation.wazuh.com/current/release-notes/release-4-2-2.html

 -- Wazuh, Inc <info@wazuh.com>  Tue, 28 Sep 2021 08:58:38 +0000

wazuh-agent (4.2.1-RELEASE) stable; urgency=low

  * More info: https://documentation.wazuh.com/current/release-notes/release-4-2-1.html

 -- Wazuh, Inc <info@wazuh.com>  Sat, 25 Sep 2021 07:04:22 +0000

wazuh-agent (4.2.0-RELEASE) stable; urgency=low

  * More info: https://documentation.wazuh.com/current/release-notes/release-4-2-0.html

 -- Wazuh, Inc <info@wazuh.com>  Mon, 26 Apr 2021 11:51:55 +0000

wazuh-agent (4.1.5-RELEASE) stable; urgency=low

  * More info: https://documentation.wazuh.com/current/release-notes/release-4-1-5.html

 -- Wazuh, Inc <info@wazuh.com>  Thu, 22 Apr 2021 16:50:05 +0000

wazuh-agent (4.1.4-RELEASE) stable; urgency=low

  * More info: https://documentation.wazuh.com/current/release-notes/release-4-1-4.html

 -- Wazuh, Inc <info@wazuh.com>  Mon, 29 Mar 2021 16:23:09 +0000

wazuh-agent (4.1.3-RELEASE) stable; urgency=low

  * More info: https://documentation.wazuh.com/current/release-notes/release-4-1-3.html

 -- Wazuh, Inc <info@wazuh.com>  Sat, 20 Mar 2021 13:41:26 +0000

wazuh-agent (4.1.2-RELEASE) stable; urgency=low

  * More info: https://documentation.wazuh.com/current/release-notes/release-4-1-2.html

 -- Wazuh, Inc <info@wazuh.com>  Mon, 08 Mar 2021 14:00:25 +0000

wazuh-agent (4.1.1-RELEASE) stable; urgency=low

  * More info: https://documentation.wazuh.com/current/release-notes/release-4-1-1.html

 -- Wazuh, Inc <info@wazuh.com>  Fri, 05 Mar 2021 13:24:41 +0000

wazuh-agent (4.1.0-RELEASE) stable; urgency=low

  * More info: https://documentation.wazuh.com/current/release-notes/release-4-1-0.html

 -- Wazuh, Inc <info@wazuh.com>  Tue, 19 Jan 2021 06:25:59 +0000

wazuh-agent (4.0.4-RELEASE) stable; urgency=low

  * More info: https://documentation.wazuh.com/current/release-notes/release-4-0-4.html

 -- Wazuh, Inc <info@wazuh.com>  Tue, 12 Jan 2021 09:30:15 +0000

wazuh-agent (4.0.3-RELEASE) stable; urgency=low

  * More info: https://documentation.wazuh.com/current/release-notes/release-4-0-3.html

 -- Wazuh, Inc <info@wazuh.com>  Mon, 30 Nov 2020 10:00:15 +0000

wazuh-agent (4.0.2-RELEASE) stable; urgency=low

  * More info: https://documentation.wazuh.com/current/release-notes/release-4-0-2.html

 -- Wazuh, Inc <info@wazuh.com>  Mon, 23 Nov 2020 12:16:36 +0000

wazuh-agent (4.0.1-RELEASE) stable; urgency=low

  * More info: https://documentation.wazuh.com/current/release-notes/release-4-0-1.html

 -- Wazuh, Inc <info@wazuh.com>  Sat, 31 Oct 2020 12:16:36 +0000

wazuh-agent (4.0.0-RELEASE) stable; urgency=low

  * More info: https://documentation.wazuh.com/current/release-notes/release-4-0-0.html

 -- Wazuh, Inc <info@wazuh.com>  Mon, 19 Oct 2020 06:59:39 +0000

wazuh-manager (3.13.6-RELEASE) stable; urgency=low

  * More info: https://documentation.wazuh.com/current/release-notes/release-3-13-6.html

 -- Wazuh, Inc <info@wazuh.com>  Wed, 21 Sep 2022 15:00:00 +0000

wazuh-manager (3.13.5-RELEASE) stable; urgency=low

  * More info: https://documentation.wazuh.com/current/release-notes/release-3-13-5.html

 -- Wazuh, Inc <info@wazuh.com>  Wed, 24 Aug 2022 15:00:00 +0000

wazuh-manager (3.13.4-RELEASE) stable; urgency=low

  * More info: https://documentation.wazuh.com/current/release-notes/release-3-13-4.html

 -- Wazuh, Inc <info@wazuh.com>  Mon, 30 May 2022 15:00:00 +0000

wazuh-agent (3.13.3-RELEASE) stable; urgency=low

  * More info: https://documentation.wazuh.com/current/release-notes/release-3-13-3.html

 -- Wazuh, Inc <info@wazuh.com>  Sat, 24 Apr 2021 07:01:55 +0000

wazuh-agent (3.13.2-RELEASE) stable; urgency=low

  * More info: https://documentation.wazuh.com/current/release-notes/release-3-13-2.html

 -- Wazuh, Inc <info@wazuh.com>  Fri, 21 Aug 2020 10:05:02 +0000

wazuh-agent (3.13.1-RELEASE) stable; urgency=low

  * More info: https://documentation.wazuh.com/current/release-notes/release-3-13-1.html

 -- Wazuh, Inc <info@wazuh.com>  Tue, 14 Jul 2020 10:05:02 +0000

wazuh-agent (3.13.0-RELEASE) stable; urgency=low

  * More info: https://documentation.wazuh.com/current/release-notes/release-3-13-0.html

 -- Wazuh, Inc <info@wazuh.com>  Mon, 29 Jun 2020 10:05:02 +0000

wazuh-agent (3.12.2-RELEASE) stable; urgency=low

  * More info: https://documentation.wazuh.com/current/release-notes/release-3-12-2.html

 -- Wazuh, Inc <info@wazuh.com>  Thu, 9 Apr 2020 08:47:14 +0000

wazuh-agent (3.12.1-RELEASE) stable; urgency=low

  * More info: https://documentation.wazuh.com/current/release-notes/release-3-12-1.html

 -- Wazuh, Inc <info@wazuh.com>  Wed, 8 Apr 2020 16:12:28 +0000

wazuh-agent (3.12.0-RELEASE) stable; urgency=low

  * More info: https://documentation.wazuh.com/current/release-notes/release-3-12-0.html

 -- Wazuh, Inc <info@wazuh.com>  Wed, 25 Mar 2020 10:20:48 +0000

wazuh-agent (3.11.4-RELEASE) stable; urgency=low

  * More info: https://documentation.wazuh.com/current/release-notes/release-3-11-4.html

 -- Wazuh, Inc <info@wazuh.com>  Thu, 24 Feb 2020 10:01:00 +0000

wazuh-agent (3.11.3-RELEASE) stable; urgency=low

  * More info: https://documentation.wazuh.com/current/release-notes/release-3-11-3.html

 -- Wazuh, Inc <info@wazuh.com>  Wed, 22 Jan 2020 10:01:00 +0000

wazuh-agent (3.11.2-RELEASE) stable; urgency=low

  * More info: https://documentation.wazuh.com/current/release-notes/release-3-11-2.html

 -- Wazuh, Inc <info@wazuh.com>  Tue, 7 Jan 2020 10:01:00 +0000

wazuh-agent (3.11.1-RELEASE) stable; urgency=low

  * More info: https://documentation.wazuh.com/current/release-notes/release-3-11-1.html

 -- Wazuh, Inc <info@wazuh.com>  Thu, 26 Dec 2019 13:33:00 +0000

wazuh-agent (3.11.0-RELEASE) stable; urgency=low

  * More info: https://documentation.wazuh.com/current/release-notes/release-3-11-0.html

 -- Wazuh, Inc <info@wazuh.com>  Mon, 7 Oct 2019 13:33:00 +0000

wazuh-agent (3.10.2-RELEASE) stable; urgency=low

  * More info: https://documentation.wazuh.com/current/release-notes/release-3-10-2.html

 -- Wazuh, Inc <info@wazuh.com>  Mon, 23 Sep 2019 10:19:00 +0000

wazuh-agent (3.10.1-RELEASE) stable; urgency=low

  * More info: https://documentation.wazuh.com/current/release-notes/release-3-10-1.html

 -- Wazuh, Inc <info@wazuh.com>  Thu, 19 Sep 2019 13:33:00 +0000

wazuh-agent (3.10.0-RELEASE) stable; urgency=low

  * More info: https://documentation.wazuh.com/current/release-notes/release-3-10-0.html

 -- Wazuh, Inc <info@wazuh.com>  Mon, 26 Aug 2019 13:33:00 +0000

wazuh-agent (3.9.5-RELEASE) stable; urgency=low

  * More info: https://documentation.wazuh.com/current/release-notes/release-3-9-5.html

 -- Wazuh, Inc <info@wazuh.com>  Thu, 8 Aug 2019 16:31:00 +0000

wazuh-agent (3.9.4-RELEASE) stable; urgency=low

  * More info: https://documentation.wazuh.com/current/release-notes/release-3-9-4.html

 -- Wazuh, Inc <info@wazuh.com>  Tue, 12 Jul 2019 16:31:00 +0000

wazuh-agent (3.9.3-RELEASE) stable; urgency=low

  * More info: https://documentation.wazuh.com/current/release-notes/release-3-9-3.html

 -- Wazuh, Inc <info@wazuh.com>  Tue, 11 Jun 2019 16:31:00 +0000

wazuh-agent (3.9.2-RELEASE) stable; urgency=low

  * More info: https://documentation.wazuh.com/current/release-notes/release-3-9-2.html

 -- Wazuh, Inc <info@wazuh.com>  Mon, 6 Jun 2019 13:33:00 +0000

wazuh-agent (3.9.1-RELEASE) stable; urgency=low

  * More info: https://documentation.wazuh.com/current/release-notes/release-3-9-1.html

 -- Wazuh, Inc <info@wazuh.com>  Mon, 6 May 2019 13:33:00 +0000

wazuh-agent (3.9.0-RELEASE) stable; urgency=low

  * More info: https://documentation.wazuh.com/current/release-notes/release-3-9-0.html

 -- Wazuh, Inc <info@wazuh.com>  Mon, 25 Feb 2019 11:00:00 +0000

wazuh-agent (3.8.2-RELEASE) stable; urgency=low

  * More info: https://documentation.wazuh.com/current/release-notes/release-3-8-2.html

 -- Wazuh, Inc <info@wazuh.com>  Wed, 30 Jan 2019 11:00:00 +0000

wazuh-agent (3.8.1-RELEASE) stable; urgency=low

  * More info: https://documentation.wazuh.com/current/release-notes/release-3-8-1.html

 -- Wazuh, Inc <info@wazuh.com>  Thu, 24 Jan 2019 09:28:34 +0000

wazuh-agent (3.8.0-RELEASE) stable; urgency=low

  * More info: https://documentation.wazuh.com/current/release-notes/release-3-8-0.html

 -- Wazuh, Inc <info@wazuh.com>  Mon, 16 Jan 2019 11:00:00 +0000

wazuh-agent (3.7.2-RELEASE) stable; urgency=low

  * More info: https://documentation.wazuh.com/current/release-notes/release-3-7-2.html

 -- Wazuh, Inc <info@wazuh.com>  Mon, 10 Dec 2018 11:00:00 +0000

wazuh-agent (3.7.1-RELEASE) stable; urgency=low

  * More info: https://documentation.wazuh.com/current/release-notes/release-3-7-1.html

 -- Wazuh, Inc <info@wazuh.com>  Mon, 12 Nov 2018 11:00:00 +0000

wazuh-agent (3.7.0-RELEASE) stable; urgency=low

  * More info: https://documentation.wazuh.com/current/release-notes/release-3-7-0.html

 -- Wazuh, Inc <info@wazuh.com>  Sat, 10 Nov 2018 11:00:00 +0000

wazuh-agent (3.6.1-RELEASE) stable; urgency=low

  * More info: https://documentation.wazuh.com/current/release-notes/release-3-6-1.html

 -- Wazuh, Inc <info@wazuh.com>  Mon, 3 Sep 2018 11:00:00 +0000

wazuh-agent (3.6.0-RELEASE) stable; urgency=low

  * More info: https://documentation.wazuh.com/current/release-notes/release-3-6-0.html

 -- Wazuh, Inc <info@wazuh.com>  Fri, 24 Aug 2018 11:00:00 +0000

wazuh-agent (3.5.0-RELEASE) stable; urgency=low

  * More info: https://documentation.wazuh.com/current/release-notes/release-3-5-0.html

 -- Wazuh, Inc <info@wazuh.com>  Wed, 25 Jul 2018 20:12:41 +0000

wazuh-agent (3.4.0-1) stable; urgency=low

  * More info: https://documentation.wazuh.com/current/release-notes/release-3-4-0.html

 -- Wazuh, Inc <info@wazuh.com>  Thu, 28 Jun 2018 20:12:41 +0000

wazuh-agent (3.3.1-1) stable; urgency=low

  * More info: https://documentation.wazuh.com/current/release-notes/release-3-3-1.html

 -- Wazuh, Inc <info@wazuh.com>  Thu, 14 Jun 2018 9:29:41 +0000

wazuh-agent (3.3.0-1) stable; urgency=low

  * More info: https://documentation.wazuh.com/current/release-notes/release-3-3-0.html

 -- Wazuh, Inc <info@wazuh.com>  Thu, 07 Jun 2018 10:00:31 +0000

wazuh-agent (3.2.4-1) stable; urgency=low

  * More info: https://documentation.wazuh.com/current/release-notes/release-3-2-4.html

 -- Wazuh, Inc <info@wazuh.com>  Wed, 30 May 2018 12:44:31 +0000

wazuh-agent (3.2.3-1) stable; urgency=low

  * More info: https://documentation.wazuh.com/current/release-notes/release-3-2-3.html

 -- Wazuh, Inc <info@wazuh.com>  Tue, 15 May 2018 12:35:30 +0000

wazuh-agent (3.2.2-1) stable; urgency=low

  * More info: https://documentation.wazuh.com/current/release-notes/release-3-2-2.html

 -- Wazuh, Inc <info@wazuh.com>  Tue, 13 Mar 2018 12:35:30 +0000

wazuh-agent (3.2.1-1) stable; urgency=low

  * More info: https://documentation.wazuh.com/current/release-notes/release-3-2-1.html

 -- Wazuh, Inc <info@wazuh.com>  Wed, 21 Feb 2018 15:26:30 +0000

wazuh-agent (3.2.0-1) stable; urgency=low

  * More info: https://documentation.wazuh.com/current/release-notes/release-3-2-0.html

 -- Wazuh, Inc <info@wazuh.com>  Thu, 11 Dec 2017 15:19:24 +0000


wazuh-agent (3.1.0-1) stable; urgency=low

  * More info: https://documentation.wazuh.com/current/release-notes/release-3-1-0.html

 -- Wazuh, Inc <info@wazuh.com>  Mon, 19 Dec 2017 08:00:10 +0000


wazuh-agent (3.0.0-2) stable; urgency=low

  * More info: https://documentation.wazuh.com/current/release-notes/release-3-0-0.html

 -- Wazuh, Inc <info@wazuh.com>  Mon, 01 Nov 2017 08:00:10 +0000

wazuh-agent (2.1.1-1) stable; urgency=low

  * Labels configuration for agents to show data on alerts.
  * Added group property for agents to customize shared files set.
  * Send shared files to multiple agents in parallel.
  * New decoder plugin for logs in JSON format with dynamic fields definition.
  * Brought framework from API to Wazuh project.
  * Show merged files MD5 checksum by agent_control and framework.
  * New reliable request protocol for manager-agent communication.
  * Remote agent upgrades with signed WPK packages.
  * Added option for Remoted to prevent it from writing shared merged file.
  * Added state for Agentd and Windows agent to notify connection state and metrics.
  * Added new json log format for local file monitoring.
  * Added OpenSCAP SSG datastream content for Ubuntu Trusty Tahr.
  * Increased shared file delivery speed when using TCP.
  * Increased TCP listening socket backlog.
  * Changed Windows agent UI panel to show revision number instead of installation date.
  * Group every decoded field (static and dynamic fields-1) into a data object for JSON alerts.
  * Reload shared files by Remoted every 10 minutes.
  * Increased string size limit for XML reader to 4096 bytes.
  * Updated Logstash configuration and Elasticsearch mappings.
  * Changed template fields structure for Kibana dashboards.
  * Increased dynamic field limit to 1024, and default to 256.
  * Changed agent buffer 'length' parameter to 'queue_size'.
  * Changed some Rootcheck error messages to verbose logs.
  * Removed unnecessary message by manage_agents advising to restart Wazuh manager.
  * Fixed wrong queries to get last Syscheck and Rootcheck date.
  * Prevent Logcollector keep-alives from being stored on archives.json.
  * Fixed length of random message within keep-alives.
  * Fixed Windows version detection for Windows 8 and newer.
  * Fixed incorrect CIDR writing on client.keys by Authd.
  * Fixed missing buffer flush by Analysisd when updating Rootcheck database.
  * Stop Wazuh service before removing folder to reinstall.

 -- Wazuh, Inc <info@wazuh.com>  Mon, 01 Aug 2016 08:00:10 +0000

wazuh-agent (2.1.0-1) stable; urgency=low

  * Rotate and compress log feature.
  * Labeling data for agents to be shown in alerts.
  * New 'auth' configuration template.
  * Make manage_agents capable of add and remove agents via Authd.
  * Implemented XML configuration for Authd.
  * Option -F for Authd to force insertion if it finds duplicated name.
  * Local auth client to manage agent keys.
  * Added OS name and version into global.db.
  * Option for logging in JSON format.
  * Allow maild to send through a sendmail-like executable (by James Le Cuirot).
  * Leaky bucket-like buffer for agents to prevent network flooding.
  * Allow Syslog client to read JSON alerts.
  * Allow Mail reporter to read JSON alerts.
  * Added internal option to tune Rootcheck sleep time.
  * Added route-null Active Response script for Windows 2012 (by @CrazyLlama).
  * Updated SQLite library to 3.19.2.
  * Updated zlib to 1.2.11.
  * Updated cJSON library to 1.4.7.
  * Change some manage_agents option parameters.
  * Run Auth in background by default.
  * Log classification as debug, info, warning, error and critical.
  * Limit number of reads per cycle by Logcollector to prevent log starvation.
  * Limit OpenSCAP module's event forwarding speed.
  * Increased debug level of repeated Rootcheck messages.
  * Send events when OpenSCAP starts and finishes scans.
  * Delete PID files when a process exits not due to a signal.
  * Change error messages due to SSL handshake failure to debug messages.
  * Force group addition on installation for compatibility with LDAP (thanks to Gary Feltham).
  * Fixed compiling error on systems with no OpenSSL.
  * Fixed compiling warning at manage_agents.
  * Fixed ossec-control enable/disable help message.
  * Fixed unique aperture of random device on Unix.
  * Fixed file sum comparison bug at Syscheck realtime engine. (Thanks to Arshad Khan)
  * Close analysisd if alert outputs are disabled for all formats.
  * Read Windows version name for versions newer than Windows 8 / Windows Server 2012.
  * Fixed error in Analysisd that wrote Syscheck and Rootcheck databases of re-added agents on deleted files.
  * Fixed internal option to configure the maximum labels' cache time.
  * Fixed Auth password parsing on client side.
  * Fix bad agent ID assignation in Authd on i686 architecture.
  * Fixed Logcollector misconfiguration in Windows agents.

 -- Wazuh, Inc <info@wazuh.com>  Mon, 01 Jul 2016 08:43:10 +0000

wazuh-agent (2.0.1-1) stable; urgency=low

  * Changed random data generator for a secure OS-provided generator.
  * Changed Windows installer file name (depending on version).
  * Linux distro detection using standard os-release file.
  * Changed some URLs to documentation.
  * Disable synchronization with SQLite databases for Syscheck by default.
  * Minor changes at Rootcheck formatter for JSON alerts.
  * Added debugging messages to Integrator logs.
  * Show agent ID when possible on logs about incorrectly formatted messages.
  * Use default maximum inotify event queue size.
  * Show remote IP on encoding format errors when unencrypting messages.

 -- Wazuh, Inc <info@wazuh.com>  Thu, 06 Jun 2017 08:43:10 +0000

wazuh-agent (2.0-1) stable; urgency=low

  * Wazuh-agent - base 2.0

 -- Wazuh, Inc <info@wazuh.com>  Mon, 30 Sep 2016 08:43:10 +0000<|MERGE_RESOLUTION|>--- conflicted
+++ resolved
@@ -1,16 +1,14 @@
-<<<<<<< HEAD
 wazuh-agent (4.12.0-RELEASE) stable; urgency=low
 
   * More info: https://documentation.wazuh.com/current/release-notes/release-4-12-0.html
 
  -- Wazuh, Inc <info@wazuh.com>  Tue, 28 Jan 2025 00:00:00 +0000
-=======
+
 wazuh-agent (4.11.0-RELEASE) stable; urgency=low
 
   * More info: https://documentation.wazuh.com/current/release-notes/release-4-11-0.html
 
    -- Wazuh, Inc <info@wazuh.com>  Tue, 28 Jan 2025 00:00:00 +0000
->>>>>>> 89ee6893
 
 wazuh-agent (4.10.1-RELEASE) stable; urgency=low
 
