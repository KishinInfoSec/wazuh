<<<<<<< HEAD
wazuh-agent (4.14.0-RELEASE) stable; urgency=low

  * More info: https://documentation.wazuh.com/current/release-notes/release-4-14-0.html

 -- Wazuh, Inc <info@wazuh.com>  Wed, 09 Jul 2025 00:00:00 +0000

wazuh-agent (4.13.0-RELEASE) stable; urgency=low
=======
wazuh-agent (4.13.1-RELEASE) stable; urgency=low
>>>>>>> 362052fd

  * More info: https://documentation.wazuh.com/current/release-notes/release-4-13-1.html

 -- Wazuh, Inc <info@wazuh.com>  Wed, 30 Jul 2025 00:00:00 +0000

wazuh-agent (4.13.0-RELEASE) stable; urgency=low

  * More info: https://documentation.wazuh.com/current/release-notes/release-4-13-0.html

 -- Wazuh, Inc <info@wazuh.com>  Wed, 16 Jul 2025 00:00:00 +0000

wazuh-agent (4.12.0-RELEASE) stable; urgency=low

  * More info: https://documentation.wazuh.com/current/release-notes/release-4-12-0.html

 -- Wazuh, Inc <info@wazuh.com>  Wed, 07 May 2025 00:00:00 +0000

wazuh-agent (4.11.2-RELEASE) stable; urgency=low

  * More info: https://documentation.wazuh.com/current/release-notes/release-4-11-2.html

 -- Wazuh, Inc <info@wazuh.com>  Tue, 01 Apr 2025 00:00:00 +0000

wazuh-agent (4.11.1-RELEASE) stable; urgency=low

  * More info: https://documentation.wazuh.com/current/release-notes/release-4-11-1.html

 -- Wazuh, Inc <info@wazuh.com>  Wed, 12 Mar 2025 00:00:00 +0000

wazuh-agent (4.11.0-RELEASE) stable; urgency=low

  * More info: https://documentation.wazuh.com/current/release-notes/release-4-11-0.html

 -- Wazuh, Inc <info@wazuh.com>  Wed, 19 Feb 2025 00:00:00 +0000

wazuh-agent (4.10.1-RELEASE) stable; urgency=low

  * More info: https://documentation.wazuh.com/current/release-notes/release-4-10-1.html

 -- Wazuh, Inc <info@wazuh.com>  Thu, 16 Jan 2025 00:00:00 +0000

wazuh-agent (4.10.0-RELEASE) stable; urgency=low

  * More info: https://documentation.wazuh.com/current/release-notes/release-4-10-0.html

 -- Wazuh, Inc <info@wazuh.com>  Thu, 09 Jan 2025 00:00:00 +0000

wazuh-agent (4.9.2-RELEASE) stable; urgency=low

  * More info: https://documentation.wazuh.com/current/release-notes/release-4-9-2.html

 -- Wazuh, Inc <info@wazuh.com>  Wed, 30 Oct 2024 00:00:00 +0000

wazuh-agent (4.9.1-RELEASE) stable; urgency=low

  * More info: https://documentation.wazuh.com/current/release-notes/release-4-9-1.html

 -- Wazuh, Inc <info@wazuh.com>  Thu, 17 Oct 2024 00:00:00 +0000

wazuh-agent (4.9.0-RELEASE) stable; urgency=low

  * More info: https://documentation.wazuh.com/current/release-notes/release-4-9-0.html

 -- Wazuh, Inc <info@wazuh.com>  Thu, 05 Sep 2024 00:00:00 +0000

wazuh-agent (4.8.1-RELEASE) stable; urgency=low

  * More info: https://documentation.wazuh.com/current/release-notes/release-4-8-1.html

 -- Wazuh, Inc <info@wazuh.com>  Wed, 10 Jul 2024 00:00:00 +0000

wazuh-agent (4.8.0-RELEASE) stable; urgency=low

  * More info: https://documentation.wazuh.com/current/release-notes/release-4-8-0.html

 -- Wazuh, Inc <info@wazuh.com>  Wed, 12 Jun 2024 00:00:00 +0000

wazuh-agent (4.7.5-RELEASE) stable; urgency=low

  * More info: https://documentation.wazuh.com/current/release-notes/release-4-7-5.html

 -- Wazuh, Inc <info@wazuh.com>  Thu, 30 May 2024 00:00:00 +0000

wazuh-agent (4.7.4-RELEASE) stable; urgency=low

  * More info: https://documentation.wazuh.com/current/release-notes/release-4-7-4.html

 -- Wazuh, Inc <info@wazuh.com>  Thu, 25 Apr 2024 00:00:00 +0000

wazuh-agent (4.7.3-RELEASE) stable; urgency=low

  * More info: https://documentation.wazuh.com/current/release-notes/release-4-7-3.html

 -- Wazuh, Inc <info@wazuh.com>  Tue, 27 Feb 2024 00:00:00 +0000

wazuh-agent (4.7.2-RELEASE) stable; urgency=low

  * More info: https://documentation.wazuh.com/current/release-notes/release-4-7-2.html

 -- Wazuh, Inc <info@wazuh.com>  Tue, 09 Jan 2024 00:00:00 +0000

wazuh-agent (4.7.1-RELEASE) stable; urgency=low

  * More info: https://documentation.wazuh.com/current/release-notes/release-4-7-1.html

 -- Wazuh, Inc <info@wazuh.com>  Wed, 19 Dec 2023 00:00:00 +0000

wazuh-agent (4.7.0-RELEASE) stable; urgency=low

  * More info: https://documentation.wazuh.com/current/release-notes/release-4-7-0.html

 -- Wazuh, Inc <info@wazuh.com>  Tue, 27 Nov 2023 00:00:00 +0000

wazuh-agent (4.6.0-RELEASE) stable; urgency=low

  * More info: https://documentation.wazuh.com/current/release-notes/release-4-6-0.html

 -- Wazuh, Inc <info@wazuh.com>  Tue, 31 Oct 2023 00:00:00 +0000

wazuh-agent (4.5.4-RELEASE) stable; urgency=low

  * More info: https://documentation.wazuh.com/current/release-notes/release-4-5-4.html

 -- Wazuh, Inc <info@wazuh.com>  Tue, 24 Oct 2023 00:00:00 +0000

wazuh-agent (4.5.3-RELEASE) stable; urgency=low

  * More info: https://documentation.wazuh.com/current/release-notes/release-4-5-3.html

 -- Wazuh, Inc <info@wazuh.com>  Tue, 10 Oct 2023 00:00:00 +0000

wazuh-agent (4.5.2-RELEASE) stable; urgency=low

  * More info: https://documentation.wazuh.com/current/release-notes/release-4-5-2.html

 -- Wazuh, Inc <info@wazuh.com>  Thu, 31 Aug 2023 00:00:00 +0000

wazuh-agent (4.5.1-RELEASE) stable; urgency=low

  * More info: https://documentation.wazuh.com/current/release-notes/release-4-5-1.html

 -- Wazuh, Inc <info@wazuh.com>  Thu, 24 Aug 2023 15:56:43 +0000

wazuh-agent (4.5.0-RELEASE) stable; urgency=low

  * More info: https://documentation.wazuh.com/current/release-notes/release-4-5-0.html

 -- Wazuh, Inc <info@wazuh.com>  Thu, 10 Aug 2023 15:56:43 +0000

wazuh-agent (4.4.5-RELEASE) stable; urgency=low

  * More info: https://documentation.wazuh.com/current/release-notes/release-4-4-5.html

 -- Wazuh, Inc <info@wazuh.com>  Mon, 10 Jul 2023 15:56:43 +0000

wazuh-agent (4.4.4-RELEASE) stable; urgency=low

  * More info: https://documentation.wazuh.com/current/release-notes/release-4-4-4.html

 -- Wazuh, Inc <info@wazuh.com>  Tue, 13 Jun 2023 12:31:50 +0000

wazuh-agent (4.4.3-RELEASE) stable; urgency=low

  * More info: https://documentation.wazuh.com/current/release-notes/release-4-4-3.html

 -- Wazuh, Inc <info@wazuh.com>  Thu, 25 May 2023 12:31:50 +0000

wazuh-agent (4.4.2-RELEASE) stable; urgency=low

  * More info: https://documentation.wazuh.com/current/release-notes/release-4-4-2.html

 -- Wazuh, Inc <info@wazuh.com>  Mon, 08 May 2023 12:31:50 +0000

wazuh-agent (4.3.11-RELEASE) stable; urgency=low

  * More info: https://documentation.wazuh.com/current/release-notes/release-4-3-11.html

 -- Wazuh, Inc <info@wazuh.com>  Mon, 24 Apr 2023 15:00:00 +0000

wazuh-agent (4.4.1-RELEASE) stable; urgency=low

  * More info: https://documentation.wazuh.com/current/release-notes/release-4-4-1.html

 -- Wazuh, Inc <info@wazuh.com>  Mon, 17 Apr 2023 12:31:50 +0000

wazuh-agent (4.4.0-RELEASE) stable; urgency=low

  * More info: https://documentation.wazuh.com/current/release-notes/release-4-4-0.html

 -- Wazuh, Inc <info@wazuh.com>  Wed, 18 Jan 2023 12:31:50 +0000

wazuh-agent (4.3.10-RELEASE) stable; urgency=low

  * More info: https://documentation.wazuh.com/current/release-notes/release-4-3-10.html

 -- Wazuh, Inc <info@wazuh.com>  Thu, 10 Nov 2022 15:00:00 +0000

wazuh-agent (4.3.9-RELEASE) stable; urgency=low

  * More info: https://documentation.wazuh.com/current/release-notes/release-4-3-9.html

 -- Wazuh, Inc <info@wazuh.com>  Mon, 03 Oct 2022 15:00:00 +0000

wazuh-agent (4.3.8-RELEASE) stable; urgency=low

  * More info: https://documentation.wazuh.com/current/release-notes/release-4-3-8.html

 -- Wazuh, Inc <info@wazuh.com>  Mon, 19 Sep 2022 15:00:00 +0000

wazuh-agent (4.3.7-RELEASE) stable; urgency=low

  * More info: https://documentation.wazuh.com/current/release-notes/release-4-3-7.html

 -- Wazuh, Inc <info@wazuh.com>  Mon, 08 Aug 2022 15:00:00 +0000

wazuh-agent (4.3.6-RELEASE) stable; urgency=low

  * More info: https://documentation.wazuh.com/current/release-notes/release-4-3-6.html

 -- Wazuh, Inc <info@wazuh.com>  Thu, 07 Jul 2022 15:00:00 +0000

wazuh-agent (4.3.5-RELEASE) stable; urgency=low

  * More info: https://documentation.wazuh.com/current/release-notes/release-4-3-5.html

 -- Wazuh, Inc <info@wazuh.com>  Wed, 29 Jun 2022 15:00:00 +0000

wazuh-agent (4.3.4-RELEASE) stable; urgency=low

  * More info: https://documentation.wazuh.com/current/release-notes/release-4-3-4.html

 -- Wazuh, Inc <info@wazuh.com>  Tue, 07 Jun 2022 15:41:39 +0000

wazuh-agent (4.3.3-RELEASE) stable; urgency=low

  * More info: https://documentation.wazuh.com/current/release-notes/release-4-3-3.html

 -- Wazuh, Inc <info@wazuh.com>  Tue, 31 May 2022 15:41:39 +0000

wazuh-agent (4.3.2-RELEASE) stable; urgency=low

  * More info: https://documentation.wazuh.com/current/release-notes/release-4-3-2.html

 -- Wazuh, Inc <info@wazuh.com>  Mon, 30 May 2022 15:41:39 +0000

wazuh-agent (4.2.7-RELEASE) stable; urgency=low

  * More info: https://documentation.wazuh.com/current/release-notes/release-4-2-7.html

 -- Wazuh, Inc <info@wazuh.com>  Sun, 29 May 2022 08:51:00 +0000

wazuh-agent (4.3.1-RELEASE) stable; urgency=low

  * More info: https://documentation.wazuh.com/current/release-notes/release-4-3-1.html

 -- Wazuh, Inc <info@wazuh.com>  Wed, 18 May 2022 12:14:41 +0000

wazuh-agent (4.3.0-RELEASE) stable; urgency=low

  * More info: https://documentation.wazuh.com/current/release-notes/release-4-3-0.html

 -- Wazuh, Inc <info@wazuh.com>  Thu, 05 May 2022 12:15:57 +0000

wazuh-agent (4.2.6-RELEASE) stable; urgency=low

  * More info: https://documentation.wazuh.com/current/release-notes/release-4-2-6.html

 -- Wazuh, Inc <info@wazuh.com>  Fri, 25 Mar 2022 16:47:07 +0000

wazuh-agent (4.2.5-RELEASE) stable; urgency=low

  * More info: https://documentation.wazuh.com/current/release-notes/release-4-2-5.html

 -- Wazuh, Inc <info@wazuh.com>  Mon, 15 Nov 2021 16:47:07 +0000

wazuh-agent (4.2.4-RELEASE) stable; urgency=low

  * More info: https://documentation.wazuh.com/current/release-notes/release-4-2-4.html

 -- Wazuh, Inc <info@wazuh.com>  Thu, 21 Oct 2021 15:57:51 +0000

wazuh-agent (4.2.3-RELEASE) stable; urgency=low

  * More info: https://documentation.wazuh.com/current/release-notes/release-4-2-3.html

 -- Wazuh, Inc <info@wazuh.com>  Wed, 06 Oct 2021 15:07:13 +0000

wazuh-agent (4.2.2-RELEASE) stable; urgency=low

  * More info: https://documentation.wazuh.com/current/release-notes/release-4-2-2.html

 -- Wazuh, Inc <info@wazuh.com>  Tue, 28 Sep 2021 08:58:38 +0000

wazuh-agent (4.2.1-RELEASE) stable; urgency=low

  * More info: https://documentation.wazuh.com/current/release-notes/release-4-2-1.html

 -- Wazuh, Inc <info@wazuh.com>  Sat, 25 Sep 2021 07:04:22 +0000

wazuh-agent (4.2.0-RELEASE) stable; urgency=low

  * More info: https://documentation.wazuh.com/current/release-notes/release-4-2-0.html

 -- Wazuh, Inc <info@wazuh.com>  Mon, 26 Apr 2021 11:51:55 +0000

wazuh-agent (4.1.5-RELEASE) stable; urgency=low

  * More info: https://documentation.wazuh.com/current/release-notes/release-4-1-5.html

 -- Wazuh, Inc <info@wazuh.com>  Thu, 22 Apr 2021 16:50:05 +0000

wazuh-agent (4.1.4-RELEASE) stable; urgency=low

  * More info: https://documentation.wazuh.com/current/release-notes/release-4-1-4.html

 -- Wazuh, Inc <info@wazuh.com>  Mon, 29 Mar 2021 16:23:09 +0000

wazuh-agent (4.1.3-RELEASE) stable; urgency=low

  * More info: https://documentation.wazuh.com/current/release-notes/release-4-1-3.html

 -- Wazuh, Inc <info@wazuh.com>  Sat, 20 Mar 2021 13:41:26 +0000

wazuh-agent (4.1.2-RELEASE) stable; urgency=low

  * More info: https://documentation.wazuh.com/current/release-notes/release-4-1-2.html

 -- Wazuh, Inc <info@wazuh.com>  Mon, 08 Mar 2021 14:00:25 +0000

wazuh-agent (4.1.1-RELEASE) stable; urgency=low

  * More info: https://documentation.wazuh.com/current/release-notes/release-4-1-1.html

 -- Wazuh, Inc <info@wazuh.com>  Fri, 05 Mar 2021 13:24:41 +0000

wazuh-agent (4.1.0-RELEASE) stable; urgency=low

  * More info: https://documentation.wazuh.com/current/release-notes/release-4-1-0.html

 -- Wazuh, Inc <info@wazuh.com>  Tue, 19 Jan 2021 06:25:59 +0000

wazuh-agent (4.0.4-RELEASE) stable; urgency=low

  * More info: https://documentation.wazuh.com/current/release-notes/release-4-0-4.html

 -- Wazuh, Inc <info@wazuh.com>  Tue, 12 Jan 2021 09:30:15 +0000

wazuh-agent (4.0.3-RELEASE) stable; urgency=low

  * More info: https://documentation.wazuh.com/current/release-notes/release-4-0-3.html

 -- Wazuh, Inc <info@wazuh.com>  Mon, 30 Nov 2020 10:00:15 +0000

wazuh-agent (4.0.2-RELEASE) stable; urgency=low

  * More info: https://documentation.wazuh.com/current/release-notes/release-4-0-2.html

 -- Wazuh, Inc <info@wazuh.com>  Mon, 23 Nov 2020 12:16:36 +0000

wazuh-agent (4.0.1-RELEASE) stable; urgency=low

  * More info: https://documentation.wazuh.com/current/release-notes/release-4-0-1.html

 -- Wazuh, Inc <info@wazuh.com>  Sat, 31 Oct 2020 12:16:36 +0000

wazuh-agent (4.0.0-RELEASE) stable; urgency=low

  * More info: https://documentation.wazuh.com/current/release-notes/release-4-0-0.html

 -- Wazuh, Inc <info@wazuh.com>  Mon, 19 Oct 2020 06:59:39 +0000

wazuh-manager (3.13.6-RELEASE) stable; urgency=low

  * More info: https://documentation.wazuh.com/current/release-notes/release-3-13-6.html

 -- Wazuh, Inc <info@wazuh.com>  Wed, 21 Sep 2022 15:00:00 +0000

wazuh-manager (3.13.5-RELEASE) stable; urgency=low

  * More info: https://documentation.wazuh.com/current/release-notes/release-3-13-5.html

 -- Wazuh, Inc <info@wazuh.com>  Wed, 24 Aug 2022 15:00:00 +0000

wazuh-manager (3.13.4-RELEASE) stable; urgency=low

  * More info: https://documentation.wazuh.com/current/release-notes/release-3-13-4.html

 -- Wazuh, Inc <info@wazuh.com>  Mon, 30 May 2022 15:00:00 +0000

wazuh-agent (3.13.3-RELEASE) stable; urgency=low

  * More info: https://documentation.wazuh.com/current/release-notes/release-3-13-3.html

 -- Wazuh, Inc <info@wazuh.com>  Sat, 24 Apr 2021 07:01:55 +0000

wazuh-agent (3.13.2-RELEASE) stable; urgency=low

  * More info: https://documentation.wazuh.com/current/release-notes/release-3-13-2.html

 -- Wazuh, Inc <info@wazuh.com>  Fri, 21 Aug 2020 10:05:02 +0000

wazuh-agent (3.13.1-RELEASE) stable; urgency=low

  * More info: https://documentation.wazuh.com/current/release-notes/release-3-13-1.html

 -- Wazuh, Inc <info@wazuh.com>  Tue, 14 Jul 2020 10:05:02 +0000

wazuh-agent (3.13.0-RELEASE) stable; urgency=low

  * More info: https://documentation.wazuh.com/current/release-notes/release-3-13-0.html

 -- Wazuh, Inc <info@wazuh.com>  Mon, 29 Jun 2020 10:05:02 +0000

wazuh-agent (3.12.2-RELEASE) stable; urgency=low

  * More info: https://documentation.wazuh.com/current/release-notes/release-3-12-2.html

 -- Wazuh, Inc <info@wazuh.com>  Thu, 9 Apr 2020 08:47:14 +0000

wazuh-agent (3.12.1-RELEASE) stable; urgency=low

  * More info: https://documentation.wazuh.com/current/release-notes/release-3-12-1.html

 -- Wazuh, Inc <info@wazuh.com>  Wed, 8 Apr 2020 16:12:28 +0000

wazuh-agent (3.12.0-RELEASE) stable; urgency=low

  * More info: https://documentation.wazuh.com/current/release-notes/release-3-12-0.html

 -- Wazuh, Inc <info@wazuh.com>  Wed, 25 Mar 2020 10:20:48 +0000

wazuh-agent (3.11.4-RELEASE) stable; urgency=low

  * More info: https://documentation.wazuh.com/current/release-notes/release-3-11-4.html

 -- Wazuh, Inc <info@wazuh.com>  Thu, 24 Feb 2020 10:01:00 +0000

wazuh-agent (3.11.3-RELEASE) stable; urgency=low

  * More info: https://documentation.wazuh.com/current/release-notes/release-3-11-3.html

 -- Wazuh, Inc <info@wazuh.com>  Wed, 22 Jan 2020 10:01:00 +0000

wazuh-agent (3.11.2-RELEASE) stable; urgency=low

  * More info: https://documentation.wazuh.com/current/release-notes/release-3-11-2.html

 -- Wazuh, Inc <info@wazuh.com>  Tue, 7 Jan 2020 10:01:00 +0000

wazuh-agent (3.11.1-RELEASE) stable; urgency=low

  * More info: https://documentation.wazuh.com/current/release-notes/release-3-11-1.html

 -- Wazuh, Inc <info@wazuh.com>  Thu, 26 Dec 2019 13:33:00 +0000

wazuh-agent (3.11.0-RELEASE) stable; urgency=low

  * More info: https://documentation.wazuh.com/current/release-notes/release-3-11-0.html

 -- Wazuh, Inc <info@wazuh.com>  Mon, 7 Oct 2019 13:33:00 +0000

wazuh-agent (3.10.2-RELEASE) stable; urgency=low

  * More info: https://documentation.wazuh.com/current/release-notes/release-3-10-2.html

 -- Wazuh, Inc <info@wazuh.com>  Mon, 23 Sep 2019 10:19:00 +0000

wazuh-agent (3.10.1-RELEASE) stable; urgency=low

  * More info: https://documentation.wazuh.com/current/release-notes/release-3-10-1.html

 -- Wazuh, Inc <info@wazuh.com>  Thu, 19 Sep 2019 13:33:00 +0000

wazuh-agent (3.10.0-RELEASE) stable; urgency=low

  * More info: https://documentation.wazuh.com/current/release-notes/release-3-10-0.html

 -- Wazuh, Inc <info@wazuh.com>  Mon, 26 Aug 2019 13:33:00 +0000

wazuh-agent (3.9.5-RELEASE) stable; urgency=low

  * More info: https://documentation.wazuh.com/current/release-notes/release-3-9-5.html

 -- Wazuh, Inc <info@wazuh.com>  Thu, 8 Aug 2019 16:31:00 +0000

wazuh-agent (3.9.4-RELEASE) stable; urgency=low

  * More info: https://documentation.wazuh.com/current/release-notes/release-3-9-4.html

 -- Wazuh, Inc <info@wazuh.com>  Tue, 12 Jul 2019 16:31:00 +0000

wazuh-agent (3.9.3-RELEASE) stable; urgency=low

  * More info: https://documentation.wazuh.com/current/release-notes/release-3-9-3.html

 -- Wazuh, Inc <info@wazuh.com>  Tue, 11 Jun 2019 16:31:00 +0000

wazuh-agent (3.9.2-RELEASE) stable; urgency=low

  * More info: https://documentation.wazuh.com/current/release-notes/release-3-9-2.html

 -- Wazuh, Inc <info@wazuh.com>  Mon, 6 Jun 2019 13:33:00 +0000

wazuh-agent (3.9.1-RELEASE) stable; urgency=low

  * More info: https://documentation.wazuh.com/current/release-notes/release-3-9-1.html

 -- Wazuh, Inc <info@wazuh.com>  Mon, 6 May 2019 13:33:00 +0000

wazuh-agent (3.9.0-RELEASE) stable; urgency=low

  * More info: https://documentation.wazuh.com/current/release-notes/release-3-9-0.html

 -- Wazuh, Inc <info@wazuh.com>  Mon, 25 Feb 2019 11:00:00 +0000

wazuh-agent (3.8.2-RELEASE) stable; urgency=low

  * More info: https://documentation.wazuh.com/current/release-notes/release-3-8-2.html

 -- Wazuh, Inc <info@wazuh.com>  Wed, 30 Jan 2019 11:00:00 +0000

wazuh-agent (3.8.1-RELEASE) stable; urgency=low

  * More info: https://documentation.wazuh.com/current/release-notes/release-3-8-1.html

 -- Wazuh, Inc <info@wazuh.com>  Thu, 24 Jan 2019 09:28:34 +0000

wazuh-agent (3.8.0-RELEASE) stable; urgency=low

  * More info: https://documentation.wazuh.com/current/release-notes/release-3-8-0.html

 -- Wazuh, Inc <info@wazuh.com>  Mon, 16 Jan 2019 11:00:00 +0000

wazuh-agent (3.7.2-RELEASE) stable; urgency=low

  * More info: https://documentation.wazuh.com/current/release-notes/release-3-7-2.html

 -- Wazuh, Inc <info@wazuh.com>  Mon, 10 Dec 2018 11:00:00 +0000

wazuh-agent (3.7.1-RELEASE) stable; urgency=low

  * More info: https://documentation.wazuh.com/current/release-notes/release-3-7-1.html

 -- Wazuh, Inc <info@wazuh.com>  Mon, 12 Nov 2018 11:00:00 +0000

wazuh-agent (3.7.0-RELEASE) stable; urgency=low

  * More info: https://documentation.wazuh.com/current/release-notes/release-3-7-0.html

 -- Wazuh, Inc <info@wazuh.com>  Sat, 10 Nov 2018 11:00:00 +0000

wazuh-agent (3.6.1-RELEASE) stable; urgency=low

  * More info: https://documentation.wazuh.com/current/release-notes/release-3-6-1.html

 -- Wazuh, Inc <info@wazuh.com>  Mon, 3 Sep 2018 11:00:00 +0000

wazuh-agent (3.6.0-RELEASE) stable; urgency=low

  * More info: https://documentation.wazuh.com/current/release-notes/release-3-6-0.html

 -- Wazuh, Inc <info@wazuh.com>  Fri, 24 Aug 2018 11:00:00 +0000

wazuh-agent (3.5.0-RELEASE) stable; urgency=low

  * More info: https://documentation.wazuh.com/current/release-notes/release-3-5-0.html

 -- Wazuh, Inc <info@wazuh.com>  Wed, 25 Jul 2018 20:12:41 +0000

wazuh-agent (3.4.0-1) stable; urgency=low

  * More info: https://documentation.wazuh.com/current/release-notes/release-3-4-0.html

 -- Wazuh, Inc <info@wazuh.com>  Thu, 28 Jun 2018 20:12:41 +0000

wazuh-agent (3.3.1-1) stable; urgency=low

  * More info: https://documentation.wazuh.com/current/release-notes/release-3-3-1.html

 -- Wazuh, Inc <info@wazuh.com>  Thu, 14 Jun 2018 9:29:41 +0000

wazuh-agent (3.3.0-1) stable; urgency=low

  * More info: https://documentation.wazuh.com/current/release-notes/release-3-3-0.html

 -- Wazuh, Inc <info@wazuh.com>  Thu, 07 Jun 2018 10:00:31 +0000

wazuh-agent (3.2.4-1) stable; urgency=low

  * More info: https://documentation.wazuh.com/current/release-notes/release-3-2-4.html

 -- Wazuh, Inc <info@wazuh.com>  Wed, 30 May 2018 12:44:31 +0000

wazuh-agent (3.2.3-1) stable; urgency=low

  * More info: https://documentation.wazuh.com/current/release-notes/release-3-2-3.html

 -- Wazuh, Inc <info@wazuh.com>  Tue, 15 May 2018 12:35:30 +0000

wazuh-agent (3.2.2-1) stable; urgency=low

  * More info: https://documentation.wazuh.com/current/release-notes/release-3-2-2.html

 -- Wazuh, Inc <info@wazuh.com>  Tue, 13 Mar 2018 12:35:30 +0000

wazuh-agent (3.2.1-1) stable; urgency=low

  * More info: https://documentation.wazuh.com/current/release-notes/release-3-2-1.html

 -- Wazuh, Inc <info@wazuh.com>  Wed, 21 Feb 2018 15:26:30 +0000

wazuh-agent (3.2.0-1) stable; urgency=low

  * More info: https://documentation.wazuh.com/current/release-notes/release-3-2-0.html

 -- Wazuh, Inc <info@wazuh.com>  Thu, 11 Dec 2017 15:19:24 +0000


wazuh-agent (3.1.0-1) stable; urgency=low

  * More info: https://documentation.wazuh.com/current/release-notes/release-3-1-0.html

 -- Wazuh, Inc <info@wazuh.com>  Mon, 19 Dec 2017 08:00:10 +0000


wazuh-agent (3.0.0-2) stable; urgency=low

  * More info: https://documentation.wazuh.com/current/release-notes/release-3-0-0.html

 -- Wazuh, Inc <info@wazuh.com>  Mon, 01 Nov 2017 08:00:10 +0000

wazuh-agent (2.1.1-1) stable; urgency=low

  * Labels configuration for agents to show data on alerts.
  * Added group property for agents to customize shared files set.
  * Send shared files to multiple agents in parallel.
  * New decoder plugin for logs in JSON format with dynamic fields definition.
  * Brought framework from API to Wazuh project.
  * Show merged files MD5 checksum by agent_control and framework.
  * New reliable request protocol for manager-agent communication.
  * Remote agent upgrades with signed WPK packages.
  * Added option for Remoted to prevent it from writing shared merged file.
  * Added state for Agentd and Windows agent to notify connection state and metrics.
  * Added new json log format for local file monitoring.
  * Added OpenSCAP SSG datastream content for Ubuntu Trusty Tahr.
  * Increased shared file delivery speed when using TCP.
  * Increased TCP listening socket backlog.
  * Changed Windows agent UI panel to show revision number instead of installation date.
  * Group every decoded field (static and dynamic fields-1) into a data object for JSON alerts.
  * Reload shared files by Remoted every 10 minutes.
  * Increased string size limit for XML reader to 4096 bytes.
  * Updated Logstash configuration and Elasticsearch mappings.
  * Changed template fields structure for Kibana dashboards.
  * Increased dynamic field limit to 1024, and default to 256.
  * Changed agent buffer 'length' parameter to 'queue_size'.
  * Changed some Rootcheck error messages to verbose logs.
  * Removed unnecessary message by manage_agents advising to restart Wazuh manager.
  * Fixed wrong queries to get last Syscheck and Rootcheck date.
  * Prevent Logcollector keep-alives from being stored on archives.json.
  * Fixed length of random message within keep-alives.
  * Fixed Windows version detection for Windows 8 and newer.
  * Fixed incorrect CIDR writing on client.keys by Authd.
  * Fixed missing buffer flush by Analysisd when updating Rootcheck database.
  * Stop Wazuh service before removing folder to reinstall.

 -- Wazuh, Inc <info@wazuh.com>  Mon, 01 Aug 2016 08:00:10 +0000

wazuh-agent (2.1.0-1) stable; urgency=low

  * Rotate and compress log feature.
  * Labeling data for agents to be shown in alerts.
  * New 'auth' configuration template.
  * Make manage_agents capable of add and remove agents via Authd.
  * Implemented XML configuration for Authd.
  * Option -F for Authd to force insertion if it finds duplicated name.
  * Local auth client to manage agent keys.
  * Added OS name and version into global.db.
  * Option for logging in JSON format.
  * Allow maild to send through a sendmail-like executable (by James Le Cuirot).
  * Leaky bucket-like buffer for agents to prevent network flooding.
  * Allow Syslog client to read JSON alerts.
  * Allow Mail reporter to read JSON alerts.
  * Added internal option to tune Rootcheck sleep time.
  * Added route-null Active Response script for Windows 2012 (by @CrazyLlama).
  * Updated SQLite library to 3.19.2.
  * Updated zlib to 1.2.11.
  * Updated cJSON library to 1.4.7.
  * Change some manage_agents option parameters.
  * Run Auth in background by default.
  * Log classification as debug, info, warning, error and critical.
  * Limit number of reads per cycle by Logcollector to prevent log starvation.
  * Limit OpenSCAP module's event forwarding speed.
  * Increased debug level of repeated Rootcheck messages.
  * Send events when OpenSCAP starts and finishes scans.
  * Delete PID files when a process exits not due to a signal.
  * Change error messages due to SSL handshake failure to debug messages.
  * Force group addition on installation for compatibility with LDAP (thanks to Gary Feltham).
  * Fixed compiling error on systems with no OpenSSL.
  * Fixed compiling warning at manage_agents.
  * Fixed ossec-control enable/disable help message.
  * Fixed unique aperture of random device on Unix.
  * Fixed file sum comparison bug at Syscheck realtime engine. (Thanks to Arshad Khan)
  * Close analysisd if alert outputs are disabled for all formats.
  * Read Windows version name for versions newer than Windows 8 / Windows Server 2012.
  * Fixed error in Analysisd that wrote Syscheck and Rootcheck databases of re-added agents on deleted files.
  * Fixed internal option to configure the maximum labels' cache time.
  * Fixed Auth password parsing on client side.
  * Fix bad agent ID assignation in Authd on i686 architecture.
  * Fixed Logcollector misconfiguration in Windows agents.

 -- Wazuh, Inc <info@wazuh.com>  Mon, 01 Jul 2016 08:43:10 +0000

wazuh-agent (2.0.1-1) stable; urgency=low

  * Changed random data generator for a secure OS-provided generator.
  * Changed Windows installer file name (depending on version).
  * Linux distro detection using standard os-release file.
  * Changed some URLs to documentation.
  * Disable synchronization with SQLite databases for Syscheck by default.
  * Minor changes at Rootcheck formatter for JSON alerts.
  * Added debugging messages to Integrator logs.
  * Show agent ID when possible on logs about incorrectly formatted messages.
  * Use default maximum inotify event queue size.
  * Show remote IP on encoding format errors when unencrypting messages.

 -- Wazuh, Inc <info@wazuh.com>  Thu, 06 Jun 2017 08:43:10 +0000

wazuh-agent (2.0-1) stable; urgency=low

  * Wazuh-agent - base 2.0

 -- Wazuh, Inc <info@wazuh.com>  Mon, 30 Sep 2016 08:43:10 +0000<|MERGE_RESOLUTION|>--- conflicted
+++ resolved
@@ -1,14 +1,10 @@
-<<<<<<< HEAD
 wazuh-agent (4.14.0-RELEASE) stable; urgency=low
 
   * More info: https://documentation.wazuh.com/current/release-notes/release-4-14-0.html
 
  -- Wazuh, Inc <info@wazuh.com>  Wed, 09 Jul 2025 00:00:00 +0000
 
-wazuh-agent (4.13.0-RELEASE) stable; urgency=low
-=======
 wazuh-agent (4.13.1-RELEASE) stable; urgency=low
->>>>>>> 362052fd
 
   * More info: https://documentation.wazuh.com/current/release-notes/release-4-13-1.html
 
