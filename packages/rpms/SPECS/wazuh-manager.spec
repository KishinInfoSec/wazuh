%if %{_isstage} == no
  %define _rpmfilename %%{NAME}_%%{VERSION}-%%{RELEASE}_%%{ARCH}_%{_hashcommit}.rpm
%else
  %define _rpmfilename %%{NAME}-%%{VERSION}-%%{RELEASE}.%%{ARCH}.rpm
%endif

Summary:     Wazuh helps you to gain security visibility into your infrastructure by monitoring hosts at an operating system and application level. It provides the following capabilities: log analysis, file integrity monitoring, intrusions detection and policy and compliance monitoring
Name:        wazuh-manager
Version:     %{_version}
Release:     %{_release}
License:     GPL
Group:       System Environment/Daemons
Source0:     %{name}-%{version}.tar.gz
URL:         https://www.wazuh.com/
BuildRoot:   %{_tmppath}/%{name}-%{version}-%{release}-root-%(%{__id_u} -n)
Vendor:      Wazuh, Inc <info@wazuh.com>
Packager:    Wazuh, Inc <info@wazuh.com>
Requires(pre):    /usr/sbin/groupadd /usr/sbin/useradd
Requires(postun): /usr/sbin/groupdel /usr/sbin/userdel
Conflicts:   ossec-hids ossec-hids-agent wazuh-agent wazuh-local
Obsoletes: wazuh-api < 4.0.0
AutoReqProv: no

Requires: coreutils
BuildRequires: coreutils glibc-devel automake autoconf libtool policycoreutils-python curl perl

ExclusiveOS: linux

%define _source_payload w9.xzdio
%define _binary_payload w9.xzdio

%description
Wazuh helps you to gain security visibility into your infrastructure by monitoring
hosts at an operating system and application level. It provides the following capabilities:
log analysis, file integrity monitoring, intrusions detection and policy and compliance monitoring

# Don't generate build_id links to prevent conflicts with other
# packages.
%global _build_id_links none

# Build debuginfo package
%debug_package
%package wazuh-manager-debuginfo
Summary: Debug information for package %{name}.
%description wazuh-manager-debuginfo
This package provides debug information for package %{name}.


%prep
%setup -q

./gen_ossec.sh conf manager centos %rhel %{_localstatedir} > etc/ossec-server.conf

%build
pushd src
# Rebuild for server
make clean

# Build Wazuh sources
make deps TARGET=server
make -j%{_threads} TARGET=server USE_SELINUX=yes DEBUG=%{_debugenabled}

popd

%install
# Clean BUILDROOT
rm -fr %{buildroot}

echo 'USER_LANGUAGE="en"' > ./etc/preloaded-vars.conf
echo 'USER_NO_STOP="y"' >> ./etc/preloaded-vars.conf
echo 'USER_INSTALL_TYPE="server"' >> ./etc/preloaded-vars.conf
echo 'USER_DIR="%{_localstatedir}"' >> ./etc/preloaded-vars.conf
echo 'USER_DELETE_DIR="y"' >> ./etc/preloaded-vars.conf
echo 'USER_ENABLE_ACTIVE_RESPONSE="y"' >> ./etc/preloaded-vars.conf
echo 'USER_ENABLE_SYSCHECK="y"' >> ./etc/preloaded-vars.conf
echo 'USER_ENABLE_ROOTCHECK="y"' >> ./etc/preloaded-vars.conf
echo 'USER_ENABLE_OPENSCAP="n"' >> ./etc/preloaded-vars.conf
echo 'USER_ENABLE_CISCAT="y"' >> ./etc/preloaded-vars.conf
echo 'USER_ENABLE_SYSCOLLECTOR="y"' >> ./etc/preloaded-vars.conf
echo 'USER_UPDATE="n"' >> ./etc/preloaded-vars.conf
echo 'USER_ENABLE_EMAIL="n"' >> ./etc/preloaded-vars.conf
echo 'USER_WHITE_LIST="n"' >> ./etc/preloaded-vars.conf
echo 'USER_ENABLE_SYSLOG="y"' >> ./etc/preloaded-vars.conf
echo 'USER_ENABLE_AUTHD="y"' >> ./etc/preloaded-vars.conf
echo 'USER_SERVER_IP="MANAGER_IP"' >> ./etc/preloaded-vars.conf
echo 'USER_CA_STORE="/path/to/my_cert.pem"' >> ./etc/preloaded-vars.conf
echo 'USER_GENERATE_AUTHD_CERT="y"' >> ./etc/preloaded-vars.conf
echo 'USER_AUTO_START="n"' >> ./etc/preloaded-vars.conf
echo 'USER_CREATE_SSL_CERT="n"' >> ./etc/preloaded-vars.conf
echo 'DOWNLOAD_CONTENT="y"' >> ./etc/preloaded-vars.conf
./install.sh || { echo "install.sh failed! Aborting." >&2; exit 1; }

# Create directories
mkdir -p ${RPM_BUILD_ROOT}%{_initrddir}
mkdir -p ${RPM_BUILD_ROOT}%{_localstatedir}/.ssh

# Copy the installed files into RPM_BUILD_ROOT directory
cp -pr %{_localstatedir}/* ${RPM_BUILD_ROOT}%{_localstatedir}/
sed -i "s:WAZUH_HOME_TMP:%{_localstatedir}:g" src/init/templates/ossec-hids-rh.init
install -m 0755 src/init/templates/ossec-hids-rh.init ${RPM_BUILD_ROOT}%{_initrddir}/wazuh-manager
mkdir -p ${RPM_BUILD_ROOT}/usr/lib/systemd/system/
sed -i "s:WAZUH_HOME_TMP:%{_localstatedir}:g" src/init/templates/wazuh-manager.service
install -m 0644 src/init/templates/wazuh-manager.service ${RPM_BUILD_ROOT}/usr/lib/systemd/system/

# Clean the preinstalled configuration assesment files
rm -f ${RPM_BUILD_ROOT}%{_localstatedir}/ruleset/sca/*

# Add configuration scripts
mkdir -p ${RPM_BUILD_ROOT}%{_localstatedir}/packages_files/manager_installation_scripts/
cp gen_ossec.sh ${RPM_BUILD_ROOT}%{_localstatedir}/packages_files/manager_installation_scripts/
cp add_localfiles.sh ${RPM_BUILD_ROOT}%{_localstatedir}/packages_files/manager_installation_scripts/

# Templates for initscript
mkdir -p ${RPM_BUILD_ROOT}%{_localstatedir}/packages_files/manager_installation_scripts/src/init
mkdir -p ${RPM_BUILD_ROOT}%{_localstatedir}/packages_files/manager_installation_scripts/etc/templates/config/generic
mkdir -p ${RPM_BUILD_ROOT}%{_localstatedir}/packages_files/manager_installation_scripts/etc/templates/config/centos
mkdir -p ${RPM_BUILD_ROOT}%{_localstatedir}/packages_files/manager_installation_scripts/etc/templates/config/rhel
mkdir -p ${RPM_BUILD_ROOT}%{_localstatedir}/packages_files/manager_installation_scripts/etc/templates/config/suse
mkdir -p ${RPM_BUILD_ROOT}%{_localstatedir}/packages_files/manager_installation_scripts/etc/templates/config/sles

# Install configuration assesment files and files templates
mkdir -p ${RPM_BUILD_ROOT}%{_localstatedir}/tmp/sca-%{version}-%{release}-tmp/{applications,generic}
mkdir -p ${RPM_BUILD_ROOT}%{_localstatedir}/tmp/sca-%{version}-%{release}-tmp/amzn/{1,2,2023}
mkdir -p ${RPM_BUILD_ROOT}%{_localstatedir}/tmp/sca-%{version}-%{release}-tmp/centos/{10,9,8,7,6,5}
mkdir -p ${RPM_BUILD_ROOT}%{_localstatedir}/tmp/sca-%{version}-%{release}-tmp/darwin/{15,16,17,18,19,20,21,22,23,24}
mkdir -p ${RPM_BUILD_ROOT}%{_localstatedir}/tmp/sca-%{version}-%{release}-tmp/debian/{7,8,9,10,11,12}
mkdir -p ${RPM_BUILD_ROOT}%{_localstatedir}/tmp/sca-%{version}-%{release}-tmp/ol/{9}
mkdir -p ${RPM_BUILD_ROOT}%{_localstatedir}/tmp/sca-%{version}-%{release}-tmp/ubuntu/{12,14,16,18,20,22,24}/04
mkdir -p ${RPM_BUILD_ROOT}%{_localstatedir}/tmp/sca-%{version}-%{release}-tmp/rhel/{10,9,8,7,6,5}
mkdir -p ${RPM_BUILD_ROOT}%{_localstatedir}/tmp/sca-%{version}-%{release}-tmp/sles/{11,12,15}
mkdir -p ${RPM_BUILD_ROOT}%{_localstatedir}/tmp/sca-%{version}-%{release}-tmp/suse/{11,12}
mkdir -p ${RPM_BUILD_ROOT}%{_localstatedir}/tmp/sca-%{version}-%{release}-tmp/sunos
mkdir -p ${RPM_BUILD_ROOT}%{_localstatedir}/tmp/sca-%{version}-%{release}-tmp/windows
mkdir -p ${RPM_BUILD_ROOT}%{_localstatedir}/tmp/sca-%{version}-%{release}-tmp/fedora/{29,30,31,32,33,34,41}
mkdir -p ${RPM_BUILD_ROOT}%{_localstatedir}/tmp/sca-%{version}-%{release}-tmp/almalinux/{8,9,10}
mkdir -p ${RPM_BUILD_ROOT}%{_localstatedir}/tmp/sca-%{version}-%{release}-tmp/rocky/{8,9}

cp -r ruleset/sca/{applications,generic,mongodb,nginx,oracledb,centos,darwin,debian,ol,rhel,sles,sunos,windows,amazon,ubuntu,rocky,almalinux} ${RPM_BUILD_ROOT}%{_localstatedir}/tmp/sca-%{version}-%{release}-tmp

cp etc/templates/config/generic/{sca.files,sca.manager.files} ${RPM_BUILD_ROOT}%{_localstatedir}/tmp/sca-%{version}-%{release}-tmp/generic

cp etc/templates/config/amzn/1/sca.files ${RPM_BUILD_ROOT}%{_localstatedir}/tmp/sca-%{version}-%{release}-tmp/amzn/1
cp etc/templates/config/amzn/2/sca.files ${RPM_BUILD_ROOT}%{_localstatedir}/tmp/sca-%{version}-%{release}-tmp/amzn/2
cp etc/templates/config/amzn/2023/sca.files ${RPM_BUILD_ROOT}%{_localstatedir}/tmp/sca-%{version}-%{release}-tmp/amzn/2023

cp etc/templates/config/centos/sca.files ${RPM_BUILD_ROOT}%{_localstatedir}/tmp/sca-%{version}-%{release}-tmp/centos
cp etc/templates/config/centos/10/sca.files ${RPM_BUILD_ROOT}%{_localstatedir}/tmp/sca-%{version}-%{release}-tmp/centos/10
cp etc/templates/config/centos/9/sca.files ${RPM_BUILD_ROOT}%{_localstatedir}/tmp/sca-%{version}-%{release}-tmp/centos/9
cp etc/templates/config/centos/8/sca.files ${RPM_BUILD_ROOT}%{_localstatedir}/tmp/sca-%{version}-%{release}-tmp/centos/8
cp etc/templates/config/centos/7/sca.files ${RPM_BUILD_ROOT}%{_localstatedir}/tmp/sca-%{version}-%{release}-tmp/centos/7
cp etc/templates/config/centos/6/sca.files ${RPM_BUILD_ROOT}%{_localstatedir}/tmp/sca-%{version}-%{release}-tmp/centos/6
cp etc/templates/config/centos/5/sca.files ${RPM_BUILD_ROOT}%{_localstatedir}/tmp/sca-%{version}-%{release}-tmp/centos/5

cp etc/templates/config/ol/9/sca.files ${RPM_BUILD_ROOT}%{_localstatedir}/tmp/sca-%{version}-%{release}-tmp/ol/9

cp etc/templates/config/rhel/sca.files ${RPM_BUILD_ROOT}%{_localstatedir}/tmp/sca-%{version}-%{release}-tmp/rhel
cp etc/templates/config/rhel/10/sca.files ${RPM_BUILD_ROOT}%{_localstatedir}/tmp/sca-%{version}-%{release}-tmp/rhel/10
cp etc/templates/config/rhel/9/sca.files ${RPM_BUILD_ROOT}%{_localstatedir}/tmp/sca-%{version}-%{release}-tmp/rhel/9
cp etc/templates/config/rhel/8/sca.files ${RPM_BUILD_ROOT}%{_localstatedir}/tmp/sca-%{version}-%{release}-tmp/rhel/8
cp etc/templates/config/rhel/7/sca.files ${RPM_BUILD_ROOT}%{_localstatedir}/tmp/sca-%{version}-%{release}-tmp/rhel/7
cp etc/templates/config/rhel/6/sca.files ${RPM_BUILD_ROOT}%{_localstatedir}/tmp/sca-%{version}-%{release}-tmp/rhel/6
cp etc/templates/config/rhel/5/sca.files ${RPM_BUILD_ROOT}%{_localstatedir}/tmp/sca-%{version}-%{release}-tmp/rhel/5

cp etc/templates/config/sles/sca.files ${RPM_BUILD_ROOT}%{_localstatedir}/tmp/sca-%{version}-%{release}-tmp/sles
cp etc/templates/config/sles/11/sca.files ${RPM_BUILD_ROOT}%{_localstatedir}/tmp/sca-%{version}-%{release}-tmp/sles/11
cp etc/templates/config/sles/12/sca.files ${RPM_BUILD_ROOT}%{_localstatedir}/tmp/sca-%{version}-%{release}-tmp/sles/12
cp etc/templates/config/sles/15/sca.files ${RPM_BUILD_ROOT}%{_localstatedir}/tmp/sca-%{version}-%{release}-tmp/sles/15

cp etc/templates/config/suse/sca.files ${RPM_BUILD_ROOT}%{_localstatedir}/tmp/sca-%{version}-%{release}-tmp/suse
cp etc/templates/config/suse/11/sca.files ${RPM_BUILD_ROOT}%{_localstatedir}/tmp/sca-%{version}-%{release}-tmp/suse/11
cp etc/templates/config/suse/12/sca.files ${RPM_BUILD_ROOT}%{_localstatedir}/tmp/sca-%{version}-%{release}-tmp/suse/12

cp etc/templates/config/fedora/sca.files ${RPM_BUILD_ROOT}%{_localstatedir}/tmp/sca-%{version}-%{release}-tmp/fedora
cp etc/templates/config/fedora/29/sca.files ${RPM_BUILD_ROOT}%{_localstatedir}/tmp/sca-%{version}-%{release}-tmp/fedora/29
cp etc/templates/config/fedora/30/sca.files ${RPM_BUILD_ROOT}%{_localstatedir}/tmp/sca-%{version}-%{release}-tmp/fedora/30
cp etc/templates/config/fedora/31/sca.files ${RPM_BUILD_ROOT}%{_localstatedir}/tmp/sca-%{version}-%{release}-tmp/fedora/31
cp etc/templates/config/fedora/32/sca.files ${RPM_BUILD_ROOT}%{_localstatedir}/tmp/sca-%{version}-%{release}-tmp/fedora/32
cp etc/templates/config/fedora/33/sca.files ${RPM_BUILD_ROOT}%{_localstatedir}/tmp/sca-%{version}-%{release}-tmp/fedora/33
cp etc/templates/config/fedora/34/sca.files ${RPM_BUILD_ROOT}%{_localstatedir}/tmp/sca-%{version}-%{release}-tmp/fedora/34
cp etc/templates/config/fedora/41/sca.files ${RPM_BUILD_ROOT}%{_localstatedir}/tmp/sca-%{version}-%{release}-tmp/fedora/41

cp etc/templates/config/almalinux/sca.files ${RPM_BUILD_ROOT}%{_localstatedir}/tmp/sca-%{version}-%{release}-tmp/almalinux
cp etc/templates/config/almalinux/8/sca.files ${RPM_BUILD_ROOT}%{_localstatedir}/tmp/sca-%{version}-%{release}-tmp/almalinux/8
cp etc/templates/config/almalinux/9/sca.files ${RPM_BUILD_ROOT}%{_localstatedir}/tmp/sca-%{version}-%{release}-tmp/almalinux/9
cp etc/templates/config/almalinux/10/sca.files ${RPM_BUILD_ROOT}%{_localstatedir}/tmp/sca-%{version}-%{release}-tmp/almalinux/10

cp etc/templates/config/rocky/sca.files ${RPM_BUILD_ROOT}%{_localstatedir}/tmp/sca-%{version}-%{release}-tmp/rocky
cp etc/templates/config/rocky/8/sca.files ${RPM_BUILD_ROOT}%{_localstatedir}/tmp/sca-%{version}-%{release}-tmp/rocky/8
cp etc/templates/config/rocky/9/sca.files ${RPM_BUILD_ROOT}%{_localstatedir}/tmp/sca-%{version}-%{release}-tmp/rocky/9

# Add SUSE initscript
sed -i "s:WAZUH_HOME_TMP:%{_localstatedir}:g" src/init/templates/ossec-hids-suse.init
cp -rp src/init/templates/ossec-hids-suse.init ${RPM_BUILD_ROOT}%{_localstatedir}/packages_files/manager_installation_scripts/src/init/

# Copy scap templates
cp -rp  etc/templates/config/generic/* ${RPM_BUILD_ROOT}%{_localstatedir}/packages_files/manager_installation_scripts/etc/templates/config/generic
cp -rp  etc/templates/config/centos/* ${RPM_BUILD_ROOT}%{_localstatedir}/packages_files/manager_installation_scripts/etc/templates/config/centos
cp -rp  etc/templates/config/rhel/* ${RPM_BUILD_ROOT}%{_localstatedir}/packages_files/manager_installation_scripts/etc/templates/config/rhel

install -m 0440 VERSION.json ${RPM_BUILD_ROOT}%{_localstatedir}/packages_files/manager_installation_scripts/
install -m 0640 src/init/*.sh ${RPM_BUILD_ROOT}%{_localstatedir}/packages_files/manager_installation_scripts/src/init

rm ${RPM_BUILD_ROOT}%{_localstatedir}/lib/modern.bpf.o
%{_rpmconfigdir}/find-debuginfo.sh
cp %{_localstatedir}/lib/modern.bpf.o ${RPM_BUILD_ROOT}%{_localstatedir}/lib

exit 0

%pre

# Create the wazuh group if it doesn't exists
if command -v getent > /dev/null 2>&1 && ! getent group wazuh > /dev/null 2>&1; then
  groupadd -r wazuh
elif ! getent group wazuh > /dev/null 2>&1; then
  groupadd -r wazuh
fi

# Create the wazuh user if it doesn't exists
if ! getent passwd wazuh > /dev/null 2>&1; then
  useradd -g wazuh -G wazuh -d %{_localstatedir} -r -s /sbin/nologin wazuh
fi

# Stop the services to upgrade the package
if [ $1 = 2 ]; then
  if command -v systemctl > /dev/null 2>&1 && systemctl > /dev/null 2>&1 && systemctl is-active --quiet wazuh-manager > /dev/null 2>&1; then
    systemctl stop wazuh-manager.service > /dev/null 2>&1
    %{_localstatedir}/bin/ossec-control stop > /dev/null 2>&1
    touch %{_localstatedir}/tmp/wazuh.restart
  # Check for SysV
  elif command -v service > /dev/null 2>&1 && service wazuh-manager status 2>/dev/null | grep "is running" > /dev/null 2>&1; then
    service wazuh-manager stop > /dev/null 2>&1
    %{_localstatedir}/bin/ossec-control stop > /dev/null 2>&1
    touch %{_localstatedir}/tmp/wazuh.restart
  elif %{_localstatedir}/bin/wazuh-control status 2>/dev/null | grep "is running" > /dev/null 2>&1; then
    touch %{_localstatedir}/tmp/wazuh.restart
  elif %{_localstatedir}/bin/ossec-control status 2>/dev/null | grep "is running" > /dev/null 2>&1; then
    touch %{_localstatedir}/tmp/wazuh.restart
  fi
  %{_localstatedir}/bin/ossec-control stop > /dev/null 2>&1 || %{_localstatedir}/bin/wazuh-control stop > /dev/null 2>&1
fi
if pgrep -f ossec-authd > /dev/null 2>&1; then
    kill -15 $(pgrep -f ossec-authd)
fi

# Remove/relocate existing SQLite databases
rm -f %{_localstatedir}/var/db/cluster.db* || true
rm -f %{_localstatedir}/var/db/.profile.db* || true
rm -rf %{_localstatedir}/var/db/agents || true

if [ -f %{_localstatedir}/var/db/global.db ]; then
  mv %{_localstatedir}/var/db/global.db %{_localstatedir}/queue/db/
  rm -f %{_localstatedir}/var/db/global.db* || true
  rm -f %{_localstatedir}/var/db/.template.db || true
fi

if [ -f %{_localstatedir}/queue/db/global.db ]; then
  chmod 640 %{_localstatedir}/queue/db/global.db*
  chown wazuh:wazuh %{_localstatedir}/queue/db/global.db*
fi

# Remove Vuln-detector database
rm -f %{_localstatedir}/queue/vulnerabilities/cve.db || true

# Remove plain-text agent information if exists
if [ -d %{_localstatedir}/queue/agent-info ]; then
  rm -rf %{_localstatedir}/queue/agent-info/* > /dev/null 2>&1
fi

if [ -d %{_localstatedir}/queue/rootcheck ]; then
  rm -rf %{_localstatedir}/queue/rootcheck/* > /dev/null 2>&1
fi

# Delete old API backups
if [ $1 = 2 ]; then
  if [ -d %{_localstatedir}/~api ]; then
    rm -rf %{_localstatedir}/~api
  fi

  if [ -f %{_sysconfdir}/ossec-init.conf ]; then
    # Import the variables from ossec-init.conf file
    . %{_sysconfdir}/ossec-init.conf
  else
    # Ask wazuh-control the version
    VERSION=$(%{_localstatedir}/bin/wazuh-control info -v)
  fi

  # Get the major and minor version
  MAJOR=$(echo $VERSION | cut -dv -f2 | cut -d. -f1)
  MINOR=$(echo $VERSION | cut -d. -f2)

  # Delete uncompatible DBs versions
  if [ $MAJOR = 3 ] && [ $MINOR -lt 7 ]; then
    rm -f %{_localstatedir}/queue/db/*.db*
    rm -f %{_localstatedir}/queue/db/.template.db
  fi

  # Delete 3.X Wazuh API service
  if [ "$MAJOR" = "3" ] && [ -d %{_localstatedir}/api ]; then
    if command -v systemctl > /dev/null 2>&1 && systemctl > /dev/null 2>&1 ; then
      systemctl stop wazuh-api.service > /dev/null 2>&1
      systemctl disable wazuh-api.service > /dev/null 2>&1
      rm -f /etc/systemd/system/wazuh-api.service
    elif command -v service > /dev/null 2>&1 && command -v chkconfig > /dev/null 2>&1; then
      service wazuh-api stop > /dev/null 2>&1
      chkconfig wazuh-api off > /dev/null 2>&1
      chkconfig --del wazuh-api > /dev/null 2>&1
      rm -f /etc/rc.d/init.d/wazuh-api || true
    fi
  fi
fi

%post

echo "VERSION=\"$(%{_localstatedir}/bin/wazuh-control info -v)\"" > /etc/ossec-init.conf

# Upgrade install code block
if [ $1 = 2 ]; then
  if [ -d %{_localstatedir}/logs/ossec ]; then
    rm -rf %{_localstatedir}/logs/wazuh
    cp -rp %{_localstatedir}/logs/ossec %{_localstatedir}/logs/wazuh
  fi

  if [ -d %{_localstatedir}/queue/ossec ]; then
    rm -rf %{_localstatedir}/queue/sockets
    cp -rp %{_localstatedir}/queue/ossec %{_localstatedir}/queue/sockets
  fi

  FILE_PATH="%{_localstatedir}/packages_files/manager_installation_scripts/src/init/update-indexer.sh"
  if [ -f "$FILE_PATH" ]; then
    CONFIG_INDEXER_TEMPLATE="%{_localstatedir}/packages_files/manager_installation_scripts/etc/templates/config/generic/wodle-indexer.manager.template"
    . "$FILE_PATH"
    updateIndexerTemplate "%{_localstatedir}/etc/ossec.conf" $CONFIG_INDEXER_TEMPLATE
  fi
fi

%define _vdfilename vd_1.0.0_vd_4.11.0.tar.xz

# Fresh install code block
if [ $1 = 1 ]; then

  . %{_localstatedir}/packages_files/manager_installation_scripts/src/init/dist-detect.sh

  # Generating ossec.conf file
  %{_localstatedir}/packages_files/manager_installation_scripts/gen_ossec.sh conf manager ${DIST_NAME} ${DIST_VER}.${DIST_SUBVER} %{_localstatedir} > %{_localstatedir}/etc/ossec.conf

  touch %{_localstatedir}/logs/active-responses.log
  touch %{_localstatedir}/logs/integrations.log
  chown wazuh:wazuh %{_localstatedir}/logs/active-responses.log
  chown wazuh:wazuh %{_localstatedir}/logs/integrations.log
  chmod 0660 %{_localstatedir}/logs/active-responses.log
  chmod 0640 %{_localstatedir}/logs/integrations.log

  # Add default local_files to ossec.conf
  %{_localstatedir}/packages_files/manager_installation_scripts/add_localfiles.sh %{_localstatedir} >> %{_localstatedir}/etc/ossec.conf
fi

if [[ -d /run/systemd/system ]]; then
  rm -f %{_initrddir}/wazuh-manager
fi

# Generation auto-signed certificate if not exists
if [ ! -f "%{_localstatedir}/etc/sslmanager.key" ] && [ ! -f "%{_localstatedir}/etc/sslmanager.cert" ]; then
  %{_localstatedir}/bin/wazuh-authd -C 365 -B 2048 -S "/C=US/ST=California/CN=Wazuh/" -K %{_localstatedir}/etc/sslmanager.key -X %{_localstatedir}/etc/sslmanager.cert 2>/dev/null
  chmod 640 %{_localstatedir}/etc/sslmanager.key
  chmod 640 %{_localstatedir}/etc/sslmanager.cert
fi

rm -f %{_localstatedir}/etc/shared/ar.conf  >/dev/null 2>&1
rm -f %{_localstatedir}/etc/shared/merged.mg  >/dev/null 2>&1

# Set merged.mg permissions to new ones
find %{_localstatedir}/etc/shared/ -type f -name 'merged.mg' -exec chmod 644 {} \;

#AlmaLinux
if [ -r "/etc/almalinux-release" ]; then
  DIST_NAME=almalinux
  DIST_VER=`sed -rn 's/.* ([0-9]{1,2})\.*[0-9]{0,2}.*/\1/p' /etc/almalinux-release`
#Rocky
elif [ -r "/etc/rocky-release" ]; then
  DIST_NAME=rocky
  DIST_VER=`sed -rn 's/.* ([0-9]{1,2})\.*[0-9]{0,2}.*/\1/p' /etc/rocky-release`
# CentOS
elif [ -r "/etc/centos-release" ]; then
  if grep -q "AlmaLinux" /etc/centos-release; then
    DIST_NAME=almalinux
  elif grep -q "Rocky" /etc/centos-release; then
    DIST_NAME=almalinux
  else
    DIST_NAME="centos"
  fi
  DIST_VER=`sed -rn 's/.* ([0-9]{1,2})\.*[0-9]{0,2}.*/\1/p' /etc/centos-release`
# Fedora
elif [ -r "/etc/fedora-release" ]; then
    DIST_NAME="fedora"
    DIST_VER=`sed -rn 's/.* ([0-9]{1,2})\.*[0-9]{0,2}.*/\1/p' /etc/fedora-release`
# Oracle Linux
elif [ -r "/etc/oracle-release" ]; then
    DIST_NAME="ol"
    DIST_VER=`sed -rn 's/.* ([0-9]{1,2})\.*[0-9]{0,2}.*/\1/p' /etc/oracle-release`
# RedHat
elif [ -r "/etc/redhat-release" ]; then
  if grep -q "AlmaLinux" /etc/redhat-release; then
    DIST_NAME=almalinux
  elif grep -q "Rocky" /etc/redhat-release; then
    DIST_NAME=almalinux
  elif grep -q "CentOS" /etc/redhat-release; then
      DIST_NAME="centos"
  else
      DIST_NAME="rhel"
  fi
  DIST_VER=`sed -rn 's/.* ([0-9]{1,2})\.*[0-9]{0,2}.*/\1/p' /etc/redhat-release`
# SUSE
elif [ -r "/etc/SuSE-release" ]; then
  if grep -q "openSUSE" /etc/SuSE-release; then
      DIST_NAME="generic"
      DIST_VER=""
  else
      DIST_NAME="sles"
      DIST_VER=`sed -rn 's/.*VERSION = ([0-9]{1,2}).*/\1/p' /etc/SuSE-release`
  fi
elif [ -r "/etc/os-release" ]; then
  . /etc/os-release
  DIST_NAME=$ID
  DIST_VER=$(echo $VERSION_ID | sed -rn 's/[^0-9]*([0-9]+).*/\1/p')
  if [ "X$DIST_VER" = "X" ]; then
      DIST_VER="0"
  fi
  if [ "$DIST_NAME" = "amzn" ] && [ "$DIST_VER" != "2" ] && [ "$DIST_VER" != "2023" ]; then
      DIST_VER="1"
  fi
  DIST_SUBVER=$(echo $VERSION_ID | sed -rn 's/[^0-9]*[0-9]+\.([0-9]+).*/\1/p')
  if [ "X$DIST_SUBVER" = "X" ]; then
      DIST_SUBVER="0"
  fi
else
  DIST_NAME="generic"
  DIST_VER=""
fi

SCA_DIR="${DIST_NAME}/${DIST_VER}"
SCA_BASE_DIR="%{_localstatedir}/tmp/sca-%{version}-%{release}-tmp"
mkdir -p %{_localstatedir}/ruleset/sca

SCA_TMP_DIR="${SCA_BASE_DIR}/${SCA_DIR}"

# Install the configuration files needed for this hosts
if [ -r "${SCA_BASE_DIR}/${DIST_NAME}/${DIST_VER}/${DIST_SUBVER}/sca.files" ]; then
  SCA_TMP_DIR="${SCA_BASE_DIR}/${DIST_NAME}/${DIST_VER}/${DIST_SUBVER}"
elif [ -r "${SCA_BASE_DIR}/${DIST_NAME}/${DIST_VER}/sca.files" ]; then
  SCA_TMP_DIR="${SCA_BASE_DIR}/${DIST_NAME}/${DIST_VER}"
elif [ -r "${SCA_BASE_DIR}/${DIST_NAME}/sca.files" ]; then
  SCA_TMP_DIR="${SCA_BASE_DIR}/${DIST_NAME}"
else
  SCA_TMP_DIR="${SCA_BASE_DIR}/generic"
fi

SCA_TMP_FILE="${SCA_TMP_DIR}/sca.files"

if [ -r ${SCA_TMP_FILE} ] && [ -r ${SCA_BASE_DIR}/generic/sca.manager.files ]; then

  rm -f %{_localstatedir}/ruleset/sca/* || true

  for sca_file in $(cat ${SCA_TMP_FILE}); do
    if [ -f ${SCA_BASE_DIR}/${sca_file} ]; then
      mv ${SCA_BASE_DIR}/${sca_file} %{_localstatedir}/ruleset/sca
    fi
  done

  for sca_file in $(cat ${SCA_BASE_DIR}/generic/sca.manager.files); do
    filename=$(basename ${sca_file})
    if [ -f "${SCA_BASE_DIR}/${sca_file}" ] && [ ! -f "%{_localstatedir}/ruleset/sca/${filename}" ]; then
      mv ${SCA_BASE_DIR}/${sca_file} %{_localstatedir}/ruleset/sca/${filename}.disabled
    fi
  done
fi

# Fix sca permissions, group and owner
chmod 640 %{_localstatedir}/ruleset/sca/*
chown root:wazuh %{_localstatedir}/ruleset/sca/*
# Delete the temporary directory
rm -rf ${SCA_BASE_DIR}

# Add the SELinux policy
if command -v getenforce > /dev/null 2>&1 && command -v semodule > /dev/null 2>&1; then
  if [ $(getenforce) != "Disabled" ]; then
    semodule -i %{_localstatedir}/var/selinux/wazuh.pp
    semodule -e wazuh
  fi
fi

# Delete the installation files used to configure the manager
rm -rf %{_localstatedir}/packages_files

# Remove unnecessary files from default group
rm -f %{_localstatedir}/etc/shared/default/*.rpmnew

# Remove old ossec user and group if exists and change ownwership of files

if getent group ossec > /dev/null 2>&1; then
  find %{_localstatedir}/ -group ossec -user root -print0 | xargs -0 chown root:wazuh > /dev/null 2>&1 || true
  if getent passwd ossec > /dev/null 2>&1; then
    find %{_localstatedir}/ -group ossec -user ossec -print0 | xargs -0 chown wazuh:wazuh > /dev/null 2>&1 || true
    userdel ossec > /dev/null 2>&1
  fi
  if getent passwd ossecm > /dev/null 2>&1; then
    find %{_localstatedir}/ -group ossec -user ossecm -print0 | xargs -0 chown wazuh:wazuh > /dev/null 2>&1 || true
    userdel ossecm > /dev/null 2>&1
  fi
  if getent passwd ossecr > /dev/null 2>&1; then
    find %{_localstatedir}/ -group ossec -user ossecr -print0 | xargs -0 chown wazuh:wazuh > /dev/null 2>&1 || true
    userdel ossecr > /dev/null 2>&1
  fi
  if getent group ossec > /dev/null 2>&1; then
    groupdel ossec > /dev/null 2>&1
  fi
fi

%preun

if [ $1 = 0 ]; then

  # Stop the services before uninstall the package
  # Check for systemd
  if command -v systemctl > /dev/null 2>&1 && systemctl > /dev/null 2>&1 && systemctl is-active --quiet wazuh-manager > /dev/null 2>&1; then
    systemctl stop wazuh-manager.service > /dev/null 2>&1
  # Check for SysV
  elif command -v service > /dev/null 2>&1 && service wazuh-manager status 2>/dev/null | grep "is running" > /dev/null 2>&1; then
    service wazuh-manager stop > /dev/null 2>&1
  fi
  %{_localstatedir}/bin/wazuh-control stop > /dev/null 2>&1

  # Remove the SELinux policy
  if command -v getenforce > /dev/null 2>&1 && command -v semodule > /dev/null 2>&1; then
    if [ $(getenforce) != "Disabled" ]; then
      if (semodule -l | grep wazuh > /dev/null); then
        semodule -r wazuh > /dev/null
      fi
    fi
  fi

  # Remove SCA files
  rm -f %{_localstatedir}/ruleset/sca/*
fi

%postun

# If the package is been uninstalled
if [ $1 = 0 ];then
  # Remove the wazuh user if it exists
  if getent passwd wazuh > /dev/null 2>&1; then
    userdel wazuh >/dev/null 2>&1
  fi
  # Remove the wazuh group if it exists
  if command -v getent > /dev/null 2>&1 && getent group wazuh > /dev/null 2>&1; then
    groupdel wazuh >/dev/null 2>&1
  elif getent group wazuh > /dev/null 2>&1; then
    groupdel wazuh >/dev/null 2>&1
  fi

  # Backup agents centralized configuration (etc/shared)
  if [ -d %{_localstatedir}/etc/shared ]; then
    find %{_localstatedir}/etc/ -type f  -name "*save" ! -name "*rpmsave" -exec rm -f {} \;
    find %{_localstatedir}/etc/ -type f ! -name "*shared*" ! -name "*rpmsave" -exec mv {} {}.save \;
  fi

  # Backup registration service certificates (sslmanager.cert,sslmanager.key)
  if [ -f %{_localstatedir}/etc/sslmanager.cert ]; then
      mv %{_localstatedir}/etc/sslmanager.cert %{_localstatedir}/etc/sslmanager.cert.save
  fi
  if [ -f %{_localstatedir}/etc/sslmanager.key ]; then
      mv %{_localstatedir}/etc/sslmanager.key %{_localstatedir}/etc/sslmanager.key.save
  fi

  # Remove lingering folders and files
  rm -rf %{_localstatedir}/queue/
  rm -rf %{_localstatedir}/framework/
  rm -rf %{_localstatedir}/api/
  rm -rf %{_localstatedir}/stats/
  rm -rf %{_localstatedir}/var/
  rm -rf %{_localstatedir}/bin/
  rm -rf %{_localstatedir}/logs/
  rm -rf %{_localstatedir}/ruleset/
  rm -rf %{_localstatedir}/tmp
fi

# posttrans code is the last thing executed in a install/upgrade
%posttrans
if [ -f %{_sysconfdir}/systemd/system/wazuh-manager.service ]; then
  rm -rf %{_sysconfdir}/systemd/system/wazuh-manager.service
  systemctl daemon-reload > /dev/null 2>&1
fi

if [ -f %{_localstatedir}/tmp/wazuh.restart ]; then
  rm -f %{_localstatedir}/tmp/wazuh.restart
  if command -v systemctl > /dev/null 2>&1 && systemctl > /dev/null 2>&1 ; then
    systemctl daemon-reload > /dev/null 2>&1
    systemctl restart wazuh-manager.service > /dev/null 2>&1
  elif command -v service > /dev/null 2>&1 ; then
    service wazuh-manager restart > /dev/null 2>&1
  else
    %{_localstatedir}/bin/wazuh-control restart > /dev/null 2>&1
  fi
fi

if [ -d %{_localstatedir}/logs/ossec ]; then
  rm -rf %{_localstatedir}/logs/ossec/
fi

if [ -d %{_localstatedir}/queue/ossec ]; then
  rm -rf %{_localstatedir}/queue/ossec/
fi

if [ -f %{_sysconfdir}/ossec-init.conf ]; then
  rm -f %{_sysconfdir}/ossec-init.conf
  rm -f %{_localstatedir}/etc/ossec-init.conf
fi

# Remove groups backup files
rm -rf %{_localstatedir}/backup/groups

%triggerin -- glibc
[ -r %{_sysconfdir}/localtime ] && cp -fpL %{_sysconfdir}/localtime %{_localstatedir}/etc
 chown root:wazuh %{_localstatedir}/etc/localtime
 chmod 0640 %{_localstatedir}/etc/localtime

%clean
rm -fr %{buildroot}

%files
%defattr(-,root,wazuh)
%config(missingok) %{_initrddir}/wazuh-manager
%attr(640, root, wazuh) %verify(not md5 size mtime) %ghost %{_sysconfdir}/ossec-init.conf
/usr/lib/systemd/system/wazuh-manager.service
%dir %attr(750, root, wazuh) %{_localstatedir}
%attr(440, wazuh, wazuh) %{_localstatedir}/VERSION.json
%attr(750, root, wazuh) %{_localstatedir}/agentless
%dir %attr(750, root, wazuh) %{_localstatedir}/active-response
%dir %attr(750, root, wazuh) %{_localstatedir}/active-response/bin
%attr(750, root, wazuh) %{_localstatedir}/active-response/bin/*
%dir %attr(750, root, wazuh) %{_localstatedir}/api
%dir %attr(770, root, wazuh) %{_localstatedir}/api/configuration
%attr(660, root, wazuh) %config(noreplace) %{_localstatedir}/api/configuration/api.yaml
%dir %attr(770, root, wazuh) %{_localstatedir}/api/configuration/security
%dir %attr(770, root, wazuh) %{_localstatedir}/api/configuration/ssl
%dir %attr(750, root, wazuh) %{_localstatedir}/api/scripts
%attr(640, root, wazuh) %{_localstatedir}/api/scripts/*.py
%dir %attr(750, root, wazuh) %{_localstatedir}/backup
%dir %attr(750, wazuh, wazuh) %{_localstatedir}/backup/db
%dir %attr(750, wazuh, wazuh) %{_localstatedir}/backup/agents
%dir %attr(750, root, wazuh) %{_localstatedir}/backup/shared
%dir %attr(750, root, wazuh) %{_localstatedir}/bin
%attr(750, root, root) %{_localstatedir}/bin/agent_control
%attr(750, root, wazuh) %{_localstatedir}/bin/agent_groups
%attr(750, root, wazuh) %{_localstatedir}/bin/agent_upgrade
%attr(750, root, root) %{_localstatedir}/bin/clear_stats
%attr(750, root, wazuh) %{_localstatedir}/bin/cluster_control
%attr(750, root, root) %{_localstatedir}/bin/manage_agents
%attr(750, root, root) %{_localstatedir}/bin/wazuh-agentlessd
%attr(750, root, root) %{_localstatedir}/bin/wazuh-analysisd
%attr(750, root, root) %{_localstatedir}/bin/wazuh-authd
%attr(750, root, root) %{_localstatedir}/bin/wazuh-control
%attr(750, root, root) %{_localstatedir}/bin/wazuh-csyslogd
%attr(750, root, root) %{_localstatedir}/bin/wazuh-dbd
%attr(750, root, root) %{_localstatedir}/bin/wazuh-execd
%attr(750, root, root) %{_localstatedir}/bin/wazuh-integratord
%attr(750, root, root) %{_localstatedir}/bin/wazuh-logcollector
%attr(750, root, root) %{_localstatedir}/bin/wazuh-logtest-legacy
%attr(750, root, wazuh) %{_localstatedir}/bin/wazuh-logtest
%attr(750, root, root) %{_localstatedir}/bin/wazuh-maild
%attr(750, root, root) %{_localstatedir}/bin/wazuh-monitord
%attr(750, root, root) %{_localstatedir}/bin/wazuh-regex
%attr(750, root, root) %{_localstatedir}/bin/wazuh-remoted
%attr(750, root, root) %{_localstatedir}/bin/wazuh-reportd
%attr(750, root, root) %{_localstatedir}/bin/wazuh-syscheckd
%attr(750, root, wazuh) %{_localstatedir}/bin/verify-agent-conf
%attr(750, root, wazuh) %{_localstatedir}/bin/wazuh-apid
%attr(750, root, wazuh) %{_localstatedir}/bin/wazuh-clusterd
%attr(750, root, root) %{_localstatedir}/bin/wazuh-db
%attr(750, root, root) %{_localstatedir}/bin/wazuh-modulesd
%attr(750, root, wazuh) %{_localstatedir}/bin/rbac_control
%attr(750, root, wazuh) %{_localstatedir}/bin/wazuh-keystore
%dir %attr(770, wazuh, wazuh) %{_localstatedir}/etc
%attr(660, root, wazuh) %config(noreplace) %{_localstatedir}/etc/ossec.conf
%attr(640, wazuh, wazuh) %config(noreplace) %{_localstatedir}/etc/client.keys
%attr(640, root, wazuh) %{_localstatedir}/etc/internal_options*
%attr(640, root, wazuh) %config(noreplace) %{_localstatedir}/etc/local_internal_options.conf
%attr(640, root, wazuh) %{_localstatedir}/etc/localtime
%dir %attr(770, root, wazuh) %{_localstatedir}/etc/decoders
%attr(660, wazuh, wazuh) %config(noreplace) %{_localstatedir}/etc/decoders/local_decoder.xml
%dir %attr(770, root, wazuh) %{_localstatedir}/etc/lists
%dir %attr(770, wazuh, wazuh) %{_localstatedir}/etc/lists/amazon
%attr(660, wazuh, wazuh) %config(noreplace) %{_localstatedir}/etc/lists/amazon/*
%attr(660, wazuh, wazuh) %config(noreplace) %{_localstatedir}/etc/lists/audit-keys
%attr(660, wazuh, wazuh) %config(noreplace) %{_localstatedir}/etc/lists/security-eventchannel
%dir %attr(770, root, wazuh) %{_localstatedir}/etc/shared
%dir %attr(770, wazuh, wazuh) %{_localstatedir}/etc/shared/default
%attr(660, wazuh, wazuh) %{_localstatedir}/etc/shared/agent-template.conf
%attr(660, wazuh, wazuh) %config(noreplace) %{_localstatedir}/etc/shared/default/*
%dir %attr(770, root, wazuh) %{_localstatedir}/etc/rootcheck
%attr(660, root, wazuh) %{_localstatedir}/etc/rootcheck/*.txt
%dir %attr(770, root, wazuh) %{_localstatedir}/etc/rules
%attr(660, wazuh, wazuh) %config(noreplace) %{_localstatedir}/etc/rules/local_rules.xml
%dir %attr(750, root, wazuh) %{_localstatedir}/framework
%dir %attr(750, root, wazuh) %{_localstatedir}/framework/python
%{_localstatedir}/framework/python/*
%dir %attr(750, root, wazuh) %{_localstatedir}/framework/scripts
%attr(640, root, wazuh) %{_localstatedir}/framework/scripts/*.py
%dir %attr(750, root, wazuh) %{_localstatedir}/framework/wazuh
%attr(640, root, wazuh) %{_localstatedir}/framework/wazuh/*.py
%dir %attr(750, root, wazuh) %{_localstatedir}/framework/wazuh/core/cluster
%attr(640, root, wazuh) %{_localstatedir}/framework/wazuh/core/cluster/*.py
%attr(640, root, wazuh) %{_localstatedir}/framework/wazuh/core/cluster/*.json
%dir %attr(750, root, wazuh) %{_localstatedir}/framework/wazuh/core/cluster/hap_helper
%attr(640, root, wazuh) %{_localstatedir}/framework/wazuh/core/cluster/hap_helper/*.py
%dir %attr(750, root, wazuh) %{_localstatedir}/framework/wazuh/core/cluster/dapi
%attr(640, root, wazuh) %{_localstatedir}/framework/wazuh/core/cluster/dapi/*.py
%dir %attr(750, root, wazuh) %{_localstatedir}/integrations
%attr(750, root, wazuh) %{_localstatedir}/integrations/*
%dir %attr(750, root, wazuh) %{_localstatedir}/lib
%attr(750, root, wazuh) %{_localstatedir}/lib/libwazuhext.so
%attr(750, root, wazuh) %{_localstatedir}/lib/libwazuhshared.so
%attr(750, root, wazuh) %{_localstatedir}/lib/libdbsync.so
%attr(750, root, wazuh) %{_localstatedir}/lib/librsync.so
%attr(750, root, wazuh) %{_localstatedir}/lib/libsyscollector.so
%attr(750, root, wazuh) %{_localstatedir}/lib/libsysinfo.so
%attr(750, root, wazuh) %{_localstatedir}/lib/libjemalloc.so.2
%attr(750, root, wazuh) %{_localstatedir}/lib/libstdc++.so.6
%attr(750, root, wazuh) %{_localstatedir}/lib/libgcc_s.so.1
%attr(750, root, wazuh) %{_localstatedir}/lib/libfimdb.so
%attr(750, root, wazuh) %{_localstatedir}/lib/libfimebpf.so
%attr(750, root, wazuh) %{_localstatedir}/lib/libbpf.so
%attr(750, root, wazuh) %{_localstatedir}/lib/modern.bpf.o
%attr(750, root, wazuh) %{_localstatedir}/lib/libcontent_manager.so
%attr(750, root, wazuh) %{_localstatedir}/lib/libindexer_connector.so
%attr(750, root, wazuh) %{_localstatedir}/lib/librocksdb.so.8
%attr(750, root, wazuh) %{_localstatedir}/lib/librouter.so
%attr(750, root, wazuh) %{_localstatedir}/lib/libvulnerability_scanner.so
%{_localstatedir}/lib/libpython3.10.so.1.0
%dir %attr(770, wazuh, wazuh) %{_localstatedir}/logs
%attr(660, wazuh, wazuh)  %ghost %{_localstatedir}/logs/active-responses.log
%attr(660, wazuh, wazuh) %ghost %{_localstatedir}/logs/api.log
%attr(640, wazuh, wazuh) %ghost %{_localstatedir}/logs/integrations.log
%attr(660, wazuh, wazuh) %ghost %{_localstatedir}/logs/ossec.log
%attr(660, wazuh, wazuh) %ghost %{_localstatedir}/logs/ossec.json
%dir %attr(440, root, wazuh) %{_localstatedir}/templates
%attr(0440, root, wazuh) %{_localstatedir}/templates/vd_states_template.json
%attr(0440, root, wazuh) %{_localstatedir}/templates/vd_states_update_mappings.json
%dir %attr(750, wazuh, wazuh) %{_localstatedir}/logs/api
%dir %attr(750, wazuh, wazuh) %{_localstatedir}/logs/archives
%dir %attr(750, wazuh, wazuh) %{_localstatedir}/logs/alerts
%dir %attr(750, wazuh, wazuh) %{_localstatedir}/logs/cluster
%dir %attr(750, wazuh, wazuh) %{_localstatedir}/logs/firewall
%dir %attr(750, wazuh, wazuh) %{_localstatedir}/logs/wazuh
%dir %attr(750, root, root) %config(missingok) %{_localstatedir}/packages_files
%dir %attr(750, root, root) %config(missingok) %{_localstatedir}/packages_files/manager_installation_scripts
%attr(750, root, root) %config(missingok) %{_localstatedir}/packages_files/manager_installation_scripts/add_localfiles.sh
%attr(750, root, root) %config(missingok) %{_localstatedir}/packages_files/manager_installation_scripts/gen_ossec.sh
%attr(440, wazuh, wazuh) %config(missingok) %{_localstatedir}/packages_files/manager_installation_scripts/VERSION.json
%dir %attr(750, root, root) %config(missingok) %{_localstatedir}/packages_files/manager_installation_scripts/src/
%dir %attr(750, root, root) %config(missingok) %{_localstatedir}/packages_files/manager_installation_scripts/src/init/
%attr(750, root, root) %config(missingok) %{_localstatedir}/packages_files/manager_installation_scripts/src/init/*
%dir %attr(750, root, root) %config(missingok) %{_localstatedir}/packages_files/manager_installation_scripts/etc/templates
%dir %attr(750, root, root) %config(missingok) %{_localstatedir}/packages_files/manager_installation_scripts/etc/templates/config
%dir %attr(750, root, root) %config(missingok) %{_localstatedir}/packages_files/manager_installation_scripts/etc/templates/config/generic
%attr(750, root, root) %config(missingok) %{_localstatedir}/packages_files/manager_installation_scripts/etc/templates/config/generic/*
%dir %attr(750, root, root) %config(missingok) %{_localstatedir}/packages_files/manager_installation_scripts/etc/templates/config/centos
%attr(750, root, root) %config(missingok) %{_localstatedir}/packages_files/manager_installation_scripts/etc/templates/config/centos/*
%dir %attr(750, root, root) %config(missingok) %{_localstatedir}/packages_files/manager_installation_scripts/etc/templates/config/rhel
%attr(750, root, root) %config(missingok) %{_localstatedir}/packages_files/manager_installation_scripts/etc/templates/config/rhel/*
%attr(640, wazuh, wazuh) %missingok %{_localstatedir}/tmp/%{_vdfilename}
%dir %attr(750, root, wazuh) %{_localstatedir}/queue
%attr(600, root, wazuh) %{_localstatedir}/queue/agents-timestamp
%dir %attr(750, wazuh, wazuh) %{_localstatedir}/queue/agentless
%dir %attr(770, wazuh, wazuh) %{_localstatedir}/queue/alerts
%dir %attr(770, wazuh, wazuh) %{_localstatedir}/queue/cluster
%dir %attr(750, wazuh, wazuh) %{_localstatedir}/queue/db
%dir %attr(750, wazuh, wazuh) %{_localstatedir}/queue/diff
%dir %attr(750, wazuh, wazuh) %{_localstatedir}/queue/fim
%dir %attr(750, wazuh, wazuh) %{_localstatedir}/queue/fim/db
%dir %attr(750, wazuh, wazuh) %{_localstatedir}/queue/syscollector
%dir %attr(750, wazuh, wazuh) %{_localstatedir}/queue/syscollector/db
%attr(640, root, wazuh) %{_localstatedir}/queue/syscollector/norm_config.json
%dir %attr(750, wazuh, wazuh) %{_localstatedir}/queue/fts
%dir %attr(770, wazuh, wazuh) %{_localstatedir}/queue/rids
%dir %attr(770, wazuh, wazuh) %{_localstatedir}/queue/tasks
%dir %attr(770, wazuh, wazuh) %{_localstatedir}/queue/sockets
%dir %attr(660, root, wazuh) %{_localstatedir}/queue/vd
%dir %attr(660, root, wazuh) %{_localstatedir}/queue/indexer
%dir %attr(770, wazuh, wazuh) %{_localstatedir}/queue/router
%dir %attr(750, wazuh, wazuh) %{_localstatedir}/queue/logcollector
%dir %attr(750, wazuh, wazuh) %{_localstatedir}/queue/keystore
%dir %attr(750, root, wazuh) %{_localstatedir}/ruleset
%dir %attr(750, root, wazuh) %{_localstatedir}/ruleset/sca
%dir %attr(750, root, wazuh) %{_localstatedir}/ruleset/decoders
%attr(640, root, wazuh) %{_localstatedir}/ruleset/decoders/*
%dir %attr(750, root, wazuh) %{_localstatedir}/ruleset/rules
%attr(640, root, wazuh) %{_localstatedir}/ruleset/rules/*
%dir %attr(770, root, wazuh) %{_localstatedir}/.ssh
%dir %attr(750, wazuh, wazuh) %{_localstatedir}/stats
%dir %attr(1770, root, wazuh) %{_localstatedir}/tmp
%dir %attr(750, wazuh, wazuh) %config(missingok) %{_localstatedir}/tmp/sca-%{version}-%{release}-tmp
%dir %attr(750, wazuh, wazuh) %config(missingok) %{_localstatedir}/tmp/sca-%{version}-%{release}-tmp/applications
%attr(640, root, wazuh) %config(missingok) %{_localstatedir}/tmp/sca-%{version}-%{release}-tmp/applications/*
%dir %attr(750, wazuh, wazuh) %config(missingok) %{_localstatedir}/tmp/sca-%{version}-%{release}-tmp/generic
%attr(640, root, wazuh) %config(missingok) %{_localstatedir}/tmp/sca-%{version}-%{release}-tmp/generic/*
%dir %attr(750, wazuh, wazuh) %config(missingok) %{_localstatedir}/tmp/sca-%{version}-%{release}-tmp/mongodb
%attr(640, root, wazuh) %config(missingok) %{_localstatedir}/tmp/sca-%{version}-%{release}-tmp/mongodb/*
%dir %attr(750, wazuh, wazuh) %config(missingok) %{_localstatedir}/tmp/sca-%{version}-%{release}-tmp/nginx
%attr(640, root, wazuh) %config(missingok) %{_localstatedir}/tmp/sca-%{version}-%{release}-tmp/nginx/*
%dir %attr(750, wazuh, wazuh) %config(missingok) %{_localstatedir}/tmp/sca-%{version}-%{release}-tmp/oracledb
%attr(640, root, wazuh) %config(missingok) %{_localstatedir}/tmp/sca-%{version}-%{release}-tmp/oracledb/*
%dir %attr(750, wazuh, wazuh) %config(missingok) %{_localstatedir}/tmp/sca-%{version}-%{release}-tmp/amzn
%dir %attr(750, wazuh, wazuh) %config(missingok) %{_localstatedir}/tmp/sca-%{version}-%{release}-tmp/amzn/1
%attr(640, root, wazuh) %config(missingok) %{_localstatedir}/tmp/sca-%{version}-%{release}-tmp/amzn/1/*
%dir %attr(750, wazuh, wazuh) %config(missingok) %{_localstatedir}/tmp/sca-%{version}-%{release}-tmp/amzn/2
%attr(640, root, wazuh) %config(missingok) %{_localstatedir}/tmp/sca-%{version}-%{release}-tmp/amzn/2/*
%dir %attr(750, wazuh, wazuh) %config(missingok) %{_localstatedir}/tmp/sca-%{version}-%{release}-tmp/amzn/2023
%attr(640, root, wazuh) %config(missingok) %{_localstatedir}/tmp/sca-%{version}-%{release}-tmp/amzn/2023/*
%dir %attr(750, wazuh, wazuh) %config(missingok) %{_localstatedir}/tmp/sca-%{version}-%{release}-tmp/centos
%attr(640, root, wazuh) %config(missingok) %{_localstatedir}/tmp/sca-%{version}-%{release}-tmp/centos/sca.files
%dir %attr(750, wazuh, wazuh) %config(missingok) %{_localstatedir}/tmp/sca-%{version}-%{release}-tmp/centos/5
%attr(640, root, wazuh) %config(missingok) %{_localstatedir}/tmp/sca-%{version}-%{release}-tmp/centos/5/*
%dir %attr(750, wazuh, wazuh) %config(missingok) %{_localstatedir}/tmp/sca-%{version}-%{release}-tmp/centos/6
%attr(640, root, wazuh) %config(missingok) %{_localstatedir}/tmp/sca-%{version}-%{release}-tmp/centos/6/*
%dir %attr(750, wazuh, wazuh) %config(missingok) %{_localstatedir}/tmp/sca-%{version}-%{release}-tmp/centos/7
%attr(640, root, wazuh) %config(missingok) %{_localstatedir}/tmp/sca-%{version}-%{release}-tmp/centos/7/*
%dir %attr(750, wazuh, wazuh) %config(missingok) %{_localstatedir}/tmp/sca-%{version}-%{release}-tmp/centos/8
%attr(640, root, wazuh) %config(missingok) %{_localstatedir}/tmp/sca-%{version}-%{release}-tmp/centos/8/*
%dir %attr(750, wazuh, wazuh) %config(missingok) %{_localstatedir}/tmp/sca-%{version}-%{release}-tmp/centos/9
%attr(640, root, wazuh) %config(missingok) %{_localstatedir}/tmp/sca-%{version}-%{release}-tmp/centos/9/*
%dir %attr(750, wazuh, wazuh) %config(missingok) %{_localstatedir}/tmp/sca-%{version}-%{release}-tmp/centos/10
%attr(640, root, wazuh) %config(missingok) %{_localstatedir}/tmp/sca-%{version}-%{release}-tmp/centos/10/*
%dir %attr(750, wazuh, wazuh) %config(missingok) %{_localstatedir}/tmp/sca-%{version}-%{release}-tmp/darwin
%dir %attr(750, wazuh, wazuh) %config(missingok) %{_localstatedir}/tmp/sca-%{version}-%{release}-tmp/darwin/15
%attr(640, root, wazuh) %config(missingok) %{_localstatedir}/tmp/sca-%{version}-%{release}-tmp/darwin/15/*
%dir %attr(750, wazuh, wazuh) %config(missingok) %{_localstatedir}/tmp/sca-%{version}-%{release}-tmp/darwin/16
%attr(640, root, wazuh) %config(missingok) %{_localstatedir}/tmp/sca-%{version}-%{release}-tmp/darwin/16/*
%dir %attr(750, wazuh, wazuh) %config(missingok) %{_localstatedir}/tmp/sca-%{version}-%{release}-tmp/darwin/17
%attr(640, root, wazuh) %config(missingok) %{_localstatedir}/tmp/sca-%{version}-%{release}-tmp/darwin/17/*
%dir %attr(750, wazuh, wazuh) %config(missingok) %{_localstatedir}/tmp/sca-%{version}-%{release}-tmp/darwin/18
%attr(640, root, wazuh) %config(missingok) %{_localstatedir}/tmp/sca-%{version}-%{release}-tmp/darwin/18/*
%dir %attr(750, wazuh, wazuh) %config(missingok) %{_localstatedir}/tmp/sca-%{version}-%{release}-tmp/darwin/19
%attr(640, root, wazuh) %config(missingok) %{_localstatedir}/tmp/sca-%{version}-%{release}-tmp/darwin/19/*
%dir %attr(750, wazuh, wazuh) %config(missingok) %{_localstatedir}/tmp/sca-%{version}-%{release}-tmp/darwin/20
%attr(640, root, wazuh) %config(missingok) %{_localstatedir}/tmp/sca-%{version}-%{release}-tmp/darwin/20/*
%dir %attr(750, wazuh, wazuh) %config(missingok) %{_localstatedir}/tmp/sca-%{version}-%{release}-tmp/darwin/21
%attr(640, root, wazuh) %config(missingok) %{_localstatedir}/tmp/sca-%{version}-%{release}-tmp/darwin/21/*
%dir %attr(750, wazuh, wazuh) %config(missingok) %{_localstatedir}/tmp/sca-%{version}-%{release}-tmp/darwin/22
%attr(640, root, wazuh) %config(missingok) %{_localstatedir}/tmp/sca-%{version}-%{release}-tmp/darwin/22/*
%dir %attr(750, wazuh, wazuh) %config(missingok) %{_localstatedir}/tmp/sca-%{version}-%{release}-tmp/darwin/23
%attr(640, root, wazuh) %config(missingok) %{_localstatedir}/tmp/sca-%{version}-%{release}-tmp/darwin/23/*
%dir %attr(750, wazuh, wazuh) %config(missingok) %{_localstatedir}/tmp/sca-%{version}-%{release}-tmp/darwin/24
%attr(640, root, wazuh) %config(missingok) %{_localstatedir}/tmp/sca-%{version}-%{release}-tmp/darwin/24/*
%dir %attr(750, wazuh, wazuh) %config(missingok) %{_localstatedir}/tmp/sca-%{version}-%{release}-tmp/debian
%attr(640, root, wazuh) %config(missingok) %{_localstatedir}/tmp/sca-%{version}-%{release}-tmp/debian/*
%dir %attr(750, wazuh, wazuh) %config(missingok) %{_localstatedir}/tmp/sca-%{version}-%{release}-tmp/ol/9
%attr(640, root, wazuh) %config(missingok) %{_localstatedir}/tmp/sca-%{version}-%{release}-tmp/ol/9/*
%dir %attr(750, wazuh, wazuh) %config(missingok) %{_localstatedir}/tmp/sca-%{version}-%{release}-tmp/rhel
%attr(640, root, wazuh) %config(missingok) %{_localstatedir}/tmp/sca-%{version}-%{release}-tmp/rhel/sca.files
%dir %attr(750, wazuh, wazuh) %config(missingok) %{_localstatedir}/tmp/sca-%{version}-%{release}-tmp/rhel/5
%attr(640, root, wazuh) %config(missingok) %{_localstatedir}/tmp/sca-%{version}-%{release}-tmp/rhel/5/*
%dir %attr(750, wazuh, wazuh) %config(missingok) %{_localstatedir}/tmp/sca-%{version}-%{release}-tmp/rhel/6
%attr(640, root, wazuh) %config(missingok) %{_localstatedir}/tmp/sca-%{version}-%{release}-tmp/rhel/6/*
%dir %attr(750, wazuh, wazuh) %config(missingok) %{_localstatedir}/tmp/sca-%{version}-%{release}-tmp/rhel/7
%attr(640, root, wazuh) %config(missingok) %{_localstatedir}/tmp/sca-%{version}-%{release}-tmp/rhel/7/*
%dir %attr(750, wazuh, wazuh) %config(missingok) %{_localstatedir}/tmp/sca-%{version}-%{release}-tmp/rhel/8
%attr(640, root, wazuh) %config(missingok) %{_localstatedir}/tmp/sca-%{version}-%{release}-tmp/rhel/8/*
%dir %attr(750, wazuh, wazuh) %config(missingok) %{_localstatedir}/tmp/sca-%{version}-%{release}-tmp/rhel/9
%attr(640, root, wazuh) %config(missingok) %{_localstatedir}/tmp/sca-%{version}-%{release}-tmp/rhel/9/*
%dir %attr(750, wazuh, wazuh) %config(missingok) %{_localstatedir}/tmp/sca-%{version}-%{release}-tmp/rhel/10
%attr(640, root, wazuh) %config(missingok) %{_localstatedir}/tmp/sca-%{version}-%{release}-tmp/rhel/10/*
%dir %attr(750, wazuh, wazuh) %config(missingok) %{_localstatedir}/tmp/sca-%{version}-%{release}-tmp/sles
%attr(640, root, wazuh) %config(missingok) %{_localstatedir}/tmp/sca-%{version}-%{release}-tmp/sles/sca.files
%dir %attr(750, wazuh, wazuh) %config(missingok) %{_localstatedir}/tmp/sca-%{version}-%{release}-tmp/sles/11
%attr(640, root, wazuh) %config(missingok) %{_localstatedir}/tmp/sca-%{version}-%{release}-tmp/sles/11/*
%dir %attr(750, wazuh, wazuh) %config(missingok) %{_localstatedir}/tmp/sca-%{version}-%{release}-tmp/sles/12
%attr(640, root, wazuh) %config(missingok) %{_localstatedir}/tmp/sca-%{version}-%{release}-tmp/sles/12/*
%dir %attr(750, wazuh, wazuh) %config(missingok) %{_localstatedir}/tmp/sca-%{version}-%{release}-tmp/sles/15
%attr(640, root, wazuh) %config(missingok) %{_localstatedir}/tmp/sca-%{version}-%{release}-tmp/sles/15/*
%dir %attr(750, wazuh, wazuh) %config(missingok) %{_localstatedir}/tmp/sca-%{version}-%{release}-tmp/sunos
%attr(640, root, wazuh) %config(missingok) %{_localstatedir}/tmp/sca-%{version}-%{release}-tmp/sunos/*
%attr(640, root, wazuh) %config(missingok) %{_localstatedir}/tmp/sca-%{version}-%{release}-tmp/suse/sca.files
%dir %attr(750, wazuh, wazuh) %config(missingok) %{_localstatedir}/tmp/sca-%{version}-%{release}-tmp/suse/11
%attr(640, root, wazuh) %config(missingok) %{_localstatedir}/tmp/sca-%{version}-%{release}-tmp/suse/11/*
%dir %attr(750, wazuh, wazuh) %config(missingok) %{_localstatedir}/tmp/sca-%{version}-%{release}-tmp/suse/12
%attr(640, root, wazuh) %config(missingok) %{_localstatedir}/tmp/sca-%{version}-%{release}-tmp/suse/12/*
%dir %attr(750, wazuh, wazuh) %config(missingok) %{_localstatedir}/tmp/sca-%{version}-%{release}-tmp/ubuntu
%attr(640, root, wazuh) %config(missingok) %{_localstatedir}/tmp/sca-%{version}-%{release}-tmp/ubuntu/*
%dir %attr(750, wazuh, wazuh) %config(missingok) %{_localstatedir}/tmp/sca-%{version}-%{release}-tmp/amazon
%attr(640, root, wazuh) %config(missingok) %{_localstatedir}/tmp/sca-%{version}-%{release}-tmp/amazon/*
%dir %attr(750, wazuh, wazuh) %config(missingok) %{_localstatedir}/tmp/sca-%{version}-%{release}-tmp/fedora
%attr(640, root, wazuh) %config(missingok) %{_localstatedir}/tmp/sca-%{version}-%{release}-tmp/fedora/*
%dir %attr(750, wazuh, wazuh) %config(missingok) %{_localstatedir}/tmp/sca-%{version}-%{release}-tmp/windows
%attr(640, root, wazuh) %config(missingok) %{_localstatedir}/tmp/sca-%{version}-%{release}-tmp/windows/*
%dir %attr(750, wazuh, wazuh) %config(missingok) %{_localstatedir}/tmp/sca-%{version}-%{release}-tmp/almalinux
%attr(640, root, wazuh) %config(missingok) %{_localstatedir}/tmp/sca-%{version}-%{release}-tmp/almalinux/*
%dir %attr(750, wazuh, wazuh) %config(missingok) %{_localstatedir}/tmp/sca-%{version}-%{release}-tmp/rocky
%attr(640, root, wazuh) %config(missingok) %{_localstatedir}/tmp/sca-%{version}-%{release}-tmp/rocky/*
%dir %attr(750, root, wazuh) %{_localstatedir}/var
%dir %attr(770, root, wazuh) %{_localstatedir}/var/db
%attr(660, root, wazuh) %{_localstatedir}/var/db/mitre.db
%dir %attr(770, root, wazuh) %{_localstatedir}/var/download
%dir %attr(770, wazuh, wazuh) %{_localstatedir}/var/multigroups
%dir %attr(770, root, wazuh) %{_localstatedir}/var/run
%dir %attr(770, root, wazuh) %{_localstatedir}/var/selinux
%attr(640, root, wazuh) %{_localstatedir}/var/selinux/*
%dir %attr(770, root, wazuh) %{_localstatedir}/var/upgrade
%dir %attr(770, root, wazuh) %{_localstatedir}/var/wodles
%dir %attr(750, root, wazuh) %{_localstatedir}/wodles
%attr(750,root, wazuh) %{_localstatedir}/wodles/*
%dir %attr(750, root, wazuh) %{_localstatedir}/wodles/aws
%attr(750, root, wazuh) %{_localstatedir}/wodles/aws/*
%dir %attr(750, root, wazuh) %{_localstatedir}/wodles/azure
%attr(750, root, wazuh) %{_localstatedir}/wodles/azure/*
%dir %attr(750, root, wazuh) %{_localstatedir}/wodles/docker
%attr(750, root, wazuh) %{_localstatedir}/wodles/docker/*
%dir %attr(750, root, wazuh) %{_localstatedir}/wodles/gcloud
%attr(750, root, wazuh) %{_localstatedir}/wodles/gcloud/*

%changelog
<<<<<<< HEAD
* Wed May 14 2025 support <info@wazuh.com> - 4.12.1
- More info: https://documentation.wazuh.com/current/release-notes/release-4-12-1.html
* Wed Apr 30 2025 support <info@wazuh.com> - 4.12.0
=======
* Wed May 07 2025 support <info@wazuh.com> - 4.12.0
>>>>>>> 802b10f7
- More info: https://documentation.wazuh.com/current/release-notes/release-4-12-0.html
* Tue Apr 01 2025 support <info@wazuh.com> - 4.11.2
- More info: https://documentation.wazuh.com/current/release-notes/release-4-11-2.html
* Wed Mar 12 2025 support <info@wazuh.com> - 4.11.1
- More info: https://documentation.wazuh.com/current/release-notes/release-4-11-1.html
* Wed Feb 19 2025 support <info@wazuh.com> - 4.11.0
- More info: https://documentation.wazuh.com/current/release-notes/release-4-11-0.html
* Thu Jan 16 2025 support <info@wazuh.com> - 4.10.1
- More info: https://documentation.wazuh.com/current/release-notes/release-4-10-1.html
* Thu Jan 09 2025 support <info@wazuh.com> - 4.10.0
- More info: https://documentation.wazuh.com/current/release-notes/release-4-10-0.html
* Wed Oct 30 2024 support <info@wazuh.com> - 4.9.2
- More info: https://documentation.wazuh.com/current/release-notes/release-4-9-2.html
* Thu Oct 17 2024 support <info@wazuh.com> - 4.9.1
- More info: https://documentation.wazuh.com/current/release-notes/release-4-9-1.html
* Thu Sep 05 2024 support <info@wazuh.com> - 4.9.0
- More info: https://documentation.wazuh.com/current/release-notes/release-4-9-0.html
* Wed Jul 10 2024 support <info@wazuh.com> - 4.8.1
- More info: https://documentation.wazuh.com/current/release-notes/release-4-8-1.html
* Wed Jun 12 2024 support <info@wazuh.com> - 4.8.0
- More info: https://documentation.wazuh.com/current/release-notes/release-4-8-0.html
* Thu May 30 2024 support <info@wazuh.com> - 4.7.5
- More info: https://documentation.wazuh.com/current/release-notes/release-4-7-5.html
* Thu Apr 25 2024 support <info@wazuh.com> - 4.7.4
- More info: https://documentation.wazuh.com/current/release-notes/release-4-7-4.html
* Tue Feb 27 2024 support <info@wazuh.com> - 4.7.3
- More info: https://documentation.wazuh.com/current/release-notes/release-4-7-3.html
* Tue Jan 09 2024 support <info@wazuh.com> - 4.7.2
- More info: https://documentation.wazuh.com/current/release-notes/release-4-7-2.html
* Wed Dec 13 2023 support <info@wazuh.com> - 4.7.1
- More info: https://documentation.wazuh.com/current/release-notes/release-4-7-1.html
* Tue Nov 21 2023 support <info@wazuh.com> - 4.7.0
- More info: https://documentation.wazuh.com/current/release-notes/release-4-7-0.html
* Tue Oct 31 2023 support <info@wazuh.com> - 4.6.0
- More info: https://documentation.wazuh.com/current/release-notes/release-4-6-0.html
* Tue Oct 24 2023 support <info@wazuh.com> - 4.5.4
- More info: https://documentation.wazuh.com/current/release-notes/release-4-5-4.html
* Tue Oct 10 2023 support <info@wazuh.com> - 4.5.3
- More info: https://documentation.wazuh.com/current/release-notes/release-4-5-3.html
* Thu Aug 31 2023 support <info@wazuh.com> - 4.5.2
- More info: https://documentation.wazuh.com/current/release-notes/release-4-5-2.html
* Thu Aug 24 2023 support <info@wazuh.com> - 4.5.1
- More info: https://documentation.wazuh.com/current/release-notes/release-4-5.1.html
* Thu Aug 10 2023 support <info@wazuh.com> - 4.5.0
- More info: https://documentation.wazuh.com/current/release-notes/release-4-5-0.html
* Mon Jul 10 2023 support <info@wazuh.com> - 4.4.5
- More info: https://documentation.wazuh.com/current/release-notes/release-4-4-5.html
* Tue Jun 13 2023 support <info@wazuh.com> - 4.4.4
- More info: https://documentation.wazuh.com/current/release-notes/release-4-4-4.html
* Thu May 25 2023 support <info@wazuh.com> - 4.4.3
- More info: https://documentation.wazuh.com/current/release-notes/release-4-4-3.html
* Mon May 08 2023 support <info@wazuh.com> - 4.4.2
- More info: https://documentation.wazuh.com/current/release-notes/release-4-4-2.html
* Mon Apr 24 2023 support <info@wazuh.com> - 4.3.11
- More info: https://documentation.wazuh.com/current/release-notes/release-4-3.11.html
* Mon Apr 17 2023 support <info@wazuh.com> - 4.4.1
- More info: https://documentation.wazuh.com/current/release-notes/release-4-4-1.html
* Wed Jan 18 2023 support <info@wazuh.com> - 4.4.0
- More info: https://documentation.wazuh.com/current/release-notes/release-4-4-0.html
* Thu Nov 10 2022 support <info@wazuh.com> - 4.3.10
- More info: https://documentation.wazuh.com/current/release-notes/release-4-3-10.html
* Mon Oct 03 2022 support <info@wazuh.com> - 4.3.9
- More info: https://documentation.wazuh.com/current/release-notes/release-4-3-9.html
* Wed Sep 21 2022 support <info@wazuh.com> - 3.13.6
- More info: https://documentation.wazuh.com/current/release-notes/release-3-13-6.html
* Mon Sep 19 2022 support <info@wazuh.com> - 4.3.8
- More info: https://documentation.wazuh.com/current/release-notes/release-4-3-8.html
* Wed Aug 24 2022 support <info@wazuh.com> - 3.13.5
- More info: https://documentation.wazuh.com/current/release-notes/release-3-13-5.html
* Mon Aug 08 2022 support <info@wazuh.com> - 4.3.7
- More info: https://documentation.wazuh.com/current/release-notes/release-4-3-7.html
* Thu Jul 07 2022 support <info@wazuh.com> - 4.3.6
- More info: https://documentation.wazuh.com/current/release-notes/release-4-3-6.html
* Wed Jun 29 2022 support <info@wazuh.com> - 4.3.5
- More info: https://documentation.wazuh.com/current/release-notes/release-4-3-5.html
* Tue Jun 07 2022 support <info@wazuh.com> - 4.3.4
- More info: https://documentation.wazuh.com/current/release-notes/release-4-3-4.html
* Tue May 31 2022 support <info@wazuh.com> - 4.3.3
- More info: https://documentation.wazuh.com/current/release-notes/release-4-3-3.html
* Mon May 30 2022 support <info@wazuh.com> - 4.3.2
- More info: https://documentation.wazuh.com/current/release-notes/release-4-3-2.html
* Mon May 30 2022 support <info@wazuh.com> - 3.13.4
- More info: https://documentation.wazuh.com/current/release-notes/release-3-13-4.html
* Sun May 29 2022 support <info@wazuh.com> - 4.2.7
- More info: https://documentation.wazuh.com/current/release-notes/release-4-2-7.html
* Wed May 18 2022 support <info@wazuh.com> - 4.3.1
- More info: https://documentation.wazuh.com/current/release-notes/release-4-3-1.html
* Thu May 05 2022 support <info@wazuh.com> - 4.3.0
- More info: https://documentation.wazuh.com/current/release-notes/release-4-3-0.html
* Fri Mar 25 2022 support <info@wazuh.com> - 4.2.6
- More info: https://documentation.wazuh.com/current/release-notes/release-4-2-6.html
* Mon Nov 15 2021 support <info@wazuh.com> - 4.2.5
- More info: https://documentation.wazuh.com/current/release-notes/release-4-2-5.html
* Thu Oct 21 2021 support <info@wazuh.com> - 4.2.4
- More info: https://documentation.wazuh.com/current/release-notes/release-4-2-4.html
* Wed Oct 06 2021 support <info@wazuh.com> - 4.2.3
- More info: https://documentation.wazuh.com/current/release-notes/release-4-2-3.html
* Tue Sep 28 2021 support <info@wazuh.com> - 4.2.2
- More info: https://documentation.wazuh.com/current/release-notes/release-4-2-2.html
* Sat Sep 25 2021 support <info@wazuh.com> - 4.2.1
- More info: https://documentation.wazuh.com/current/release-notes/release-4-2-1.html
* Mon Apr 26 2021 support <info@wazuh.com> - 4.2.0
- More info: https://documentation.wazuh.com/current/release-notes/release-4-2-0.html
* Sat Apr 24 2021 support <info@wazuh.com> - 3.13.3
- More info: https://documentation.wazuh.com/current/release-notes/release-3-13-3.html
* Thu Apr 22 2021 support <info@wazuh.com> - 4.1.5
- More info: https://documentation.wazuh.com/current/release-notes/release-4-1-5.html
* Mon Mar 29 2021 support <info@wazuh.com> - 4.1.4
- More info: https://documentation.wazuh.com/current/release-notes/release-4-1-4.html
* Sat Mar 20 2021 support <info@wazuh.com> - 4.1.3
- More info: https://documentation.wazuh.com/current/release-notes/release-4-1-3.html
* Mon Mar 08 2021 support <info@wazuh.com> - 4.1.2
- More info: https://documentation.wazuh.com/current/release-notes/release-4-1-2.html
* Fri Mar 05 2021 support <info@wazuh.com> - 4.1.1
- More info: https://documentation.wazuh.com/current/release-notes/release-4-1-1.html
* Tue Jan 19 2021 support <info@wazuh.com> - 4.1.0
- More info: https://documentation.wazuh.com/current/release-notes/release-4-1-0.html
* Mon Nov 30 2020 support <info@wazuh.com> - 4.0.3
- More info: https://documentation.wazuh.com/current/release-notes/release-4-0-3.html
* Mon Nov 23 2020 support <info@wazuh.com> - 4.0.2
- More info: https://documentation.wazuh.com/current/release-notes/release-4-0-2.html
* Sat Oct 31 2020 support <info@wazuh.com> - 4.0.1
- More info: https://documentation.wazuh.com/current/release-notes/release-4-0-1.html
* Mon Oct 19 2020 support <info@wazuh.com> - 4.0.0
- More info: https://documentation.wazuh.com/current/release-notes/release-4-0-0.html
* Fri Aug 21 2020 support <info@wazuh.com> - 3.13.2
- More info: https://documentation.wazuh.com/current/release-notes/release-3-13-2.html
* Tue Jul 14 2020 support <info@wazuh.com> - 3.13.1
- More info: https://documentation.wazuh.com/current/release-notes/release-3-13-1.html
* Mon Jun 29 2020 support <info@wazuh.com> - 3.13.0
- More info: https://documentation.wazuh.com/current/release-notes/release-3-13-0.html
* Wed May 13 2020 support <info@wazuh.com> - 3.12.3
- More info: https://documentation.wazuh.com/current/release-notes/release-3-12-3.html
* Thu Apr 9 2020 support <info@wazuh.com> - 3.12.2
- More info: https://documentation.wazuh.com/current/release-notes/release-3-12-2.html
* Wed Apr 8 2020 support <info@wazuh.com> - 3.12.1
- More info: https://documentation.wazuh.com/current/release-notes/release-3-12-1.html
* Wed Mar 25 2020 support <info@wazuh.com> - 3.12.0
- More info: https://documentation.wazuh.com/current/release-notes/release-3-12-0.html
* Mon Feb 24 2020 support <info@wazuh.com> - 3.11.4
- More info: https://documentation.wazuh.com/current/release-notes/release-3-11-4.html
* Wed Jan 22 2020 support <info@wazuh.com> - 3.11.3
- More info: https://documentation.wazuh.com/current/release-notes/release-3-11-3.html
* Tue Jan 7 2020 support <info@wazuh.com> - 3.11.2
- More info: https://documentation.wazuh.com/current/release-notes/release-3-11-2.html
* Thu Dec 26 2019 support <info@wazuh.com> - 3.11.1
- More info: https://documentation.wazuh.com/current/release-notes/release-3-11-1.html
* Mon Oct 7 2019 support <info@wazuh.com> - 3.11.0
- More info: https://documentation.wazuh.com/current/release-notes/release-3-11-0.html
* Mon Sep 23 2019 support <support@wazuh.com> - 3.10.2
- More info: https://documentation.wazuh.com/current/release-notes/release-3-10-2.html
* Thu Sep 19 2019 support <support@wazuh.com> - 3.10.1
- More info: https://documentation.wazuh.com/current/release-notes/release-3-10-1.html
* Mon Aug 26 2019 support <support@wazuh.com> - 3.10.0
- More info: https://documentation.wazuh.com/current/release-notes/release-3-10-0.html
* Thu Aug 8 2019 support <support@wazuh.com> - 3.9.5
- More info: https://documentation.wazuh.com/current/release-notes/release-3-9-5.html
* Fri Jul 12 2019 support <support@wazuh.com> - 3.9.4
- More info: https://documentation.wazuh.com/current/release-notes/release-3-9-4.html
* Tue Jul 02 2019 support <support@wazuh.com> - 3.9.3
- More info: https://documentation.wazuh.com/current/release-notes/release-3-9-3.html
* Tue Jun 11 2019 support <support@wazuh.com> - 3.9.2
- More info: https://documentation.wazuh.com/current/release-notes/release-3-9-2.html
* Sat Jun 01 2019 support <support@wazuh.com> - 3.9.1
- More info: https://documentation.wazuh.com/current/release-notes/release-3-9-1.html
* Mon Feb 25 2019 support <support@wazuh.com> - 3.9.0
- More info: https://documentation.wazuh.com/current/release-notes/release-3-9-0.html
* Wed Jan 30 2019 support <support@wazuh.com> - 3.8.2
- More info: https://documentation.wazuh.com/current/release-notes/release-3-8-2.html
* Thu Jan 24 2019 support <support@wazuh.com> - 3.8.1
- More info: https://documentation.wazuh.com/current/release-notes/release-3-8-1.html
* Fri Jan 18 2019 support <support@wazuh.com> - 3.8.0
- More info: https://documentation.wazuh.com/current/release-notes/release-3-8-0.html
* Wed Nov 7 2018 support <support@wazuh.com> - 3.7.0
- More info: https://documentation.wazuh.com/current/release-notes/release-3-7-0.html
* Mon Sep 10 2018 support <info@wazuh.com> - 3.6.1
- More info: https://documentation.wazuh.com/current/release-notes/release-3-6-1.html
* Fri Sep 7 2018 support <support@wazuh.com> - 3.6.0
- More info: https://documentation.wazuh.com/current/release-notes/release-3-6-0.html
* Wed Jul 25 2018 support <support@wazuh.com> - 3.5.0
- More info: https://documentation.wazuh.com/current/release-notes/release-3-5-0.html
* Wed Jul 11 2018 support <support@wazuh.com> - 3.4.0
- More info: https://documentation.wazuh.com/current/release-notes/release-3-4-0.html
* Mon Jun 18 2018 support <support@wazuh.com> - 3.3.1
- More info: https://documentation.wazuh.com/current/release-notes/release-3-3-1.html
* Mon Jun 11 2018 support <support@wazuh.com> - 3.3.0
- More info: https://documentation.wazuh.com/current/release-notes/release-3-3-0.html
* Wed May 30 2018 support <support@wazuh.com> - 3.2.4
- More info: https://documentation.wazuh.com/current/release-notes/release-3-2-4.html
* Thu May 10 2018 support <support@wazuh.com> - 3.2.3
- More info: https://documentation.wazuh.com/current/release-notes/release-3-2-3.html
* Mon Apr 09 2018 support <support@wazuh.com> - 3.2.2
- More info: https://documentation.wazuh.com/current/release-notes/release-3-2-2.html
* Wed Feb 21 2018 support <support@wazuh.com> - 3.2.1
- More info: https://documentation.wazuh.com/current/release-notes/rerlease-3-2-1.html
* Wed Feb 07 2018 support <support@wazuh.com> - 3.2.0
- More info: https://documentation.wazuh.com/current/release-notes/release-3-2-0.html
* Thu Dec 21 2017 support <support@wazuh.com> - 3.1.0
- More info: https://documentation.wazuh.com/current/release-notes/release-3-1-0.html
* Mon Nov 06 2017 support <support@wazuh.com> - 3.0.0
- More info: https://documentation.wazuh.com/current/release-notes/release-3-0-0.html
* Tue Jun 06 2017 support <support@wazuh.com> - 2.0.1
- Changed random data generator for a secure OS-provided generator.
- Changed Windows installer file name (depending on version).
- Linux distro detection using standard os-release file.
- Changed some URLs to documentation.
- Disable synchronization with SQLite databases for Syscheck by default.
- Minor changes at Rootcheck formatter for JSON alerts.
- Added debugging messages to Integrator logs.
- Show agent ID when possible on logs about incorrectly formatted messages.
- Use default maximum inotify event queue size.
- Show remote IP on encoding format errors when unencrypting messages.
- Fix permissions in agent-info folder
- Fix permissions in rids folder.
* Fri Apr 21 2017 Jose Luis Ruiz <jose@wazuh.com> - 2.0
- Changed random data generator for a secure OS-provided generator.
- Changed Windows installer file name (depending on version).
- Linux distro detection using standard os-release file.
- Changed some URLs to documentation.
- Disable synchronization with SQLite databases for Syscheck by default.
- Minor changes at Rootcheck formatter for JSON alerts.
- Added debugging messages to Integrator logs.
- Show agent ID when possible on logs about incorrectly formatted messages.
- Use default maximum inotify event queue size.
- Show remote IP on encoding format errors when unencrypting messages.
- Fixed resource leaks at rules configuration parsing.
- Fixed memory leaks at rules parser.
- Fixed memory leaks at XML decoders parser.
- Fixed TOCTOU condition when removing directories recursively.
- Fixed insecure temporary file creation for old POSIX specifications.
- Fixed missing agentless devices identification at JSON alerts.
- Fixed FIM timestamp and file name issue at SQLite database.
- Fixed cryptographic context acquirement on Windows agents.
- Fixed debug mode for Analysisd.
- Fixed bad exclusion of BTRFS filesystem by Rootcheck.
- Fixed compile errors on macOS.
- Fixed option -V for Integrator.
- Exclude symbolic links to directories when sending FIM diffs (by Stephan Joerrens).
- Fixed daemon list for service reloading at ossec-control.
- Fixed socket waiting issue on Windows agents.
- Fixed PCI_DSS definitions grouping issue at Rootcheck controls.<|MERGE_RESOLUTION|>--- conflicted
+++ resolved
@@ -918,13 +918,9 @@
 %attr(750, root, wazuh) %{_localstatedir}/wodles/gcloud/*
 
 %changelog
-<<<<<<< HEAD
 * Wed May 14 2025 support <info@wazuh.com> - 4.12.1
 - More info: https://documentation.wazuh.com/current/release-notes/release-4-12-1.html
-* Wed Apr 30 2025 support <info@wazuh.com> - 4.12.0
-=======
 * Wed May 07 2025 support <info@wazuh.com> - 4.12.0
->>>>>>> 802b10f7
 - More info: https://documentation.wazuh.com/current/release-notes/release-4-12-0.html
 * Tue Apr 01 2025 support <info@wazuh.com> - 4.11.2
 - More info: https://documentation.wazuh.com/current/release-notes/release-4-11-2.html
