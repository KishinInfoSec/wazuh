--- conflicted
+++ resolved
@@ -1,16 +1,9 @@
 <!--
-<<<<<<< HEAD
-  -  General Windows Event channel detection rules
-  -  Created by Wazuh, Inc.
-  -  Copyright (C) 2015-2022, Wazuh Inc.
-  -  This program is a free software; you can redistribute it and/or modify it under the terms of GPLv2.
-=======
-  Copyright (C) 2015-2021, Wazuh Inc.
+  Copyright (C) 2015-2022, Wazuh Inc.
 -->
 
 <!-- 
   General Windows Event channel detection rules: 92650 - 92700
->>>>>>> 39da44d5
 -->
 
 <group name="win_evt_channel,">
