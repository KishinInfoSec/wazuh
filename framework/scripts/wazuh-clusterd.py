--- conflicted
+++ resolved
@@ -43,10 +43,7 @@
         from wazuh.cluster.management import *
         from wazuh.cluster.handler import *
         from wazuh.cluster.distributed_api import *
-<<<<<<< HEAD
-=======
         from wazuh.cluster.protocol_messages import *
->>>>>>> 471906a9
         from wazuh.agent import Agent
         from wazuh.exception import WazuhException
         from wazuh.utils import check_output
@@ -54,10 +51,7 @@
         import wazuh.syscheck as syscheck
         import wazuh.rootcheck as rootcheck
         import wazuh.stats as stats
-<<<<<<< HEAD
-=======
         import wazuh.manager as manager
->>>>>>> 471906a9
     except Exception as e:
         print("Error importing 'Wazuh' package.\n\n{0}\n".format(e))
         exit()
@@ -112,12 +106,7 @@
             elif self.command[0] == list_requests_cluster['zip']:
                 zip_bytes = self.f.decrypt(response[common.cluster_sync_msg_size:])
                 res = extract_zip(zip_bytes)
-<<<<<<< HEAD
-                self.restart = res['restart']
-            elif self.command[0] == RESTART_AGENTS:
-=======
             elif self.command[0] == list_requests_agents['RESTART_AGENTS']:
->>>>>>> 471906a9
                 args = self.f.decrypt(response[common.cluster_sync_msg_size:])
                 args = args.split(" ")
                 if (len(args) == 2):
@@ -126,20 +115,6 @@
                 else:
                     agents = None
                     restart_all = ast.literal_eval(args[0])
-<<<<<<< HEAD
-                cluster_depth = ast.literal_eval(command[1]) - 1
-                res = restart_agents(agents, restart_all, cluster_depth)
-            elif self.command[0] == AGENTS_UPGRADE_RESULT:
-                args = self.f.decrypt(response[common.cluster_sync_msg_size:])
-                args = args.split(" ")
-                agent = args[0]
-                timeout = args[1]
-                try:
-                    res = Agent.get_upgrade_result(agent, timeout)
-                except Exception as e:
-                    res = str(e)
-            elif self.command[0] == AGENTS_UPGRADE:
-=======
                 cluster_depth = ast.literal_eval(self.command[1]) - 1
                 res = Agent.restart_agents(agents, restart_all, cluster_depth)
             elif self.command[0] == list_requests_agents['AGENTS_UPGRADE_RESULT']:
@@ -152,7 +127,6 @@
                 except Exception as e:
                     res = str(e)
             elif self.command[0] == list_requests_agents['AGENTS_UPGRADE']:
->>>>>>> 471906a9
                 args = self.f.decrypt(response[common.cluster_sync_msg_size:])
                 args = args.split(" ")
                 agent_id = args[0]
@@ -164,11 +138,7 @@
                     res = Agent.upgrade_agent(agent_id, wpk_repo, version, force, chunk_size)
                 except Exception as e:
                     res = str(e)
-<<<<<<< HEAD
-            elif self.command[0] == AGENTS_UPGRADE_CUSTOM:
-=======
             elif self.command[0] == list_requests_agents['AGENTS_UPGRADE_CUSTOM']:
->>>>>>> 471906a9
                 args = self.f.decrypt(response[common.cluster_sync_msg_size:])
                 args = args.split(" ")
                 agent_id = args[0]
@@ -178,19 +148,11 @@
                     res = Agent.upgrade_agent_custom(agent_id, file_path, installer)
                 except Exception as e:
                     res = str(e)
-<<<<<<< HEAD
-            elif self.command[0] == SYSCHECK_LAST_SCAN:
-                args = self.f.decrypt(response[common.cluster_sync_msg_size:])
-                agent = args.split(" ")
-                res = syscheck.last_scan(agent[0])
-            elif self.command[0] == SYSCHECK_RUN:
-=======
             elif self.command[0] == list_requests_syscheck['SYSCHECK_LAST_SCAN']:
                 args = self.f.decrypt(response[common.cluster_sync_msg_size:])
                 agent = args.split(" ")
                 res = syscheck.last_scan(agent[0])
             elif self.command[0] == list_requests_syscheck['SYSCHECK_RUN']:
->>>>>>> 471906a9
                 args = self.f.decrypt(response[common.cluster_sync_msg_size:])
                 args = args.split(" ")
                 if (len(args) == 2):
@@ -199,15 +161,9 @@
                 else:
                     agents = None
                     all_agents = ast.literal_eval(args[0])
-<<<<<<< HEAD
-                cluster_depth = ast.literal_eval(command[1]) - 1
-                res = syscheck.run(agents, all_agents, cluster_depth)
-            elif self.command[0] == SYSCHECK_CLEAR:
-=======
                 cluster_depth = ast.literal_eval(self.command[1]) - 1
                 res = syscheck.run(agents, all_agents, cluster_depth)
             elif self.command[0] == list_requests_syscheck['SYSCHECK_CLEAR']:
->>>>>>> 471906a9
                 args = self.f.decrypt(response[common.cluster_sync_msg_size:])
                 args = args.split(" ")
                 if (len(args) == 2):
@@ -216,15 +172,9 @@
                 else:
                     agents = None
                     all_agents = ast.literal_eval(args[0])
-<<<<<<< HEAD
-                cluster_depth = ast.literal_eval(command[1]) - 1
-                res = syscheck.clear(agents, all_agents, cluster_depth)
-            elif self.command[0] == ROOTCHECK_PCI:
-=======
                 cluster_depth = ast.literal_eval(self.command[1]) - 1
                 res = syscheck.clear(agents, all_agents, cluster_depth)
             elif self.command[0] == list_requests_rootcheck['ROOTCHECK_PCI']:
->>>>>>> 471906a9
                 args = self.f.decrypt(response[common.cluster_sync_msg_size:])
                 args = args.split(" ")
                 index = 0
@@ -241,11 +191,7 @@
                 search = ast.literal_eval(args[index])
                 res = args
                 res = rootcheck.get_pci(agents, offset, limit, sort, search)
-<<<<<<< HEAD
-            elif self.command[0] == ROOTCHECK_CIS:
-=======
             elif self.command[0] == list_requests_rootcheck['ROOTCHECK_CIS']:
->>>>>>> 471906a9
                 args = self.f.decrypt(response[common.cluster_sync_msg_size:])
                 args = args.split(" ")
                 index = 0
@@ -262,19 +208,11 @@
                 search = ast.literal_eval(args[index])
                 res = args
                 res = rootcheck.get_cis(agents, offset, limit, sort, search)
-<<<<<<< HEAD
-            elif self.command[0] == ROOTCHECK_LAST_SCAN:
-                args = self.f.decrypt(response[common.cluster_sync_msg_size:])
-                agent = args.split(" ")
-                res = rootcheck.last_scan(agent[0])
-            elif self.command[0] == ROOTCHECK_RUN:
-=======
             elif self.command[0] == list_requests_rootcheck['ROOTCHECK_LAST_SCAN']:
                 args = self.f.decrypt(response[common.cluster_sync_msg_size:])
                 agent = args.split(" ")
                 res = rootcheck.last_scan(agent[0])
             elif self.command[0] == list_requests_rootcheck['ROOTCHECK_RUN']:
->>>>>>> 471906a9
                 args = self.f.decrypt(response[common.cluster_sync_msg_size:])
                 args = args.split(" ")
                 if (len(args) == 2):
@@ -283,15 +221,9 @@
                 else:
                     agents = None
                     all_agents = ast.literal_eval(args[0])
-<<<<<<< HEAD
-                cluster_depth = ast.literal_eval(command[1]) - 1
-                res = rootcheck.run(agents, all_agents, cluster_depth)
-            elif self.command[0] == ROOTCHECK_CLEAR:
-=======
                 cluster_depth = ast.literal_eval(self.command[1]) - 1
                 res = rootcheck.run(agents, all_agents, cluster_depth)
             elif self.command[0] == list_requests_rootcheck['ROOTCHECK_CLEAR']:
->>>>>>> 471906a9
                 args = self.f.decrypt(response[common.cluster_sync_msg_size:])
                 args = args.split(" ")
                 if (len(args) == 2):
@@ -300,19 +232,6 @@
                 else:
                     agents = None
                     all_agents = ast.literal_eval(args[0])
-<<<<<<< HEAD
-                cluster_depth = ast.literal_eval(command[1]) - 1
-                res = rootcheck.clear(agents, all_agents, cluster_depth)
-            elif self.command[0] == MANAGERS_STATUS:
-                args = self.f.decrypt(response[common.cluster_sync_msg_size:])
-                args = args.split(" ")
-                cluster_depth = ast.literal_eval(command[1]) - 1
-                res = managers_status(cluster_depth=cluster_depth)
-            elif self.command[0] == MANAGERS_LOGS:
-                args = self.f.decrypt(response[common.cluster_sync_msg_size:])
-                args = args.split(" ")
-                cluster_depth = ast.literal_eval(command[1]) - 1
-=======
                 cluster_depth = ast.literal_eval(self.command[1]) - 1
                 res = rootcheck.clear(agents, all_agents, cluster_depth)
             elif self.command[0] == list_requests_managers['MANAGERS_STATUS']:
@@ -324,7 +243,6 @@
                 args = self.f.decrypt(response[common.cluster_sync_msg_size:])
                 args = args.split(" ")
                 cluster_depth = ast.literal_eval(self.command[1]) - 1
->>>>>>> 471906a9
                 type_log = args[0]
                 category = args[1]
                 months = ast.literal_eval(args[2])
@@ -332,19 +250,6 @@
                 limit = ast.literal_eval( args[4])
                 sort = ast.literal_eval(args[5])
                 search = ast.literal_eval(args[6])
-<<<<<<< HEAD
-                res = managers_ossec_log(type_log=type_log, category=category, months=months, offset=offset, limit=limit, sort=sort, search=search, cluster_depth=cluster_depth)
-            elif self.command[0] == MANAGERS_LOGS_SUMMARY:
-                args = self.f.decrypt(response[common.cluster_sync_msg_size:])
-                args = args.split(" ")
-                cluster_depth = ast.literal_eval(command[1]) - 1
-                months = ast.literal_eval(args[0])
-                res = managers_ossec_log_summary(months=months, cluster_depth=cluster_depth)
-            elif self.command[0] == MANAGERS_STATS_TOTALS:
-                args = self.f.decrypt(response[common.cluster_sync_msg_size:])
-                args = args.split(" ")
-                cluster_depth = ast.literal_eval(command[1]) - 1
-=======
                 res = manager.managers_ossec_log(type_log=type_log, category=category, months=months, offset=offset, limit=limit, sort=sort, search=search, cluster_depth=cluster_depth)
             elif self.command[0] == list_requests_managers['MANAGERS_LOGS_SUMMARY']:
                 args = self.f.decrypt(response[common.cluster_sync_msg_size:])
@@ -356,45 +261,10 @@
                 args = self.f.decrypt(response[common.cluster_sync_msg_size:])
                 args = args.split(" ")
                 cluster_depth = ast.literal_eval(self.command[1]) - 1
->>>>>>> 471906a9
                 year = ast.literal_eval(args[0])
                 month = ast.literal_eval(args[1])
                 day = ast.literal_eval(args[2])
                 res = stats.totals(year=year, month=month, day=day, cluster_depth=cluster_depth)
-<<<<<<< HEAD
-            elif self.command[0] == MANAGERS_STATS_HOURLY:
-                args = self.f.decrypt(response[common.cluster_sync_msg_size:])
-                args = args.split(" ")
-                cluster_depth = ast.literal_eval(command[1]) - 1
-                res = stats.hourly(cluster_depth=cluster_depth)
-            elif self.command[0] == MANAGERS_STATS_WEEKLY:
-                args = self.f.decrypt(response[common.cluster_sync_msg_size:])
-                args = args.split(" ")
-                cluster_depth = ast.literal_eval(command[1]) - 1
-                res = stats.weekly(cluster_depth=cluster_depth)
-            elif self.command[0] == MANAGERS_OSSEC_CONF:
-                args = self.f.decrypt(response[common.cluster_sync_msg_size:])
-                args = args.split(" ")
-                cluster_depth = ast.literal_eval(command[1]) - 1
-                section = args[0]
-                field = ast.literal_eval(args[1])
-                res = managers_get_ossec_conf(section=section, field=field, cluster_depth=cluster_depth)
-            elif self.command[0] == MANAGERS_INFO:
-                args = self.f.decrypt(response[common.cluster_sync_msg_size:])
-                args = args.split(" ")
-                cluster_depth = ast.literal_eval(command[1]) - 1
-                res = managers_get_ossec_init(cluster_depth=cluster_depth)
-            elif self.command[0] == CLUSTER_CONFIG:
-                args = self.f.decrypt(response[common.cluster_sync_msg_size:])
-                args = args.split(" ")
-                cluster_depth = ast.literal_eval(command[1]) - 1
-                res = get_config_distributed(cluster_depth=cluster_depth)
-            elif self.command[0] == 'ready':
-                res = "Starting to sync client's files"
-                # execute an independent process to "crontab" the sync interval
-                kill(child_pid, SIGUSR1)
-            elif self.command[0] == 'data':
-=======
             elif self.command[0] == list_requests_managers['MANAGERS_STATS_HOURLY']:
                 args = self.f.decrypt(response[common.cluster_sync_msg_size:])
                 args = args.split(" ")
@@ -444,7 +314,6 @@
                 # execute an independent process to "crontab" the sync interval
                 kill(child_pid, SIGUSR1)
             elif self.command[0] == list_requests_cluster['data']:
->>>>>>> 471906a9
                 res = "Saving data from actual master"
                 actual_master_data = json.loads(self.f.decrypt(response[common.cluster_sync_msg_size:]).decode())
                 save_actual_master_data_on_db(actual_master_data)
@@ -555,19 +424,12 @@
                 # send the synchronization results to the rest of masters
                 message = "data {0}".format('a'*(common.cluster_protocol_plain_size - len('data ')))
                 file = json.dumps(sync_results).encode()
-<<<<<<< HEAD
             elif node[1] == 'client':
                 # ask clients to send updates
                 message = "ready {0}".format('a'*(common.cluster_protocol_plain_size - len("ready ")))
                 file = None
             else:
                 continue
-=======
-            else:
-                # ask clients to send updates
-                message = "ready {0}".format('a'*(common.cluster_protocol_plain_size - len("ready ")))
-                file = None
->>>>>>> 471906a9
 
             error, response = send_request(host=node[0], port=config_cluster["port"], key=config_cluster['key'],
                                 data=message, file=file)
@@ -577,11 +439,7 @@
 
 def crontab_sync_client():
     def sync_handler(n_signal, frame):
-<<<<<<< HEAD
         master_ip, _, master_name = get_remote_nodes(updateDBname=True)[0]
-=======
-        master_ip, _, master_name = get_remote_nodes()[0]
->>>>>>> 471906a9
         sync_one_node(False, master_ip, master_name)
 
     signal(SIGUSR1, sync_handler)
