# Copyright (C) 2015, Wazuh Inc.
# Created by Wazuh, Inc. <info@wazuh.com>.
# This program is free software; you can redistribute it and/or modify it under the terms of GPLv2
import asyncio
import functools
import json
import operator
import os
import shutil
from calendar import timegm
from collections import defaultdict
from concurrent.futures import ProcessPoolExecutor
from datetime import datetime
from time import perf_counter
from typing import Tuple, Dict, Callable
from uuid import uuid4

from wazuh.core import cluster as metadata, common, exception, utils
from wazuh.core.agent import Agent
from wazuh.core.cluster import server, cluster, common as c_common
from wazuh.core.cluster.dapi import dapi
from wazuh.core.cluster.utils import context_tag
from wazuh.core.common import DECIMALS_DATE_FORMAT
from wazuh.core.utils import get_utc_now
from wazuh.core.wdb import WazuhDBConnection


class ReceiveIntegrityTask(c_common.ReceiveFileTask):
    """
    Define the process and variables necessary to receive and process integrity information from the master.

    This task is created by the master when the worker starts sending its integrity file metadata and it's destroyed
    by the master once the necessary files to update have been sent.
    """

    def __init__(self, *args, **kwargs):
        """Class constructor.

        Parameters
        ----------
        args
            Positional arguments for parent constructor class.
        kwargs
            Keyword arguments for parent constructor class.
        """
        super().__init__(*args, **kwargs)

    def set_up_coro(self) -> Callable:
        """Set up the function to be called when the worker sends its integrity information."""
        return self.wazuh_common.integrity_check

    def done_callback(self, future=None):
        """Check whether the synchronization process was correct and free its lock.

        Parameters
        ----------
        future : asyncio.Future object
            Synchronization process result.
        """
        super().done_callback(future)

        # Integrity task is only freed if master is not waiting for Extra valid files.
        # if not self.wazuh_common.extra_valid_requested:
        #     self.wazuh_common.sync_integrity_free[0] = True

        self.wazuh_common.sync_integrity_free[0] = True


class ReceiveExtraValidTask(c_common.ReceiveFileTask):
    """
    Define the process and variables necessary to receive and process extra valid files from the worker.

    This task is created when the worker starts sending extra valid files and its destroyed once the master has updated
    all the required information.
    """

    def __init__(self, *args, **kwargs):
        """Class constructor.

        Parameters
        ----------
        args
            Positional arguments for parent constructor class.
        kwargs
            Keyword arguments for parent constructor class.
        """
        super().__init__(*args, **kwargs)

    def set_up_coro(self) -> Callable:
        """Set up the function to be called when the worker sends the previously required extra valid files."""
        return self.wazuh_common.sync_extra_valid

    def done_callback(self, future=None):
        """Check whether the synchronization process was correct and free its lock.

        Parameters
        ----------
        future : asyncio.Future object
            Synchronization process result.
        """
        super().done_callback(future)
        self.wazuh_common.extra_valid_requested = False
        self.wazuh_common.sync_integrity_free[0] = True


class ReceiveAgentInfoTask(c_common.ReceiveStringTask):
    """
    Define the process and variables necessary to receive and process Agent info from the worker.

    This task is created when the worker finishes sending Agent info chunks and its destroyed once the master has
    updated all the received information.
    """

    def __init__(self, *args, **kwargs):
        """Class constructor.

        Parameters
        ----------
        args
            Positional arguments for parent constructor class.
        kwargs
            Keyword arguments for parent constructor class.
        """
        super().__init__(*args, **kwargs, info_type='agent-info')

    def set_up_coro(self) -> Callable:
        """Set up the function to be called when the worker sends its Agent info."""
        return self.wazuh_common.setup_sync_wazuh_db_information

    def done_callback(self, future=None):
        """Check whether the synchronization process was correct and free its lock.

        Parameters
        ----------
        future : asyncio.Future object
            Synchronization process result.
        """
        super().done_callback(future)
        self.wazuh_common.sync_agent_info_free = True


class ReceiveAgentGroupsTask(c_common.ReceiveStringTask):
    """
    Define the process and variables necessary to receive and process agent-groups from the worker.

    This task is created when the worker finishes sending agent-groups chunks and its destroyed once the master has
    updated all the received information.
    """

    def __init__(self, *args, **kwargs):
        """Class constructor.

        Parameters
        ----------
        args
            Positional arguments for parent constructor class.
        kwargs
            Keyword arguments for parent constructor class.
        """
        super().__init__(*args, **kwargs, info_type='agent-groups')

    def set_up_coro(self) -> Callable:
        """Set up the function to be called when the worker sends its agent-groups."""
        return self.wazuh_common.setup_sync_wazuh_db_information

    def done_callback(self, future=None):
        """Check whether the synchronization process was correct and free its lock.

        Parameters
        ----------
        future : asyncio.Future object
            Synchronization process result.
        """
        super().done_callback(future)
        self.wazuh_common.sync_agent_groups_free = True


class SendEntireAgentGroupsTask(c_common.SendStringTask):
    """
    Define the process and variables necessary to send the entire agent-groups from the master to the worker.

    This task is created when the worker needs the entire agent-groups information.
    """

    def __init__(self, *args, **kwargs):
        """Class constructor.

        Parameters
        ----------
        args
            Positional arguments for parent constructor class.
        kwargs
            Keyword arguments for parent constructor class.
        """
        super().__init__(*args, **kwargs)

    def set_up_coro(self) -> Callable:
        """Set up the function to be called when the worker needs the entire agent-groups information."""
        return self.wazuh_common.send_entire_agent_groups_information


class MasterHandler(server.AbstractServerHandler, c_common.WazuhCommon):
    """
    Handle incoming requests and sync processes with a worker.
    """

    def __init__(self, **kwargs):
        """Class constructor.

        Parameters
        ----------
        kwargs
            Arguments for the parent class constructor.
        """
        super().__init__(**kwargs, tag="Worker")
        # Sync availability variables. Used to prevent sync process from overlapping.
        self.sync_agent_info_free = True
        self.sync_agent_groups_free = True
        self.sync_integrity_free = [True, utils.get_utc_now()]

        # Variable used to check whether integrity sync process includes extra_valid files.
        self.extra_valid_requested = False

        # Sync status variables. Used in cluster_control -i and GET/cluster/healthcheck.
        default_date = utils.get_date_from_timestamp(0)
        self.integrity_check_status = {'date_start_master': default_date, 'date_end_master': default_date}
        self.integrity_sync_status = {'date_start_master': default_date, 'tmp_date_start_master': default_date,
                                      'date_end_master': default_date, 'total_extra_valid': 0,
                                      'total_files': {'missing': 0, 'shared': 0, 'extra': 0, 'extra_valid': 0}}
        self.sync_agent_info_status = {'date_start_master': default_date, 'date_end_master': default_date,
                                       'n_synced_chunks': 0}
        self.sync_agent_groups_status = {'date_start_master': default_date, 'date_end_master': default_date,
                                         'n_synced_chunks': 0}
        self.send_agent_groups_status = {'date_start': 0.0}

        # Variables which will be filled when the worker sends the hello request.
        self.version = ""
        self.cluster_name = ""
        self.node_type = ""
        self.agent_group_task = None
        # Dictionary to save loggers for each sync task.
        self.task_loggers = {}
        context_tag.set(self.tag)
        self.integrity = None
        # Maximum zip size allowed when syncing Integrity files.
        self.current_zip_limit = self.cluster_items['intervals']['communication']['max_zip_size']

    def to_dict(self):
        """Get worker healthcheck information.

        Returns
        -------
        dict
            Healthcheck information for each process.
        """
        return {'info': {'name': self.name, 'type': self.node_type, 'version': self.version, 'ip': self.ip},
                'status': {'sync_integrity_free': self.sync_integrity_free[0],
                           'last_check_integrity': {key: value for key, value in self.integrity_check_status.items() if
                                                    not key.startswith('tmp')},
                           'last_sync_integrity': {key: value for key, value in self.integrity_sync_status.items() if
                                                   not key.startswith('tmp')},
                           'sync_agent_info_free': self.sync_agent_info_free,
                           'sync_agent_groups_free': self.sync_agent_groups_free,
                           'last_sync_agentinfo': self.sync_agent_info_status,
                           'last_sync_agentgroups': self.sync_agent_groups_status,
                           'last_keep_alive': self.last_keepalive}
                }

    def process_request(self, command: bytes, data: bytes) -> Tuple[bytes, bytes]:
        """Define all available commands that can be received from a worker node.

        Parameters
        ----------
        command : bytes
            Received command.
        data : bytes
            Received payload.

        Returns
        -------
        bytes
            Result.
        bytes
            Response message.
        """
        self.logger.debug(f"Command received: {command}")
        if command == b'syn_i_w_m_p' or command == b'syn_a_w_m_p' or command == b'syn_g_w_m_p':
            return self.get_permission(command)
        elif command == b'syn_i_w_m' or command == b'syn_e_w_m' or command == b'syn_a_w_m' or command == b'syn_g_w_m':
            return self.setup_sync_integrity(command, data)
        elif command == b'syn_w_g_c':
            return self.setup_send_info(command)
        elif command == b'syn_i_w_m_e' or command == b'syn_e_w_m_e':
            return self.end_receiving_integrity_checksums(data.decode())
        elif command == b'syn_i_w_m_r':
            return self.process_sync_error_from_worker(data)
        elif command == b'syn_w_g_e':
            logger = self.task_loggers['Agent-groups send']
            start_time = self.send_agent_groups_status['date_start']
            return c_common.end_sending_agent_information(logger, start_time, data.decode())
        elif command == b'syn_wgc_e':
            logger = self.task_loggers['Agent-groups send full']
            start_time = self.send_agent_groups_status['date_start']
            return c_common.end_sending_agent_information(logger, start_time, data.decode())
        elif command == b'syn_w_g_err':
            logger = self.task_loggers['Agent-groups send']
            return c_common.error_receiving_agent_information(logger, data.decode(), info_type='agent-groups')
        elif command == b'syn_wgc_err':
            logger = self.task_loggers['Agent-groups send full']
            return c_common.error_receiving_agent_information(logger, data.decode(), info_type='agent-groups')
        elif command == b'dapi':
            self.server.dapi.add_request(self.name.encode() + b'*' + data)
            return b'ok', b'Added request to API requests queue'
        elif command == b'dapi_res':
            return self.process_dapi_res(data)
        elif command == b'dapi_err':
            dapi_client, error_msg = data.split(b' ', 1)
            asyncio.create_task(
                self.server.local_server.clients[dapi_client.decode()].send_request(command, error_msg))
            return b'ok', b'DAPI error forwarded to worker'
        elif command == b'get_nodes':
            cmd, res = self.get_nodes(json.loads(data))
            return cmd, json.dumps(res).encode()
        elif command == b'get_health':
            cmd, res = self.get_health(json.loads(data))
            return cmd, json.dumps(
                res, default=lambda o: "n/a" if isinstance(o, datetime) and o == utils.get_date_from_timestamp(0) else
                (o.__str__() if isinstance(o, datetime) else None)).encode()
        elif command == b'sendsync':
            self.server.sendsync.add_request(self.name.encode() + b'*' + data)
            return b'ok', b'Added request to SendSync requests queue'
        else:
            return super().process_request(command, data)

    async def execute(self, command: bytes, data: bytes, wait_for_complete: bool) -> Dict:
        """Send DAPI request and wait for response.

        Send a distributed API request and wait for a response in command dapi_res. Methods here are the same
        as the ones defined in LocalServerHandlerMaster.

        Parameters
        ----------
        command : bytes
            Command to execute.
        data : bytes
            Data to send.
        wait_for_complete : bool
            Whether to raise a timeout exception or not.

        Returns
        -------
        request_result : dict
            API response.
        """
        request_id = str(uuid4())
        # Create an event to wait for the response.
        self.server.pending_api_requests[request_id] = {'Event': asyncio.Event(), 'Response': ''}

        # If forward request to other worker, get destination client and request.
        if command == b'dapi_fwd':
            client, request = data.split(b' ', 1)
            client = client.decode()
            if client in self.server.clients:
                result = (await self.server.clients[client].send_request(b'dapi',
                                                                         request_id.encode() + b' ' + request)).decode()
            else:
                raise exception.WazuhClusterError(3022, extra_message=client)
        # Add request to local API requests queue.
        elif command == b'dapi':
            result = (await self.send_request(b'dapi', request_id.encode() + b' ' + data)).decode()
        # If not dapi related command, run it now.
        else:
            result = self.process_request(command=command, data=data)

        # If command was dapi or dapi_fwd, wait for response.
        if command == b'dapi' or command == b'dapi_fwd':
            try:
                timeout = None if wait_for_complete \
                    else self.cluster_items['intervals']['communication']['timeout_dapi_request']
                await asyncio.wait_for(self.server.pending_api_requests[request_id]['Event'].wait(), timeout=timeout)
                request_result = self.server.pending_api_requests[request_id]['Response']
            except asyncio.TimeoutError:
                raise exception.WazuhClusterError(3021)
        # Otherwise, immediately return the result obtained before.
        else:
            status, request_result = result
            if status != b'ok':
                raise exception.WazuhClusterError(3022, extra_message=request_result.decode())
            request_result = request_result.decode()
        return request_result

    def hello(self, data: bytes) -> Tuple[bytes, bytes]:
        """Process 'hello' command from worker.

        Process 'hello' command sent by a worker right after it connects to the server. It also initializes
        the task loggers.

        Parameters
        ----------
        data : bytes
            Node name, cluster name, node type and wazuh version all separated by spaces.

        Returns
        -------
        cmd : bytes
            Result.
        payload : bytes
            Response message.
        """
        name, cluster_name, node_type, version = data.split(b' ')
        # Add client to global clients dictionary.
        cmd, payload = super().hello(name)

        self.task_loggers = {'Integrity check': self.setup_task_logger('Integrity check'),
                             'Integrity sync': self.setup_task_logger('Integrity sync'),
                             'Agent-info sync': self.setup_task_logger('Agent-info sync'),
                             'Agent-groups sync': self.setup_task_logger('Agent-groups sync'),
                             'Agent-groups send': self.setup_task_logger('Agent-groups send'),
                             'Agent-groups send full': self.setup_task_logger('Agent-groups send full')}

        # Fill more information and check both name and version are correct.
        self.version, self.cluster_name, self.node_type = version.decode(), cluster_name.decode(), node_type.decode()

        if self.cluster_name != self.server.configuration['name']:
            raise exception.WazuhClusterError(3030)
        elif self.version != metadata.__version__:
            raise exception.WazuhClusterError(3031)

        # Create directory where zips and other files coming from or going to the worker will be managed.
        worker_dir = os.path.join(common.WAZUH_PATH, 'queue', 'cluster', self.name)
        if cmd == b'ok' and not os.path.exists(worker_dir):
            utils.mkdir_with_mode(worker_dir)

        # SyncFiles instance used to zip and send integrity files to worker.
        self.integrity = c_common.SyncFiles(cmd=b'syn_m_c', logger=self.task_loggers['Integrity sync'], manager=self)
        # Initialize agent-groups sending task.
        self.agent_group_task = asyncio.ensure_future(self.send_agent_groups_information())

        return cmd, payload

    def get_manager(self) -> server.AbstractServer:
        """Get the Master object that created this MasterHandler. Used in the class WazuhCommon.

        Returns
        -------
        AbstractServer
            Master object.
        """
        return self.server

    def process_dapi_res(self, data: bytes) -> Tuple[bytes, bytes]:
        """Process a DAPI response coming from a worker node.

        This function is called when the master received a "dapi_res" command. The response
        has been previously sent using a send_string so this method only receives the string ID.

        If the request ID is within the pending api requests, the response is assigned to the request ID and
        the server is notified. Else, if the request ID is within the local_server clients, it is forwarded.

        Parameters
        ----------
        data : bytes
            Request ID and response ID separated by a space (' ').

        Returns
        -------
        bytes
            Result.
        bytes
            Response message.
        """
        req_id, string_id = data.split(b' ', 1)
        req_id = req_id.decode()
        if req_id in self.server.pending_api_requests:
            self.server.pending_api_requests[req_id]['Response'] = self.in_str[string_id].payload.decode()
            self.server.pending_api_requests[req_id]['Event'].set()
            # Remove the string after using it
            self.in_str.pop(string_id, None)
            return b'ok', b'Forwarded response'
        elif req_id in self.server.local_server.clients:
            asyncio.create_task(self.forward_dapi_response(data))
            return b'ok', b'Response forwarded to worker'
        else:
            raise exception.WazuhClusterError(3032, extra_message=req_id)

    def get_nodes(self, arguments: Dict) -> Tuple[bytes, Dict]:
        """Process 'get_nodes' request.

        Parameters
        ----------
        arguments : dict
            Arguments to use in get_connected_nodes function (filter, sort, etc).

        Returns
        -------
        bytes
            Result.
        dict
            Dict object containing nodes information.
        """
        return b'ok', self.server.get_connected_nodes(**arguments)

    def get_health(self, filter_nodes: Dict) -> Tuple[bytes, Dict]:
        """Process 'get_health' request.

        Parameters
        ----------
        filter_nodes : dict
            Whether to filter by a node or return all health information.

        Returns
        -------
        bytes
            Result.
        dict
            Dict object containing nodes information.
        """
        return b'ok', self.server.get_health(filter_nodes)

    def get_permission(self, sync_type: bytes) -> Tuple[bytes, bytes]:
        """Get whether a sync process is in progress or not.

        Parameters
        ----------
        sync_type : bytes
            Sync process to check.

        Returns
        -------
        bytes
            Result.
        bytes
            Response message.
        """
        # Check if an integrity_check has already been performed
        # for the worker in the current iteration of local_integrity
        if sync_type == b'syn_i_w_m_p' and self.name not in self.server.integrity_already_executed:
            # Add the variable self.name to keep track of the number of integrity_checks per cycle
            self.server.integrity_already_executed.append(self.name)

            # Reset integrity permissions if False for more than "max_locked_integrity_time" seconds
            if not self.sync_integrity_free[0] and (utils.get_utc_now() - self.sync_integrity_free[1]).total_seconds() > \
                    self.cluster_items['intervals']['master']['max_locked_integrity_time']:
                self.logger.warning(f'Automatically releasing Integrity check permissions flag ({sync_type}) after '
                                    f'being locked out for more than '
                                    f'{self.cluster_items["intervals"]["master"]["max_locked_integrity_time"]}s.')
                self.sync_integrity_free[0] = True

            permission = self.sync_integrity_free[0]
        elif sync_type == b'syn_a_w_m_p':
            permission = self.sync_agent_info_free
        elif sync_type == b'syn_g_w_m_p':
            permission = self.sync_agent_groups_free
        else:
            permission = False

        return b'ok', str(permission).encode()

    def setup_sync_integrity(self, sync_type: bytes, data: bytes = None) -> Tuple[bytes, bytes]:
        """Start synchronization process.

        Parameters
        ----------
        sync_type : bytes
            Sync process to start.
        data : bytes
            Data to be sent.

        Returns
        -------
        bytes
            Result.
        bytes
            Response message.
        """
        if sync_type == b'syn_i_w_m':
            self.sync_integrity_free, sync_function = [False, utils.get_utc_now()], ReceiveIntegrityTask
        elif sync_type == b'syn_e_w_m':
            sync_function = ReceiveExtraValidTask
        elif sync_type == b'syn_a_w_m':
            self.sync_agent_info_free, sync_function = False, ReceiveAgentInfoTask
        elif sync_type == b'syn_g_w_m':
            self.sync_agent_groups_free, sync_function = False, ReceiveAgentGroupsTask
        else:
            sync_function = None

        return super().setup_receive_file(sync_function, data)

    def setup_send_info(self, sync_type: bytes) -> Tuple[bytes, bytes]:
        """Start synchronization process.

        Parameters
        ----------
        sync_type : bytes
            Sync process to start.

        Returns
        -------
        bytes
            Result.
        bytes
            Response message.
        """
        if sync_type == b'syn_w_g_c':
            sync_function = SendEntireAgentGroupsTask
        else:
            sync_function = None

        return super().setup_send_info(sync_function)

    def process_sync_error_from_worker(self, error_msg: bytes) -> Tuple[bytes, bytes]:
        """Manage error during synchronization process reported by a worker.

        Mark the process as free so a new one can start.

        Parameters
        ----------
        error_msg : bytes
            Error information.

        Returns
        -------
        bytes
            Result.
        bytes
            Response message.
        """
        self.sync_integrity_free[0] = True
        return super().error_receiving_file(error_msg.decode())

    def end_receiving_integrity_checksums(self, task_and_file_names: str) -> Tuple[bytes, bytes]:
        """Finish receiving a file and start the function to process it.

        Parameters
        ----------
        task_and_file_names : str
            Task ID awaiting the file and the filename separated by a space (' ').

        Returns
        -------
        bytes
            Result.
        bytes
            Response message.
        """
        return super().end_receiving_file(task_and_file_names)

    async def setup_sync_wazuh_db_information(self, task_id: bytes, info_type: str):
        """Create a process to send to the local wazuh-db the chunks of data received from a worker.

        Parameters
        ----------
        task_id : bytes
            ID of the string where the JSON chunks are stored.
        info_type : str
            Information type handled.

        Returns
        -------
        result : bytes
            Worker's response after finishing the synchronization.
        """
        logger = ''
        command = ''
        error_command = ''
        timeout = 0
        sync_dict = {}
        if info_type == 'agent-info':
            logger = self.task_loggers['Agent-info sync']
            command = b'syn_m_a_e'
            error_command = b'syn_m_a_err'
            sync_dict = self.sync_agent_info_status
            timeout = self.cluster_items['intervals']['master']['timeout_agent_info']
        elif info_type == 'agent-groups':
            logger = self.task_loggers['Agent-groups sync']
            command = b'syn_m_g_e'
            error_command = b'syn_m_g_err'
            sync_dict = self.sync_agent_groups_status
            timeout = self.cluster_items['intervals']['master']['timeout_agent_groups']

        return await super().sync_wazuh_db_information(
            task_id=task_id, info_type=info_type, error_command=error_command,
            logger=logger, command=command, sync_dict=sync_dict, timeout=timeout)

    async def send_entire_agent_groups_information(self):
        """Method in charge of sending all the information related to
        agent-groups from the master node database to the worker node database.

        This method is activated when the worker node requests this information to the master node.
        """
        logger = self.task_loggers['Agent-groups send full']
        sync_object = c_common.SyncWazuhdb(manager=self, logger=logger,
                                           data_retriever=WazuhDBConnection().run_wdb_command,
                                           get_data_command='global sync-agent-groups-get ',
                                           get_payload={"condition": "all", "set_synced": False,
                                                        "get_global_hash": False, "last_id": 0}, pivot_key='last_id')
        local_agent_groups_information = await sync_object.retrieve_information()

        sync_object = c_common.SyncWazuhdb(manager=self, logger=logger, cmd=b'syn_g_m_w_c',
                                           data_retriever=WazuhDBConnection().run_wdb_command,
                                           set_data_command='global set-agent-groups',
                                           set_payload={'mode': 'override', 'sync_status': 'synced'})

        logger.info("Requested entire agent-groups information by the worker node. Starting.")
        start_time = get_utc_now().timestamp()
        logger.info("Sending all agent-groups information from the master node database.")
        await sync_object.sync(start_time=start_time, chunks=local_agent_groups_information)

        return b'ok', b'Sent'

    async def send_agent_groups_information(self):
        """Function in charge of sending the group information to the worker node.
        Each time we get data it will be sent.
        A worker node cannot send two consecutive times the same group information.
        """
        logger = self.task_loggers['Agent-groups send']
        wdb_conn = WazuhDBConnection()
        sync_object = c_common.SyncWazuhdb(manager=self, logger=logger, cmd=b'syn_g_m_w',
                                           data_retriever=wdb_conn.run_wdb_command,
                                           set_data_command='global set-agent-groups',
                                           set_payload={'mode': 'override', 'sync_status': 'synced'})

        while True:
            info = self.server.get_agent_groups_info(self.name)
            if info != {}:
                try:
                    logger.info("Starting.")
                    self.send_agent_groups_status['date_start'] = get_utc_now().timestamp()
                    await sync_object.sync(start_time=self.send_agent_groups_status['date_start'], chunks=info)
                except Exception as e:
                    logger.error(f'Error sending agent-groups information to {self.name}: {e}')

            await asyncio.sleep(1)

    def set_date_end_master(self, logger):
        """Store the datetime when Integrity sync is completed and log 'Finished in' message.

        Parameters
        ----------
        logger : Logger object
            Logger to use.
        """
        self.integrity_sync_status['date_end_master'] = utils.get_utc_now()
        logger.info("Finished in {:.3f}s.".format((self.integrity_sync_status['date_end_master'] -
                                                   self.integrity_sync_status['tmp_date_start_master'])
                                                  .total_seconds()))
        self.integrity_sync_status['date_start_master'] = \
            self.integrity_sync_status['tmp_date_start_master'].strftime(DECIMALS_DATE_FORMAT)
        self.integrity_sync_status['date_end_master'] = \
            self.integrity_sync_status['date_end_master'].strftime(DECIMALS_DATE_FORMAT)

    async def integrity_check(self, task_id: str, received_file: asyncio.Event):
        """Compare master and worker files and start Integrity sync if they differ.

        Wait for worker integrity metadata and unzip it. The information inside the unzipped files_metadata.json
        (integrity metadata) is compared with the metadata of local files.

        Files which differ (new, deleted, with a different MD5, etc.) are classified into four groups:
        shared, missing, extra and extra_valid. Integrity sync is started in this case.

        Parameters
        ----------
        task_id : str
            ID of the asyncio task in charge of doing the sync process.
        received_file : asyncio.Event
            Asyncio event that is holding a lock while the files are not received.
        """
        logger = self.task_loggers['Integrity check']
        date_start_master = utils.get_utc_now()
        logger.info(f"Starting.")

<<<<<<< HEAD
        await self.wait_for_file(file=received_file, task_id=task_id)
=======
        logger.debug("Waiting to receive zip file from worker.")
        try:
            await asyncio.wait_for(received_file.wait(),
                                   timeout=self.cluster_items['intervals']['communication']['timeout_receiving_file'])
        except Exception as e:
            if isinstance(e, asyncio.TimeoutError):
                exc = exception.WazuhClusterError(3039)
            else:
                exc = exception.WazuhClusterError(3040, extra_message=str(e))
            # Notify the sending node to stop its task.
            await self.send_request(command=b"cancel_task",
                                    data=f"{task_id} {json.dumps(exc, cls=c_common.WazuhJSONEncoder)}".encode())
            raise exc

>>>>>>> 1c31ccfe
        # Full path where the zip sent by the worker is located.
        received_filename = self.sync_tasks[task_id].filename
        if isinstance(received_filename, Exception):
            raise received_filename
        logger.debug(f"Received file from worker: '{received_filename}'")

        # Dict with metadata of files and path to zipdir (directory with decompressed files).
        files_metadata, decompressed_files_path = await cluster.async_decompress_files(received_filename)
        # There are no files inside decompressed_files_path, only files_metadata.json which has already been loaded.
        shutil.rmtree(decompressed_files_path)

        # Classify files in shared, missing, extra and extra valid.
        files_classif = cluster.compare_files(self.server.integrity_control, files_metadata, self.name)

        total_time = (utils.get_utc_now() - date_start_master).total_seconds()
        self.extra_valid_requested = False
        self.integrity_check_status.update({'date_start_master': date_start_master.strftime(DECIMALS_DATE_FORMAT),
                                            'date_end_master': utils.get_utc_now().strftime(DECIMALS_DATE_FORMAT)})

        # Get the total number of files that require some change.
        if not functools.reduce(operator.add, map(len, files_classif.values())):
            logger.info(f"Finished in {total_time:.3f}s. Received metadata of {len(files_metadata)} files. "
                        f"Sync not required.")
            await self.send_request(command=b'syn_m_c_ok', data=b'')
        else:
            logger.info(f"Finished in {total_time:.3f}s. Received metadata of {len(files_metadata)} files. "
                        f"Sync required.")
            await self.integrity_sync(files_classif)

    async def integrity_sync(self, files_classif):
        """Send files and their classification (missing, shared, etc.) to worker.

        Create a zip containing this classification (files_metadata.json) and the files
        that are required in the worker.

        Parameters
        ----------
        files_classif : dict
            Paths (keys) and metadata (values) of the files classified into four groups.
        """
        logger = self.task_loggers['Integrity sync']
        logger.info("Starting.")

<<<<<<< HEAD
        self.integrity_sync_status.update({'tmp_date_start_master': utils.get_utc_now(),
                                           'total_files': {key: len(value) for key, value in files_classif.items()},
                                           'total_extra_valid': 0})
        logger.info(f"Files to create in worker: {len(files_classif['missing'])} | "
                    f"Files to update in worker: {len(files_classif['shared'])} | "
                    f"Files to delete in worker: {len(files_classif['extra'])}")

        # Send files and metadata to the worker node.
        metadata_len = functools.reduce(operator.add, map(len, files_classif.values()))
        master_files_paths = files_classif['shared'].keys() | files_classif['missing'].keys()
        await self.integrity.sync(master_files_paths, files_classif, metadata_len, self.server.task_pool,
                                  self.current_zip_limit)

        # Log 'Finished in' message only if there are no extra_valid files to sync.
        if not self.extra_valid_requested:
            self.set_date_end_master(logger)
=======
            try:
                # Start the synchronization process with the worker and get a taskID.
                task_id = await self.send_request(command=b'syn_m_c', data=b'')
                if isinstance(task_id, Exception) or task_id.startswith(b'Error'):
                    exc_info = task_id if isinstance(task_id, Exception) else \
                        exception.WazuhClusterError(3016, extra_message=str(task_id))
                    task_id = b'None'
                    raise exc_info

                # Send zip file to the worker into chunks.
                time_to_send = perf_counter()
                sent_size = await self.send_file(compressed_data, task_id)
                time_to_send = perf_counter() - time_to_send
                logger.debug("Zip with files to be synced sent to worker.")

                # Notify what is the zip path for the current taskID.
                result = await self.send_request(command=b'syn_m_c_e', data=task_id + b' ' + os.path.relpath(
                    compressed_data, common.WAZUH_PATH).encode())

                if isinstance(result, Exception):
                    raise result
                elif result.startswith(b'Error'):
                    raise exception.WazuhClusterError(3016, extra_message=result.decode())
            except exception.WazuhException as e:
                # Notify error to worker and delete its received file.
                logger.error(f"Error sending files information: {e}")
                await self.send_request(
                    command=b'syn_m_c_r', data=task_id + b' ' + json.dumps(e, cls=c_common.WazuhJSONEncoder).encode())
            except Exception as e:
                # Notify error to worker and delete its received file.
                logger.error(f"Error sending files information: {e}")
                exc_info = json.dumps(exception.WazuhClusterError(1000, extra_message=str(e)),
                                      cls=c_common.WazuhJSONEncoder).encode()
                await self.send_request(command=b'syn_m_c_r', data=task_id + b' ' + exc_info)
            finally:
                try:
                    # Decrease max zip size if task was interrupted (otherwise, KeyError exception raised).
                    self.interrupted_tasks.remove(task_id)
                    self.current_zip_limit = max(
                        self.cluster_items['intervals']['communication']['min_zip_size'],
                        sent_size * (1 - self.cluster_items['intervals']['communication']['zip_limit_tolerance'])
                    )
                    logger.debug(f"Decreasing sync size limit to {self.current_zip_limit / (1024 ** 2):.2f} MB.")
                except KeyError:
                    # Increase max zip size if two conditions are met:
                    #   1. Current zip limit is lower than default.
                    #   2. Time to send zip was far under timeout_receiving_file.
                    if (self.current_zip_limit < self.cluster_items['intervals']['communication']['max_zip_size'] and
                            time_to_send < self.cluster_items['intervals']['communication']['timeout_receiving_file'] *
                            (1 - self.cluster_items['intervals']['communication']['zip_limit_tolerance'])):
                        self.current_zip_limit = min(
                            self.cluster_items['intervals']['communication']['max_zip_size'],
                            self.current_zip_limit * (
                                    1 / (1 - self.cluster_items['intervals']['communication']['zip_limit_tolerance'])
                            ))
                        logger.debug(f"Increasing sync size limit to {self.current_zip_limit / (1024 ** 2):.2f} MB.")

                # Remove local file.
                os.unlink(compressed_data)
                logger.debug("Finished sending files to worker.")
                # Log 'Finished in' message only if there are no extra_valid files to sync.
                if not self.extra_valid_requested:
                    self.integrity_sync_status['date_end_master'] = utils.get_utc_now()
                    logger.info("Finished in {:.3f}s.".format((self.integrity_sync_status['date_end_master'] -
                                                               self.integrity_sync_status['tmp_date_start_master'])
                                                              .total_seconds()))
                    self.integrity_sync_status['date_start_master'] = self.integrity_sync_status[
                        'tmp_date_start_master'].strftime(DECIMALS_DATE_FORMAT)
                    self.integrity_sync_status['date_end_master'] = \
                        self.integrity_sync_status['date_end_master'].strftime(DECIMALS_DATE_FORMAT)
>>>>>>> 1c31ccfe

    async def sync_extra_valid(self, task_id: str, received_file: asyncio.Event):
        """Run extra valid sync process and set up necessary parameters.

        Parameters
        ----------
        task_id : str
            ID of the asyncio task in charge of doing the sync process.
        received_file : asyncio.Event
            Asyncio event that is holding a lock while the files are not received.
        """
        logger = self.task_loggers['Integrity sync']
        await self.sync_worker_files(task_id, received_file, logger)
        self.set_date_end_master(logger)
        self.extra_valid_requested = False
        self.sync_integrity_free[0] = True

    async def sync_worker_files(self, task_id: str, received_file: asyncio.Event, logger):
        """Wait until extra valid files are received from the worker and create a child process for them.

        Parameters
        ----------
        task_id : str
            Task ID to which the file was sent.
        received_file : asyncio.Event
            Asyncio event that is holding a lock while the files are not received.
        logger : Logger object
            Logger to use (can't use self since one of the task loggers will be used).
        """
        logger.debug("Waiting to receive zip file from worker.")
<<<<<<< HEAD
        await self.wait_for_file(file=received_file, task_id=task_id)
=======
        try:
            await asyncio.wait_for(received_file.wait(),
                                   timeout=self.cluster_items['intervals']['communication']['timeout_receiving_file'])
        except Exception as e:
            if isinstance(e, asyncio.TimeoutError):
                exc = exception.WazuhClusterError(3039)
            else:
                exc = exception.WazuhClusterError(3040, extra_message=str(e))
            # Notify the sending node to stop its task.
            await self.send_request(command=b"cancel_task",
                                    data=f"{task_id} {json.dumps(exc, cls=c_common.WazuhJSONEncoder)}".encode())
            raise exc
>>>>>>> 1c31ccfe

        # Full path where the zip sent by the worker is located.
        received_filename = self.sync_tasks[task_id].filename
        if isinstance(received_filename, Exception):
            raise received_filename

        logger.debug(f"Received extra-valid file from worker: '{received_filename}'")

        # Path to metadata file (files_metadata.json) and to zipdir (directory with decompressed files).
        files_metadata, decompressed_files_path = await cluster.async_decompress_files(received_filename)

        # Create a child process to run the task.
        try:
            result = await cluster.run_in_pool(self.loop, self.server.task_pool, self.process_files_from_worker,
                                               files_metadata, decompressed_files_path, self.cluster_items, self.name,
                                               self.cluster_items['intervals']['master']['timeout_extra_valid'])
        except Exception as e:
            raise exception.WazuhClusterError(3038, extra_message=str(e))
        finally:
            shutil.rmtree(decompressed_files_path)

        # Log any possible error found in the process.
        self.integrity_sync_status['total_extra_valid'] = result['total_updated']
        if result['errors_per_folder']:
            logger.error(f"Errors updating worker files: {dict(result['errors_per_folder'])}", exc_info=False)
        for error in result['generic_errors']:
            logger.error(error, exc_info=False)

    @staticmethod
    def process_files_from_worker(files_metadata: Dict, decompressed_files_path: str, cluster_items: dict,
                                  worker_name: str, timeout: int):
        """Iterate over received files from worker and updates the local ones.

        Parameters
        ----------
        files_metadata : dict
            Dictionary containing file metadata (each key is a filepath and each value its metadata).
        decompressed_files_path : str
            Filepath of the decompressed received zipfile.
        cluster_items : dict
            Object containing cluster internal variables from the cluster.json file.
        worker_name : str
            Name of the worker instance. Used to access the correct worker folder.
        timeout : int
            Seconds to wait before stopping the task.

        Returns
        -------
        result : dict
            Dict containing number of updated chunks and any error found in the process.
        """
        result = {'total_updated': 0, 'errors_per_folder': defaultdict(list), 'generic_errors': []}

        try:
            with utils.Timeout(timeout):
                for file_path, data in files_metadata.items():
                    full_path = os.path.join(common.WAZUH_PATH, file_path)
                    item_key = data['cluster_item_key']

                    # Only valid client.keys is the local one (master).
                    if os.path.basename(file_path) == 'client.keys':
                        raise exception.WazuhClusterError(3007)

                    # If the file is merged, create individual files from it.
                    if data['merged']:
                        for unmerged_file_path, file_data, file_time in cluster.unmerge_info(
                                data['merge_type'], decompressed_files_path, data['merge_name']
                        ):
                            try:
                                # Destination path.
                                full_unmerged_name = os.path.join(common.WAZUH_PATH, unmerged_file_path)
                                # Path where to create the file before moving it to the destination path.
                                tmp_unmerged_path = os.path.join(common.WAZUH_PATH, 'queue', 'cluster', worker_name,
                                                                 os.path.basename(unmerged_file_path))

                                # Format the file_data specified inside the merged file.
                                try:
                                    mtime = utils.get_utc_strptime(file_time, '%Y-%m-%d %H:%M:%S.%f%z')
                                except ValueError:
                                    mtime = utils.get_utc_strptime(file_time, '%Y-%m-%d %H:%M:%S%z')

                                # If the file already existed, check if it is older than the one from worker.
                                if os.path.isfile(full_unmerged_name):
                                    local_mtime = utils.get_date_from_timestamp(
                                        int(os.stat(full_unmerged_name).st_mtime))
                                    if local_mtime > mtime:
                                        continue

                                # Create file in temporal path and safe move it to the destination path.
                                with open(tmp_unmerged_path, 'wb') as f:
                                    f.write(file_data)

                                mtime_epoch = timegm(mtime.timetuple())
                                utils.safe_move(tmp_unmerged_path, full_unmerged_name,
                                                ownership=(common.wazuh_uid(), common.wazuh_gid()),
                                                permissions=cluster_items['files'][item_key]['permissions'],
                                                time=(mtime_epoch, mtime_epoch))
                                result['total_updated'] += 1
                            except TimeoutError as e:
                                raise e
                            except Exception as e:
                                result['errors_per_folder'][item_key].append(str(e))

                    # If the file is not 'merged' type, move it directly to the destination path.
                    else:
                        try:
                            zip_path = os.path.join(decompressed_files_path, file_path)
                            utils.safe_move(zip_path, full_path, ownership=(common.wazuh_uid(), common.wazuh_gid()),
                                            permissions=cluster_items['files'][item_key]['permissions'])
                        except TimeoutError as e:
                            raise e
                        except Exception as e:
                            result['errors_per_folder'][item_key].append(str(e))
        except TimeoutError:
            result['generic_errors'].append("Timeout processing extra-valid files.")
        except Exception as e:
            result['generic_errors'].append(f"Error updating worker files (extra valid): '{str(e)}'.")

        return result

    def get_logger(self, logger_tag: str = ''):
        """Get a logger object.

        Parameters
        ----------
        logger_tag : str
            Logger task to return. If empty, it will return main class logger.

        Returns
        -------
        Logger
            Logger object.
        """
        if logger_tag == '' or logger_tag not in self.task_loggers:
            return self.logger
        else:
            return self.task_loggers[logger_tag]

    def connection_lost(self, exc: Exception):
        """Close all pending tasks when connection with worker node is lost.

        Parameters
        ----------
        exc : Exception
            In case the connection was lost due to an exception, it will be available on this parameter.
        """
        super().connection_lost(exc)
        self.logger.info("Cancelling pending tasks.")

        # Cancel agent-groups task
        try:
            self.agent_group_task.cancel()
        except AttributeError:
            pass

        # Cancel all pending tasks
        for pending_task in self.sync_tasks.values():
            pending_task.task.cancel()


class Master(server.AbstractServer):
    """
    Create the server. Handle multiple clients, DAPI and Send Sync requests.
    """

    def __init__(self, **kwargs):
        """Class constructor.
        Parameters
        ----------
        kwargs
            Arguments for the parent class constructor.
        """
        super().__init__(**kwargs, tag="Master")
        self.agent_groups_control = {}
        self.agent_groups_control_workers = set()
        self.integrity_control = {}
        self.handler_class = MasterHandler
        try:
            self.task_pool = ProcessPoolExecutor(
                max_workers=min(os.cpu_count(), self.cluster_items['intervals']['master']['process_pool_size']))
        # Handle exception when the user running Wazuh cannot access /dev/shm
        except (FileNotFoundError, PermissionError):
            self.logger.warning(
                "In order to take advantage of Wazuh 4.3.0 cluster improvements, the directory '/dev/shm' must be "
                "accessible by the 'wazuh' user. Check that this file has permissions to be accessed by all users. "
                "Changing the file permissions to 777 will solve this issue.")
            self.logger.warning(
                "The Wazuh cluster will be run without the improvements added in Wazuh 4.3.0 and higher versions.")
            self.task_pool = None
        self.integrity_already_executed = []
        self.dapi = dapi.APIRequestQueue(server=self)
        self.sendsync = dapi.SendSyncRequestQueue(server=self)
        self.tasks.extend([self.dapi.run, self.sendsync.run, self.file_status_update, self.agent_groups_update])
        # pending API requests waiting for a response
        self.pending_api_requests = {}

    def to_dict(self) -> Dict:
        """Get master's healthcheck information.

        Returns
        -------
        dict
            Healthcheck and basic information from master node.
        """
        return {'info': {'name': self.configuration['node_name'], 'type': self.configuration['node_type'],
                         'version': metadata.__version__, 'ip': self.configuration['nodes'][0]}}

    def get_agent_groups_info(self, client):
        """Check whether the updated group information is sent only once per worker.

        The variable with this information will not be updated until all the MasterHandlers send
        the information to their worker node.

        Parameters
        ----------
        client : str
            String with the node name.

        Returns
        -------
        result : dict
            Updated data on agent-groups.
        """
        result = {}
        if client in self.clients.keys() and client not in self.agent_groups_control_workers:
            result = self.agent_groups_control
            self.agent_groups_control_workers.add(client)

        return result

    async def agent_groups_update(self):
        """Asynchronous task in charge of obtaining data related to agent-groups periodically.

        It updates the local variable agent_groups_control
        every self.cluster_items['intervals']['master']['sync_agent_groups'] seconds.

        This information will only be sent to the worker nodes when it contains data.
        It looks like this: ['[{"data":[{"id":1,"group":["default","group1"]}]}]'].
        """
        logger = self.setup_task_logger('Local agent-groups')
        wdb_conn = WazuhDBConnection()
        sync_object = c_common.SyncWazuhdb(manager=self, logger=logger, cmd=b'syn_g_m_w',
                                           data_retriever=wdb_conn.run_wdb_command,
                                           get_data_command='global sync-agent-groups-get ',
                                           get_payload={"condition": "sync_status", "set_synced": True,
                                                        "get_global_hash": True})

        # Stop the agent-group calculation task to provide time for workers to connect to the master node.
        # This prevents workers from requesting the entire database due to lack of information.
        logger.info(
            f"Sleeping {self.cluster_items['intervals']['master']['agent_group_start_delay']}s "
            f"before starting the agent-groups task, waiting for the workers connection.")
        await asyncio.sleep(self.cluster_items['intervals']['master']['agent_group_start_delay'])

        while True:
            try:
                before = perf_counter()
                sync_object.logger.info("Starting.")
                if len(self.agent_groups_control_workers) >= len(self.clients.keys()) > 0:
                    self.agent_groups_control = await sync_object.retrieve_information()
                    self.agent_groups_control_workers.clear()
                    after = perf_counter()
                    logger.info(f"Finished in {(after - before):.3f}s.")
                elif len(self.clients.keys()) == 0:
                    logger.info("No clients connected. Skipping.")
            except Exception as e:
                sync_object.logger.error(f"Error getting agent-groups from WDB: {e}")

            await asyncio.sleep(self.cluster_items['intervals']['master']['sync_agent_groups'])

    async def file_status_update(self):
        """Asynchronous task that obtain files status periodically.
        It updates the local files information every self.cluster_items['intervals']['worker']['sync_integrity']
        seconds.

        A dictionary like {'file_path': {<BLAKE2b, merged, merged_name, etc>}, ...} is created and later
        compared with the one received from the workers to find out which files are different, missing or removed.
        """
        file_integrity_logger = self.setup_task_logger("Local integrity")
        while True:
            before = perf_counter()
            file_integrity_logger.info("Starting.")
            try:
                self.integrity_control = await cluster.run_in_pool(self.loop, self.task_pool, cluster.get_files_status,
                                                                   self.integrity_control)
            except Exception as e:
                file_integrity_logger.error(f"Error calculating local file integrity: {e}")
            finally:
                # With this we avoid that each worker starts integrity_check more than once per local_integrity
                self.integrity_already_executed.clear()
            after = perf_counter()
            file_integrity_logger.info(f"Finished in {(after - before):.3f}s. Calculated "
                                       f"metadata of {len(self.integrity_control)} files.")

            await asyncio.sleep(self.cluster_items['intervals']['master']['recalculate_integrity'])

    def get_health(self, filter_node) -> Dict:
        """Get nodes and synchronization information.

        Parameters
        ----------
        filter_node : dict
            Whether to filter by a node or return all health information.

        Returns
        -------
        dict
            Dict object containing nodes information.
        """
        workers_info = {key: val.to_dict() for key, val in self.clients.items()
                        if filter_node is None or filter_node == {} or key in filter_node}
        n_connected_nodes = len(workers_info)
        if filter_node is None or self.configuration['node_name'] in filter_node:
            workers_info.update({self.configuration['node_name']: self.to_dict()})

        # Get active agents by node and format last keep alive date format
        active_agents = Agent.get_agents_overview(filters={'status': 'active', 'node_name': filter_node},
                                                  q="id!=000")['items']
        for agent in active_agents:
            if (agent_node := agent["node_name"]) in workers_info.keys():
                workers_info[agent_node]["info"]["n_active_agents"] = \
                    workers_info[agent_node]["info"].get("n_active_agents", 0) + 1
        for node_name in workers_info.keys():
            if workers_info[node_name]["info"].get("n_active_agents") is None:
                workers_info[node_name]["info"]["n_active_agents"] = 0
            if workers_info[node_name]['info']['type'] != 'master':
                workers_info[node_name]['status']['last_keep_alive'] = str(
                    utils.get_date_from_timestamp(workers_info[node_name]['status']['last_keep_alive']
                                                  ).strftime(DECIMALS_DATE_FORMAT))

        return {"n_connected_nodes": n_connected_nodes, "nodes": workers_info}

    def get_node(self) -> Dict:
        """Get basic information about the node.

        Returns
        -------
        dict
            Basic node information.
        """
        return {'type': self.configuration['node_type'], 'cluster': self.configuration['name'],
                'node': self.configuration['node_name']}<|MERGE_RESOLUTION|>--- conflicted
+++ resolved
@@ -769,24 +769,8 @@
         date_start_master = utils.get_utc_now()
         logger.info(f"Starting.")
 
-<<<<<<< HEAD
         await self.wait_for_file(file=received_file, task_id=task_id)
-=======
-        logger.debug("Waiting to receive zip file from worker.")
-        try:
-            await asyncio.wait_for(received_file.wait(),
-                                   timeout=self.cluster_items['intervals']['communication']['timeout_receiving_file'])
-        except Exception as e:
-            if isinstance(e, asyncio.TimeoutError):
-                exc = exception.WazuhClusterError(3039)
-            else:
-                exc = exception.WazuhClusterError(3040, extra_message=str(e))
-            # Notify the sending node to stop its task.
-            await self.send_request(command=b"cancel_task",
-                                    data=f"{task_id} {json.dumps(exc, cls=c_common.WazuhJSONEncoder)}".encode())
-            raise exc
-
->>>>>>> 1c31ccfe
+
         # Full path where the zip sent by the worker is located.
         received_filename = self.sync_tasks[task_id].filename
         if isinstance(received_filename, Exception):
@@ -830,7 +814,6 @@
         logger = self.task_loggers['Integrity sync']
         logger.info("Starting.")
 
-<<<<<<< HEAD
         self.integrity_sync_status.update({'tmp_date_start_master': utils.get_utc_now(),
                                            'total_files': {key: len(value) for key, value in files_classif.items()},
                                            'total_extra_valid': 0})
@@ -847,78 +830,6 @@
         # Log 'Finished in' message only if there are no extra_valid files to sync.
         if not self.extra_valid_requested:
             self.set_date_end_master(logger)
-=======
-            try:
-                # Start the synchronization process with the worker and get a taskID.
-                task_id = await self.send_request(command=b'syn_m_c', data=b'')
-                if isinstance(task_id, Exception) or task_id.startswith(b'Error'):
-                    exc_info = task_id if isinstance(task_id, Exception) else \
-                        exception.WazuhClusterError(3016, extra_message=str(task_id))
-                    task_id = b'None'
-                    raise exc_info
-
-                # Send zip file to the worker into chunks.
-                time_to_send = perf_counter()
-                sent_size = await self.send_file(compressed_data, task_id)
-                time_to_send = perf_counter() - time_to_send
-                logger.debug("Zip with files to be synced sent to worker.")
-
-                # Notify what is the zip path for the current taskID.
-                result = await self.send_request(command=b'syn_m_c_e', data=task_id + b' ' + os.path.relpath(
-                    compressed_data, common.WAZUH_PATH).encode())
-
-                if isinstance(result, Exception):
-                    raise result
-                elif result.startswith(b'Error'):
-                    raise exception.WazuhClusterError(3016, extra_message=result.decode())
-            except exception.WazuhException as e:
-                # Notify error to worker and delete its received file.
-                logger.error(f"Error sending files information: {e}")
-                await self.send_request(
-                    command=b'syn_m_c_r', data=task_id + b' ' + json.dumps(e, cls=c_common.WazuhJSONEncoder).encode())
-            except Exception as e:
-                # Notify error to worker and delete its received file.
-                logger.error(f"Error sending files information: {e}")
-                exc_info = json.dumps(exception.WazuhClusterError(1000, extra_message=str(e)),
-                                      cls=c_common.WazuhJSONEncoder).encode()
-                await self.send_request(command=b'syn_m_c_r', data=task_id + b' ' + exc_info)
-            finally:
-                try:
-                    # Decrease max zip size if task was interrupted (otherwise, KeyError exception raised).
-                    self.interrupted_tasks.remove(task_id)
-                    self.current_zip_limit = max(
-                        self.cluster_items['intervals']['communication']['min_zip_size'],
-                        sent_size * (1 - self.cluster_items['intervals']['communication']['zip_limit_tolerance'])
-                    )
-                    logger.debug(f"Decreasing sync size limit to {self.current_zip_limit / (1024 ** 2):.2f} MB.")
-                except KeyError:
-                    # Increase max zip size if two conditions are met:
-                    #   1. Current zip limit is lower than default.
-                    #   2. Time to send zip was far under timeout_receiving_file.
-                    if (self.current_zip_limit < self.cluster_items['intervals']['communication']['max_zip_size'] and
-                            time_to_send < self.cluster_items['intervals']['communication']['timeout_receiving_file'] *
-                            (1 - self.cluster_items['intervals']['communication']['zip_limit_tolerance'])):
-                        self.current_zip_limit = min(
-                            self.cluster_items['intervals']['communication']['max_zip_size'],
-                            self.current_zip_limit * (
-                                    1 / (1 - self.cluster_items['intervals']['communication']['zip_limit_tolerance'])
-                            ))
-                        logger.debug(f"Increasing sync size limit to {self.current_zip_limit / (1024 ** 2):.2f} MB.")
-
-                # Remove local file.
-                os.unlink(compressed_data)
-                logger.debug("Finished sending files to worker.")
-                # Log 'Finished in' message only if there are no extra_valid files to sync.
-                if not self.extra_valid_requested:
-                    self.integrity_sync_status['date_end_master'] = utils.get_utc_now()
-                    logger.info("Finished in {:.3f}s.".format((self.integrity_sync_status['date_end_master'] -
-                                                               self.integrity_sync_status['tmp_date_start_master'])
-                                                              .total_seconds()))
-                    self.integrity_sync_status['date_start_master'] = self.integrity_sync_status[
-                        'tmp_date_start_master'].strftime(DECIMALS_DATE_FORMAT)
-                    self.integrity_sync_status['date_end_master'] = \
-                        self.integrity_sync_status['date_end_master'].strftime(DECIMALS_DATE_FORMAT)
->>>>>>> 1c31ccfe
 
     async def sync_extra_valid(self, task_id: str, received_file: asyncio.Event):
         """Run extra valid sync process and set up necessary parameters.
@@ -949,22 +860,7 @@
             Logger to use (can't use self since one of the task loggers will be used).
         """
         logger.debug("Waiting to receive zip file from worker.")
-<<<<<<< HEAD
         await self.wait_for_file(file=received_file, task_id=task_id)
-=======
-        try:
-            await asyncio.wait_for(received_file.wait(),
-                                   timeout=self.cluster_items['intervals']['communication']['timeout_receiving_file'])
-        except Exception as e:
-            if isinstance(e, asyncio.TimeoutError):
-                exc = exception.WazuhClusterError(3039)
-            else:
-                exc = exception.WazuhClusterError(3040, extra_message=str(e))
-            # Notify the sending node to stop its task.
-            await self.send_request(command=b"cancel_task",
-                                    data=f"{task_id} {json.dumps(exc, cls=c_common.WazuhJSONEncoder)}".encode())
-            raise exc
->>>>>>> 1c31ccfe
 
         # Full path where the zip sent by the worker is located.
         received_filename = self.sync_tasks[task_id].filename
