--- conflicted
+++ resolved
@@ -5,11 +5,6 @@
 import json
 
 from wazuh import common
-<<<<<<< HEAD
-from wazuh.core import security
-from wazuh.rbac import orm
-=======
->>>>>>> 10d8b148
 from wazuh.exception import WazuhError
 from wazuh.rbac import orm
 from wazuh.rbac.orm import SecurityError
@@ -22,140 +17,22 @@
     :param role_id: ID of the role on which the information will be collected
     :return Role information.
     """
-<<<<<<< HEAD
-    return_role = security.get_role_from_database(role_id)
+    return_role = None
+    with orm.RolesManager() as rm:
+        role = rm.get_role_id(role_id)
+        if role and role != SecurityError.ROLE_NOT_EXIST:
+            return_role = role.to_dict()
+            return_role['rule'] = json.loads(return_role['rule'])
+            # It is necessary to load the policies (json.loads) for a correct visualization
+            for index, policy in enumerate(return_role['policies']):
+                return_role['policies'][index]['policy'] = \
+                    json.loads(return_role['policies'][index]['policy'])
+            # Removes the policies field because when creating a role it is not connected to any of them.
+            if len(return_role['policies']) == 0:
+                return_role.pop('policies', None)
+
     if return_role is None:
         raise WazuhError(4002)
-=======
-    SORT_FIELDS = ['name']
-
-    def __init__(self, role_id=None, name=None, rule=None, policies=None):
-        self.role_id = role_id
-        self.name = name
-        self.rule = rule
-        if policies is None:
-            self.policies = list()
-        else:
-            self.policies = policies
-
-    def __str__(self):
-        return str(self.to_dict())
-
-    def to_dict(self):
-        return {'id': self.role_id, 'name': self.name, 'rule': self.rule, 'policies': self.policies}
-
-    @staticmethod
-    def get_role(role_id):
-        """Returns the information of a certain role
-
-        :param role_id: ID of the role on which the information will be collected
-        :return Role information.
-        """
-        return_role = None
-        with orm.RolesManager() as rm:
-            role = rm.get_role_id(role_id)
-            if role and role != SecurityError.ROLE_NOT_EXIST:
-                return_role = role.to_dict()
-                return_role['rule'] = json.loads(return_role['rule'])
-                # It is necessary to load the policies (json.loads) for a correct visualization
-                for index, policy in enumerate(return_role['policies']):
-                    return_role['policies'][index]['policy'] = \
-                        json.loads(return_role['policies'][index]['policy'])
-                # Removes the policies field because when creating a role it is not connected to any of them.
-                if len(return_role['policies']) == 0:
-                    return_role.pop('policies', None)
-
-        if return_role is None:
-            raise WazuhError(4002)
-
-        return return_role
-
-    @staticmethod
-    def get_roles(offset=0, limit=common.database_limit, sort_by=None,
-                  sort_ascending=True, search_text=None, complementary_search=False, search_in_fields=None):
-        """Returns information from all system roles, does not return information from its associated policies
-
-        :param offset: First item to return.
-        :param limit: Maximum number of items to return.
-        :param sort_by: Fields to sort the items by. Format: {"fields":["field1","field2"],"order":"asc|desc"}.
-        :param sort_ascending: Sort in ascending (true) or descending (false) order
-        :param search_text: Text to search
-        :param complementary_search: Find items without the text to search
-        :param search_in_fields: Fields to search in
-        :return: Dictionary: {'items': array of items, 'totalItems': Number of items (without applying the limit)}
-        """
-        data = list()
-
-        with orm.RolesManager() as rm:
-            roles = rm.get_roles()
-            for role in roles:
-                dict_role = role.to_dict()
-                dict_role.pop('policies', None)
-                dict_role['rule'] = json.loads(dict_role['rule'])
-                data.append(dict_role)
-
-        return process_array(data, search_text=search_text, search_in_fields=search_in_fields,
-                             complementary_search=complementary_search, sort_by=sort_by, sort_ascending=sort_ascending,
-                             offset=offset, limit=limit)
-
-    @staticmethod
-    def remove_role(role_id):
-        """Removes a certain role from the system
-
-        :param role_id: ID of the role to be removed
-        :return Result of operation.
-        """
-        response = dict()
-
-        with orm.RolesManager() as rm:
-            if rm.delete_role(role_id):
-                response['removed_roles'] = [int(role_id)]
-            else:
-                response['incorrect_roles'] = [int(role_id)]
-
-        return response
-
-    @staticmethod
-    def remove_roles(list_roles=None):
-        """Removes a list of roles from the system
-
-        :param list_roles: List of roles to be removed
-        :return Result of operation.
-        """
-        if list_roles is None:
-            list_roles = list()
-        status_correct = list()
-        response = dict()
-
-        with orm.RolesManager() as rm:
-            if len(list_roles) > 0:
-                for role in list_roles:
-                    if rm.delete_role(role):
-                        status_correct.append(int(role))
-                response['removed_roles'] = status_correct
-                # Symmetric difference: The symmetric difference of two sets A and B is
-                # the set of elements which are in either of the sets A or B but not in both.
-                response['incorrect_roles'] = list(set(list_roles) ^ set(status_correct))
-            else:
-                response['removed_roles'] = rm.delete_all_roles()
-
-        return response
-
-    @staticmethod
-    def add_role(name=None, rule=None):
-        """Creates a role in the system
-
-        :param name: The new role name
-        :param rule: The new rule
-        :return Role information.
-        """
-        with orm.RolesManager() as rm:
-            status = rm.add_role(name=name, rule=rule)
-            if status == SecurityError.ALREADY_EXIST:
-                raise WazuhError(4005)
-            if status == SecurityError.INVALID:
-                raise WazuhError(4003)
->>>>>>> 10d8b148
 
     return return_role
 
@@ -164,7 +41,6 @@
               sort_ascending=True, search_text=None, complementary_search=False, search_in_fields=None):
     """Returns information from all system roles, does not return information from its associated policies
 
-<<<<<<< HEAD
     :param offset: First item to return.
     :param limit: Maximum number of items to return.
     :param sort_by: Fields to sort the items by. Format: {"fields":["field1","field2"],"order":"asc|desc"}.
@@ -174,21 +50,19 @@
     :param search_in_fields: Fields to search in
     :return: Dictionary: {'items': array of items, 'totalItems': Number of items (without applying the limit)}
     """
-    data = security.get_roles_from_database()
+    data = list()
+
+    with orm.RolesManager() as rm:
+        roles = rm.get_roles()
+        for role in roles:
+            dict_role = role.to_dict()
+            dict_role.pop('policies', None)
+            dict_role['rule'] = json.loads(dict_role['rule'])
+            data.append(dict_role)
 
     return process_array(data, search_text=search_text, search_in_fields=search_in_fields,
                          complementary_search=complementary_search, sort_by=sort_by, sort_ascending=sort_ascending,
                          offset=offset, limit=limit)
-=======
-        with orm.RolesManager() as rm:
-            status = rm.update_role(role_id=role_id, name=name, rule=rule)
-            if status == SecurityError.ALREADY_EXIST:
-                raise WazuhError(4005)
-            if status == SecurityError.INVALID:
-                raise WazuhError(4003)
-            if status == SecurityError.ROLE_NOT_EXIST:
-                raise WazuhError(4002)
->>>>>>> 10d8b148
 
 
 def remove_role(role_id):
@@ -197,137 +71,15 @@
     :param role_id: ID of the role to be removed
     :return Result of operation.
     """
-<<<<<<< HEAD
-    return security.remove_role_from_database(role_id)
-=======
-    SORT_FIELDS = ['name']
-
-    def __init__(self, policy_id=None, name=None, policy=None, roles=None):
-        self.policy_id = policy_id
-        self.name = name
-        self.policy = policy
-        if roles is None:
-            self.roles = list()
+    response = dict()
+
+    with orm.RolesManager() as rm:
+        if rm.delete_role(role_id):
+            response['removed_roles'] = [int(role_id)]
         else:
-            self.roles = roles
-
-    def __str__(self):
-        return str(self.to_dict())
-
-    def to_dict(self):
-        return {'id': self.policy_id, 'name': self.name, 'policy': self.policy, 'roles': self.roles}
-
-    @staticmethod
-    def get_policy(policy_id):
-        """Returns the information of a certain policy
-
-        :param policy_id: ID of the policy on which the information will be collected
-        :return Policy information.
-        """
-        return_policy = None
-        with orm.PoliciesManager() as pm:
-            policy = pm.get_policy_by_id(policy_id)
-            if policy and policy != SecurityError.POLICY_NOT_EXIST:
-                return_policy = policy.to_dict()
-                return_policy['policy'] = json.loads(return_policy['policy'])
-                # It is necessary to load the roles (json.loads) for a correct visualization
-                for index, role in enumerate(return_policy['roles']):
-                    return_policy['roles'][index]['rule'] = \
-                        json.loads(return_policy['roles'][index]['rule'])
-                # Removes the roles field because when creating a policy it is not connected to any of them.
-                if len(return_policy['roles']) == 0:
-                    return_policy.pop('roles', None)
-
-        if return_policy is None:
-            raise WazuhError(4007)
-
-        # return {'items': return_policies, 'totalItems': len(return_policies)}
-        return return_policy
-
-    @staticmethod
-    def get_policies(offset=0, limit=common.database_limit, sort_by=None,
-                  sort_ascending=True, search_text=None, complementary_search=False, search_in_fields=None):
-        """Here we will be able to obtain all policies
-
-        :param offset: First item to return.
-        :param limit: Maximum number of items to return.
-        :param sort_by: Fields to sort the items by. Format: {"fields":["field1","field2"],"order":"asc|desc"}.
-        :param sort_ascending: Sort in ascending (true) or descending (false) order
-        :param search_text: Text to search
-        :param complementary_search: Find items without the text to search
-        :param search_in_fields: Fields to search in
-        :return: Dictionary: {'items': array of items, 'totalItems': Number of items (without applying the limit)}
-        """
-        data = list()
-        with orm.PoliciesManager() as pm:
-            policies = pm.get_policies()
-            for policy in policies:
-                dict_policy = policy.to_dict()
-                dict_policy.pop('roles', None)
-                dict_policy['policy'] = json.loads(dict_policy['policy'])
-                data.append(dict_policy)
-
-        return process_array(data, search_text=search_text, search_in_fields=search_in_fields,
-                             complementary_search=complementary_search, sort_by=sort_by, sort_ascending=sort_ascending,
-                             offset=offset, limit=limit)
-
-    @staticmethod
-    def remove_policy(policy_id):
-        """Removes a certain policy from the system
-
-        :param policy_id: ID of the policy to be removed
-        :return Result of operation.
-        """
-        response = dict()
-        with orm.PoliciesManager() as pm:
-            if pm.delete_policy(policy_id):
-                response['removed_policies'] = [int(policy_id)]
-            else:
-                response['incorrect_policies'] = [int(policy_id)]
-
-        return response
-
-    @staticmethod
-    def remove_policies(list_policies=None):
-        """Removes a list of policies from the system
-
-        :param list_policies: List of policies to be removed
-        :return Result of operation.
-        """
-        if list_policies is None:
-            list_policies = list()
-        status_correct = list()
-        response = dict()
-
-        with orm.PoliciesManager() as pm:
-            if len(list_policies) > 0:
-                for policy in list_policies:
-                    if pm.delete_policy(policy):
-                        status_correct.append(int(policy))
-                response['removed_policies'] = status_correct
-                # Symmetric difference: The symmetric difference of two sets A and B is
-                # the set of elements which are in either of the sets A or B but not in both.
-                response['incorrect_policies'] = list(set(list_policies) ^ set(status_correct))
-            else:
-                response['removed_policies'] = pm.delete_all_policies()
-
-        return response
-
-    @staticmethod
-    def add_policy(name=None, policy=None):
-        """Creates a policy in the system
-
-        :param name: The new policy name
-        :param policy: The new policy
-        :return Policy information.
-        """
-        with orm.PoliciesManager() as pm:
-            status = pm.add_policy(name=name, policy=policy)
-            if status == SecurityError.ALREADY_EXIST:
-                raise WazuhError(4009)
-            if status == SecurityError.INVALID:
-                raise WazuhError(4006)
->>>>>>> 10d8b148
+            response['incorrect_roles'] = [int(role_id)]
+
+    return response
 
 
 def remove_roles(list_roles=None):
@@ -338,19 +90,22 @@
     """
     if list_roles is None:
         list_roles = list()
-
-<<<<<<< HEAD
-    return security.remove_roles_from_database(list_roles)
-=======
-        with orm.PoliciesManager() as pm:
-            status = pm.update_policy(policy_id=policy_id, name=name, policy=policy)
-            if status == SecurityError.ALREADY_EXIST:
-                raise WazuhError(4013)
-            if status == SecurityError.INVALID:
-                raise WazuhError(4006)
-            if status == SecurityError.POLICY_NOT_EXIST:
-                raise WazuhError(4007)
->>>>>>> 10d8b148
+    status_correct = list()
+    response = dict()
+
+    with orm.RolesManager() as rm:
+        if len(list_roles) > 0:
+            for role in list_roles:
+                if rm.delete_role(role):
+                    status_correct.append(int(role))
+            response['removed_roles'] = status_correct
+            # Symmetric difference: The symmetric difference of two sets A and B is
+            # the set of elements which are in either of the sets A or B but not in both.
+            response['incorrect_roles'] = list(set(list_roles) ^ set(status_correct))
+        else:
+            response['removed_roles'] = rm.delete_all_roles()
+
+    return response
 
 
 def add_role(name=None, rule=None):
@@ -360,13 +115,14 @@
     :param rule: The new rule
     :return Role information.
     """
-    status = security.add_role_to_database(name, rule)
-    if not status[0]:
-        raise WazuhError(4005)
-    elif status[0] == -1:
-        raise WazuhError(4003)
-
-    return security.get_role_from_database(role_id=status[1])
+    with orm.RolesManager() as rm:
+        status = rm.add_role(name=name, rule=rule)
+        if status == SecurityError.ALREADY_EXIST:
+            raise WazuhError(4005)
+        if status == SecurityError.INVALID:
+            raise WazuhError(4003)
+
+    return get_role(role_id=rm.get_role(name=name).id)
 
 
 def update_role(role_id, name=None, rule=None):
@@ -380,13 +136,16 @@
     if name is None and rule is None:
         raise WazuhError(4001)
 
-    status = security.update_role_to_database(role_id, name, rule)
-    if not status:
-        raise WazuhError(4002)
-    if status == -1:
-        raise WazuhError(4003)
-
-    return security.get_role_from_database(role_id=role_id)
+    with orm.RolesManager() as rm:
+        status = rm.update_role(role_id=role_id, name=name, rule=rule)
+        if status == SecurityError.ALREADY_EXIST:
+            raise WazuhError(4005)
+        if status == SecurityError.INVALID:
+            raise WazuhError(4003)
+        if status == SecurityError.ROLE_NOT_EXIST:
+            raise WazuhError(4002)
+
+    return get_role(role_id=role_id)
 
 
 def get_policy(policy_id):
@@ -395,10 +154,24 @@
     :param policy_id: ID of the policy on which the information will be collected
     :return Policy information.
     """
-    return_policy = security.get_policy_from_database(policy_id)
+    return_policy = None
+    with orm.PoliciesManager() as pm:
+        policy = pm.get_policy_by_id(policy_id)
+        if policy and policy != SecurityError.POLICY_NOT_EXIST:
+            return_policy = policy.to_dict()
+            return_policy['policy'] = json.loads(return_policy['policy'])
+            # It is necessary to load the roles (json.loads) for a correct visualization
+            for index, role in enumerate(return_policy['roles']):
+                return_policy['roles'][index]['rule'] = \
+                    json.loads(return_policy['roles'][index]['rule'])
+            # Removes the roles field because when creating a policy it is not connected to any of them.
+            if len(return_policy['roles']) == 0:
+                return_policy.pop('roles', None)
+
     if return_policy is None:
         raise WazuhError(4007)
 
+    # return {'items': return_policies, 'totalItems': len(return_policies)}
     return return_policy
 
 
@@ -415,7 +188,14 @@
     :param search_in_fields: Fields to search in
     :return: Dictionary: {'items': array of items, 'totalItems': Number of items (without applying the limit)}
     """
-    data = security.get_policies_from_database()
+    data = list()
+    with orm.PoliciesManager() as pm:
+        policies = pm.get_policies()
+        for policy in policies:
+            dict_policy = policy.to_dict()
+            dict_policy.pop('roles', None)
+            dict_policy['policy'] = json.loads(dict_policy['policy'])
+            data.append(dict_policy)
 
     return process_array(data, search_text=search_text, search_in_fields=search_in_fields,
                          complementary_search=complementary_search, sort_by=sort_by, sort_ascending=sort_ascending,
@@ -433,7 +213,6 @@
         if pm.delete_policy(policy_id):
             response['removed_policies'] = [int(policy_id)]
         else:
-<<<<<<< HEAD
             response['incorrect_policies'] = [int(policy_id)]
 
     return response
@@ -447,8 +226,22 @@
     """
     if list_policies is None:
         list_policies = list()
-
-    return security.remove_policies_from_database(list_policies)
+    status_correct = list()
+    response = dict()
+
+    with orm.PoliciesManager() as pm:
+        if len(list_policies) > 0:
+            for policy in list_policies:
+                if pm.delete_policy(policy):
+                    status_correct.append(int(policy))
+            response['removed_policies'] = status_correct
+            # Symmetric difference: The symmetric difference of two sets A and B is
+            # the set of elements which are in either of the sets A or B but not in both.
+            response['incorrect_policies'] = list(set(list_policies) ^ set(status_correct))
+        else:
+            response['removed_policies'] = pm.delete_all_policies()
+
+    return response
 
 
 def add_policy(name=None, policy=None):
@@ -458,15 +251,14 @@
     :param policy: The new policy
     :return Policy information.
     """
-    status = security.add_policy_to_database(name, policy)
-    if not status[0]:
-        raise WazuhError(4009)
-    elif status[0] == -1:
-        raise WazuhError(4006)
-    elif status[0] == -2:
-        raise WazuhError(4012)
-
-    return get_policy(policy_id=status[1])
+    with orm.PoliciesManager() as pm:
+        status = pm.add_policy(name=name, policy=policy)
+        if status == SecurityError.ALREADY_EXIST:
+            raise WazuhError(4009)
+        if status == SecurityError.INVALID:
+            raise WazuhError(4006)
+
+    return get_policy(policy_id=pm.get_policy(name=name).id)
 
 
 def update_policy(policy_id, name=None, policy=None):
@@ -480,13 +272,14 @@
     if name is None and policy is None:
         raise WazuhError(4001)
 
-    status = security.update_policy_to_database(policy_id, name, policy)
-    if not status:
-        raise WazuhError(4007)
-    elif status == -1:
-        raise WazuhError(4006)
-    elif status == -2:
-        raise WazuhError(4013)
+    with orm.PoliciesManager() as pm:
+        status = pm.update_policy(policy_id=policy_id, name=name, policy=policy)
+        if status == SecurityError.ALREADY_EXIST:
+            raise WazuhError(4013)
+        if status == SecurityError.INVALID:
+            raise WazuhError(4006)
+        if status == SecurityError.POLICY_NOT_EXIST:
+            raise WazuhError(4007)
 
     return get_policy(policy_id=policy_id)
 
@@ -498,31 +291,24 @@
     :param policies_ids: List of policies ids
     :return Role-Policies information.
     """
-    with orm.PoliciesManager() as pm:
-        for policy_id in policies_ids:
-            if not pm.get_policy_by_id(policy_id):
-                raise WazuhError(4007, extra_message=str(policy_id))
-
     with orm.RolesPoliciesManager() as rpm:
         for policy_id in policies_ids:
             role_policy = rpm.exist_role_policy(role_id, policy_id)
-            if role_policy:
+            if role_policy is True:
                 raise WazuhError(4011,
                                  extra_message='Role id ' + str(role_id) + ' - ' + 'Policy id ' + str(policy_id))
-            elif role_policy == -1:
+            elif role_policy == SecurityError.ROLE_NOT_EXIST:
                 raise WazuhError(4002, extra_message='Role id ' + str(role_id))
+            elif role_policy == SecurityError.POLICY_NOT_EXIST:
+                raise WazuhError(4007, extra_message='Policy id ' + str(policy_id))
 
     with orm.RolesPoliciesManager() as rpm:
         for policy_id in policies_ids:
             status = rpm.add_policy_to_role(role_id=role_id, policy_id=policy_id)
-            if not status:
+            if status == SecurityError.ADMIN_RESOURCES:
                 raise WazuhError(4008)
-            if status == -1:
-                raise WazuhError(4002)
-            if status == -2:
-                raise WazuhError(4007)
-
-    return security.get_role_from_database(role_id=role_id)
+
+    return get_role(role_id=role_id)
 
 
 def remove_role_policy(role_id, policies_ids):
@@ -532,87 +318,21 @@
     :param policies_ids: List of policies ids
     :return Result of operation.
     """
-    with orm.PoliciesManager() as pm:
-        for policy_id in policies_ids:
-            if not pm.get_policy_by_id(policy_id):
-                raise WazuhError(4007, extra_message=str(policy_id))
-
     with orm.RolesPoliciesManager() as rpm:
         for policy_id in policies_ids:
             role_policy = rpm.exist_role_policy(role_id, policy_id)
             if not role_policy:
                 raise WazuhError(4010,
                                  extra_message='Role id ' + str(role_id) + ' - ' + 'Policy id ' + str(policy_id))
-            elif role_policy == -1:
+            elif role_policy == SecurityError.ROLE_NOT_EXIST:
                 raise WazuhError(4002, extra_message='Role id ' + str(role_id))
+            elif role_policy == SecurityError.POLICY_NOT_EXIST:
+                raise WazuhError(4007, extra_message='Policy id ' + str(policy_id))
 
     with orm.RolesPoliciesManager() as rpm:
         for policy_id in policies_ids:
             status = rpm.remove_policy_in_role(role_id=role_id, policy_id=policy_id)
-            if not status:
+            if status == SecurityError.ADMIN_RESOURCES:
                 raise WazuhError(4008)
 
-    return security.get_role_from_database(role_id=role_id)
-=======
-            new_list.append(element)
-
-        for item in new_list:
-            if item is not None and item != '':
-                i = item.strip()
-                if i not in src_list:
-                    src_list.append(i)
-
-    @staticmethod
-    def set_role_policy(role_id, policies_ids):
-        """Create a relationship between a role and a policy
-
-        :param role_id: The new role_id
-        :param policies_ids: List of policies ids
-        :return Role-Policies information.
-        """
-        with orm.RolesPoliciesManager() as rpm:
-            for policy_id in policies_ids:
-                role_policy = rpm.exist_role_policy(role_id, policy_id)
-                if role_policy is True:
-                    raise WazuhError(4011,
-                                     extra_message='Role id ' + str(role_id) + ' - ' + 'Policy id ' + str(policy_id))
-                elif role_policy == SecurityError.ROLE_NOT_EXIST:
-                    raise WazuhError(4002, extra_message='Role id ' + str(role_id))
-                elif role_policy == SecurityError.POLICY_NOT_EXIST:
-                    raise WazuhError(4007, extra_message='Policy id ' + str(policy_id))
-
-        with orm.RolesPoliciesManager() as rpm:
-            for policy_id in policies_ids:
-                status = rpm.add_policy_to_role(role_id=role_id, policy_id=policy_id)
-                if status == SecurityError.ADMIN_RESOURCES:
-                    raise WazuhError(4008)
-
-        return Role.get_role(role_id=role_id)
-
-    @staticmethod
-    def remove_role_policy(role_id, policies_ids):
-        """Removes a relationship between a role and a policy
-
-        :param role_id: The new role_id
-        :param policies_ids: List of policies ids
-        :return Result of operation.
-        """
-        with orm.RolesPoliciesManager() as rpm:
-            for policy_id in policies_ids:
-                role_policy = rpm.exist_role_policy(role_id, policy_id)
-                if not role_policy:
-                    raise WazuhError(4010,
-                                     extra_message='Role id ' + str(role_id) + ' - ' + 'Policy id ' + str(policy_id))
-                elif role_policy == SecurityError.ROLE_NOT_EXIST:
-                    raise WazuhError(4002, extra_message='Role id ' + str(role_id))
-                elif role_policy == SecurityError.POLICY_NOT_EXIST:
-                    raise WazuhError(4007, extra_message='Policy id ' + str(policy_id))
-
-        with orm.RolesPoliciesManager() as rpm:
-            for policy_id in policies_ids:
-                status = rpm.remove_policy_in_role(role_id=role_id, policy_id=policy_id)
-                if status == SecurityError.ADMIN_RESOURCES:
-                    raise WazuhError(4008)
-
-        return Role.get_role(role_id=role_id)
->>>>>>> 10d8b148
+    return get_role(role_id=role_id)