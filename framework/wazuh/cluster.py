--- conflicted
+++ resolved
@@ -88,17 +88,6 @@
 class WazuhClusterClient(asynchat.async_chat):
     def __init__(self, host, port, key, data, file):
         asynchat.async_chat.__init__(self)
-<<<<<<< HEAD
-=======
-        self.create_socket(socket.AF_INET, socket.SOCK_STREAM)
-        self.socket.setblocking(0)
-        self.socket.settimeout(common.cluster_timeout)
-        self.connect((host, port))
-        self.data = data
-        self.file = file
-        self.set_terminator('\n')
-        self.response = ""
->>>>>>> a2678782
         self.can_read = False
         self.can_write = True
         self.received_data = []
@@ -518,20 +507,11 @@
     """
     Function to retrieve information about the last synchronization
     """
-<<<<<<< HEAD
     cluster_socket = connect_to_db_socket()
 
     send_to_socket(cluster_socket, "sellast")
     
     date, duration = receive_data_from_db_socket(cluster_socket).split(" ")
-=======
-    cluster_socket = socket.socket(socket.AF_UNIX, socket.SOCK_STREAM)
-    cluster_socket.connect("{0}/queue/ossec/cluster_db".format(common.ossec_path))
-
-    cluster_socket.send("sellast")
-    
-    date, duration = filter(lambda x: x != '\x00', cluster_socket.recv(10000)).split(" ")
->>>>>>> a2678782
 
     cluster_socket.close()
 
@@ -1017,17 +997,12 @@
     update_node_db_after_sync(result, node, cluster_socket)
     after = time()
     synchronization_duration += after-before
-<<<<<<< HEAD
+
     send_to_socket(cluster_socket, "clearlast")
     received = receive_data_from_db_socket(cluster_socket)
     send_to_socket(cluster_socket, "updatelast {0} {1}".format(synchronization_date, int(synchronization_duration)))
     received = receive_data_from_db_socket(cluster_socket)
-=======
-    cluster_socket.send("clearlast")
-    received = cluster_socket.recv(10000)
-    cluster_socket.send("updatelast {0} {1}".format(synchronization_date, int(synchronization_duration)))
-    received = cluster_socket.recv(10000)
->>>>>>> a2678782
+
     cluster_socket.close()
     logging.debug("Time updating DB: {0}".format(after-before))
 
@@ -1108,17 +1083,12 @@
 
     after = time()
     synchronization_duration += after-before
-<<<<<<< HEAD
+
     send_to_socket(cluster_socket, "clearlast")
     received = receive_data_from_db_socket(cluster_socket)
     send_to_socket(cluster_socket, "updatelast {0} {1}".format(int(synchronization_date), synchronization_duration))
     received = receive_data_from_db_socket(cluster_socket)
-=======
-    cluster_socket.send("clearlast")
-    received = cluster_socket.recv(10000)
-    cluster_socket.send("updatelast {0} {1}".format(int(synchronization_date), synchronization_duration))
-    received = cluster_socket.recv(10000)
->>>>>>> a2678782
+
     cluster_socket.close()
     logging.debug("Time updating DB: {0}".format(after-before))
 
