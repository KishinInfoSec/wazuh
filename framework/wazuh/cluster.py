#!/usr/bin/env python

# Created by Wazuh, Inc. <info@wazuh.com>.
# This program is a free software; you can redistribute it and/or modify it under the terms of GPLv2

from wazuh.utils import cut_array, sort_array, search_array, md5
from wazuh.exception import WazuhException
from wazuh.agent import Agent
from wazuh.manager import status
from wazuh.configuration import get_ossec_conf
from wazuh.InputValidator import InputValidator
from wazuh import common
import sqlite3
from datetime import datetime
from hashlib import sha512
from time import time, mktime, sleep
from os import path, listdir, rename, utime, environ, umask, stat, mkdir, chmod, devnull, strerror
from subprocess import check_output
from shutil import rmtree
from io import BytesIO
from itertools import compress, chain
from operator import itemgetter, eq, or_
from ast import literal_eval
import socket
import json
import threading
from stat import S_IRWXG, S_IRWXU
from sys import version
from difflib import unified_diff
import re
import socket
import asyncore
import asynchat

# import the C accelerated API of ElementTree
try:
    import xml.etree.cElementTree as ET
except ImportError:
    import xml.etree.ElementTree as ET

import logging

is_py2 = version[0] == '2'
if is_py2:
    from Queue import Queue as queue
else:
    from queue import Queue as queue

import zipfile

try:
    import zlib
    compression = zipfile.ZIP_DEFLATED
except:
    compression = zipfile.ZIP_STORED

def check_cluster_status():
    """
    Function to check if cluster is enabled
    """
    with open("/etc/ossec-init.conf") as f:
        # the osec directory is the first line of ossec-init.conf
        directory = f.readline().split("=")[1][:-1].replace('"', "")

    try:
        # wrap the data
        with open("{0}/etc/ossec.conf".format(directory)) as f:
            txt_data = f.read()

        txt_data = re.sub("(<!--.*?-->)", "", txt_data, flags=re.MULTILINE | re.DOTALL)
        txt_data = txt_data.replace(" -- ", " -INVALID_CHAR ")
        txt_data = '<root_tag>' + txt_data + '</root_tag>'

        conf = ET.fromstring(txt_data)

        return conf.find('ossec_config').find('cluster').find('disabled').text == 'no'
    except:
        return False

# import python-cryptography lib only if cluster is enabled
if check_cluster_status():
    try:
        from cryptography.fernet import Fernet, InvalidToken, InvalidSignature
    except ImportError as e:
        raise WazuhException(3008, str(e))


class WazuhClusterClient(asynchat.async_chat):
    def __init__(self, host, port, key, data, file):
        asynchat.async_chat.__init__(self)
        self.can_read = False
        self.can_write = True
        self.received_data = []
        self.response = ""
        self.f = key
        self.data = data
        self.file = file
        self.create_socket(socket.AF_INET, socket.SOCK_STREAM)
        self.socket.settimeout(common.cluster_timeout)
        try:
            self.socket.connect((host, port))
        except socket.error as e:
            self.close()
            # raise WazuhException(3010, strerror(e[0]))
            raise WazuhException(3010, str(e))
        self.set_terminator('\n')

    def handle_close(self):
        self.close()

    def readable(self):
        return self.can_read

    def writable(self):
        return self.can_write

    def handle_error(self):
        nil, t, v, tbinfo = asyncore.compact_traceback()
        self.close()
        if InvalidToken == t or InvalidSignature == t:
            raise WazuhException(3010, "Could not decrypt message from {0}".format(self.addr[0]))
        else:
            raise WazuhException(3010, str(v))

    def collect_incoming_data(self, data):
        self.received_data.append(data)

    def found_terminator(self):
        self.response = json.loads(self.f.decrypt(''.join(self.received_data)))
        self.close()

    def handle_write(self):
        if self.file is not None:
            msg = self.f.encrypt(self.data.encode()) + self.f.encrypt(self.file) + '\n\t\t\n'
        else:
            msg = self.f.encrypt(self.data.encode()) + '\n\t\t\n'

        i = 0
        while i < len(msg):
            next_i = i+4096 if i+4096 < len(msg) else len(msg)
            sent = self.send(msg[i:next_i])
            i += sent


        self.can_read=True
        self.can_write=False


def send_request(host, port, key, data, file=None):
    error = 0
    try:
        fernet_key = Fernet(key.encode('base64','strict'))
        client = WazuhClusterClient(host, int(port), fernet_key, data, file)
        asyncore.loop()
        data = client.response

    except NameError as e:
        data = "Error importing cryptography module. Please install it with pip, yum (python-cryptography & python-setuptools) or apt (python-cryptography)"
        error = 1

    except WazuhException as e:
        error = 1
        data = str(e)

    return error, data

def get_status_json():
    return {"enabled": "yes" if check_cluster_status() else "no",
            "running": "yes" if status()['wazuh-clusterd'] == 'running' else "no"}


def check_cluster_cmd(cmd, node_type):
    # cmd must be a list
    if not isinstance(cmd, list):
        return False

    # check cmd len list
    if len(cmd) != 2:
        return False

    # check cmd len
    if len(' '.join(cmd)) != common.cluster_protocol_plain_size:
        return False

    # 'ready' cmd can only be sent by a master node to a client node
    if cmd[0] == 'ready' and node_type == 'client':
        return True

    # check command type
    if not cmd[0] in ['zip', 'node']:
        return False

    # second argument of zip is a number
    if cmd[0] == 'zip' and not re.compile('\d+').match(cmd[1]):
        return False

    return True


def check_cluster_config(config):
    iv = InputValidator()

    if not 'key' in config.keys():
        raise WazuhException(3004, 'Unspecified key')
    elif not iv.check_name(config['key']) or not iv.check_length(config['key'], 32, eq):
        raise WazuhException(3004, 'Key must be 32 characters long and only have alphanumeric characters')

    if config['node_type'] != 'master' and config['node_type'] != 'client':
        raise WazuhException(3004, 'Invalid node type {0}. Correct values are master and client'.format(config['node_type']))
    if not re.compile("\d+[m|s]").match(config['interval']):
        raise WazuhException(3004, 'Invalid interval specification. Please, specify it with format <number>s or <number>m')
    if config['nodes'][0] == 'localhost' and len(config['nodes']) == 1:
        raise WazuhException(3004, 'Please specify IPs of all cluster nodes')


def get_cluster_items():
    try:
        cluster_items = json.load(open('{0}/framework/wazuh/cluster.json'.format(common.ossec_path)))
        return cluster_items
    except Exception as e:
        raise WazuhException(3005, str(e))

def get_file_info(filename, cluster_items):
    def is_synced_file(mtime, node_type):
        if node_type == 'master':
            return False
        else:
            return (datetime.now() - datetime.fromtimestamp(mtime)).seconds / 60 > 30

    node_type = read_config()['node_type']
    fullpath = common.ossec_path + filename

    if not path.isfile(fullpath):
        raise WazuhException(3000, "Could not open file {0}".format(filename))

    stat_obj = stat(fullpath)
    st_mtime = stat_obj.st_mtime
    st_size = stat_obj.st_size

    directory = path.dirname(filename)+'/'
    new_item = cluster_items[directory] if directory in cluster_items.keys() else cluster_items['/etc/']

    file_item = {
        "umask" : new_item['umask'],
        "format" : new_item['format'],
        "write_mode" : new_item['write_mode'],
        "md5": md5(fullpath),
        "modification_time" : str(datetime.utcfromtimestamp(st_mtime)),
        'timestamp': st_mtime,
        "size" : st_size,
        'is_synced': is_synced_file(st_mtime, node_type)
    }

    return file_item


def compress_files(list_path, node_type):
    zipped_file = BytesIO()
    with zipfile.ZipFile(zipped_file, 'w') as zf:
        # write files
        for f in list_path:
            try:
                zf.write(filename = common.ossec_path + f, arcname = f, compress_type=compression)
            except Exception as e:
                logging.error(str(WazuhException(3001, str(e))))

        # write a file with the name of all the groups only if the node type is master
        if node_type == 'master':
            try:
                local_groups = [x['name'] for x in Agent.get_all_groups(limit=None)['items']]
                zf.writestr("remote_groups.txt", '\n'.join(local_groups), compression)
            except Exception as e:
                raise WazuhException(3001, str(e))

    return zipped_file.getvalue()

def read_config():
    # Get api/configuration/config.js content
    try:
        config_cluster = get_ossec_conf('cluster')

    except WazuhException as e:
        if e.code == 1102:
            raise WazuhException(3006, "Cluster configuration not present in ossec.conf")
        else:
            raise WazuhException(3006, e.message)
    except Exception as e:
        raise WazuhException(3006, str(e))

    return config_cluster


get_localhost_ips = lambda: check_output(['hostname', '--all-ip-addresses']).split(" ")[:-1]

def get_nodes(updateDBname=False):
    config_cluster = read_config()
    if not config_cluster:
        raise WazuhException(3000, "No config found")

    cluster_socket = connect_to_db_socket()
    # list with all the ips the localhost has
    localhost_ips = get_localhost_ips()
    data = []
    error_response = False

    for url in config_cluster["nodes"]:
        if not url in localhost_ips:
            error, response = send_request(host=url, port=config_cluster["port"], key=config_cluster['key'],
                                data="node {0}".format('a'*(common.cluster_protocol_plain_size - len("node "))))
            if error == 0:
                if response['error'] == 0:
                    response = response['data']
                else:
                    logging.warning("Received an error response from {0}: {1}".format(url, response))
                    error_response = True
        else:
            error = 0
            url = "localhost"
            response = get_node()

        if error == 1:
            logging.warning("Error connecting with {0}: {1}".format(url, response))
            error_response = True

        if error_response:
            data.append({'error': response, 'node':'unknown', 'status':'disconnected', 'url':url})
            error_response = False
            continue

        if config_cluster['node_type'] == 'master' or \
           response['type'] == 'master' or url == "localhost":
            data.append({'url':url, 'node':response['node'],
                         'status':'connected', 'cluster':response['cluster']})

            if updateDBname:
                query = "insertname " +response['node'] + " " + url
                send_to_socket(cluster_socket, query)
                receive_data_from_db_socket(cluster_socket)

    cluster_socket.close()
    return {'items': data, 'totalItems': len(data)}



def get_node(name=None):
    data = {}
    if not name:
        config_cluster = read_config()

        if not config_cluster:
            raise WazuhException(3000, "No config found")

        data["node"]    = config_cluster["node_name"]
        data["cluster"] = config_cluster["name"]
        data["type"]    = config_cluster["node_type"]

    return data


def scan_for_new_files_one_node(node, cluster_items, cluster_config, cluster_socket=None, own_items=None):
    if not own_items:
        own_items = list_files_from_filesystem(cluster_config['node_type'], cluster_items)
    own_items_names = own_items.keys()

    # check files in database
    count_query = "count {0}".format(node)
    send_to_socket(cluster_socket, count_query)
    n_files = int(filter(lambda x: x != '\x00', cluster_socket.recv(10000)))

    if n_files == 0:
        logging.info("New manager found: {0}".format(node))
        logging.debug("Adding {0}'s files to database".format(node))

        # if the manager is not in the database, add it with all files
        for files in divide_list(own_items_names):

            insert_sql = "insert"
            for file in files:
                insert_sql += " {0} {1}".format(node, file)

            send_to_socket(cluster_socket, insert_sql)
            data = cluster_socket.recv(10000)

    else:
        logging.debug("Retrieving {0}'s files from database".format(node))
        all_files = get_file_status(node, cluster_socket)
        # if there are missing files that are not being controled in database
        # add them as pending
        for missing in divide_list(set(own_items_names) - set(all_files.keys())):
            insert_sql = "insert"
            for m in missing:
                all_files[m] = 'pending'
                insert_sql += " {0} {1}".format(node,m)

            send_to_socket(cluster_socket, insert_sql)
            data = receive_data_from_db_socket(cluster_socket)


def connect_to_db_socket(retry=False):
    if not  check_cluster_status():
        raise WazuhException(3013)

    cluster_socket = socket.socket(socket.AF_UNIX, socket.SOCK_STREAM)
    max_retries = 100 if retry else 1
    n_retries = 0
    while n_retries <= max_retries:
        try:
            cluster_socket.connect("{0}/queue/ossec/cluster_db".format(common.ossec_path))
        except socket.error as e:
            error_msg = str(e)
            n_retries += 1
            sleep(1)
            continue
        break

    if n_retries >= max_retries:
        raise WazuhException(3009, error_msg)

    return cluster_socket

def receive_data_from_db_socket(cluster_socket):
    return ''.join(filter(lambda x: x != '\x00', cluster_socket.recv(10000).decode()))

def send_to_socket(cluster_socket, query):
    cluster_socket.send(query.encode())

def scan_for_new_files():
    cluster_socket = connect_to_db_socket()

    cluster_items = get_cluster_items()
    cluster_config = read_config()
    own_items = list_files_from_filesystem(cluster_config['node_type'], cluster_items)

    for node in get_remote_nodes():
        scan_for_new_files_one_node(node, cluster_items, cluster_config, cluster_socket, own_items)

    cluster_socket.close()


def list_files_from_filesystem(node_type, cluster_items):
    def get_files_from_dir(dirname, recursive, files, cluster_items):
        items = []
        for entry in listdir(dirname):
            if entry in cluster_items['excluded_files'] or entry[-1] == '~':
                continue

            if entry in files or files == ["all"]:

                full_path = path.join(dirname, entry)
                if not path.isdir(full_path):
                    items.append(full_path.replace(common.ossec_path, ""))
                elif recursive:
                    items.extend(get_files_from_dir(full_path, recursive, files, cluster_items))

        return items

    # Expand directory
    expanded_items = []
    for file_path, item in cluster_items.items():
        if file_path == "excluded_files":
            continue
        if item['source'] == node_type or \
           item['source'] == 'all':
            fullpath = common.ossec_path + file_path
            expanded_items.extend(get_files_from_dir(fullpath, item['recursive'],item['files'], cluster_items))

    final_items = {}
    for new_item in expanded_items:
        try:
            final_items[new_item] = get_file_info(new_item, cluster_items)
        except Exception as e:
            continue

    return dict(filter(lambda x: not x[1]['is_synced'], final_items.items()))

def get_file_status(manager, cluster_socket):
    count_query = "count {0}".format(manager)
    send_to_socket(cluster_socket, count_query)
    n_files = int(receive_data_from_db_socket(cluster_socket))

    query = "select {0} 100 ".format(manager)
    file_status = ""
    # limit = 100
    for offset in range(0,n_files,100):
        send_to_socket(cluster_socket, query + str(offset))
        file_status += receive_data_from_db_socket(cluster_socket)

    # retrieve all files for a node in database with its status
    all_files = {f[0]:f[1] for f in map(lambda x: x.split('*'), filter(lambda x: x != '', file_status.split(' ')))}

    return all_files

def get_file_status_all_managers(file_list, manager):
    """
    Return a nested list where each element has the following structure
    [manager, filename, status]
    """
    fix_manager = []
    cluster_socket = connect_to_db_socket()
    if manager:
        for m in manager:
            if re.compile(r"^\d{1,3}\.\d{1,3}\.\d{1,3}\.\d{1,3}$").match(m):
                fix_manager.append(m)
            elif re.compile(r"\w+").match(m):
                send_to_socket(cluster_socket, "getip {0}".format(m))
                fix_manager.append(receive_data_from_db_socket(cluster_socket))
            else:
                raise WazuhException(3014, m)

        manager = fix_manager


    files = []

    nodes = get_remote_nodes(False)
    if manager:
        remote_nodes = filter(lambda x: x in manager, nodes)
    else:
        remote_nodes = nodes

    for node in remote_nodes:
        all_files = get_file_status(node, cluster_socket)
        if file_list == []:
            file_list = all_files.keys()

        files.extend([[node, file, all_files[file]] for file in file_list])

    cluster_socket.close()
    return files


def get_last_sync():
    """
    Function to retrieve information about the last synchronization
    """
    cluster_socket = connect_to_db_socket()

    send_to_socket(cluster_socket, "sellast")

    date, duration = receive_data_from_db_socket(cluster_socket).split(" ")

    cluster_socket.close()

    return str(datetime.fromtimestamp(int(date))), float(duration)


def clear_file_status_one_node(manager, cluster_socket):
    """
    Function to set the status of all manager's files to pending
    """
    files = get_file_status(manager, cluster_socket).keys()

    update_sql = "update2"
    for file in files:
        update_sql += " pending {0} {1}".format(manager, file)

        send_to_socket(cluster_socket, update_sql)
        received = receive_data_from_db_socket(cluster_socket)


def update_file_info_bd(cluster_socket, files):
    """
    Function to update the files' information in database
    """
    query = "insertfile "
    for file in divide_list(files.items()):
        for fname, finfo in file:
            query += "{} {} {} ".format(fname, finfo['md5'], finfo['timestamp'])

        send_to_socket(cluster_socket, query)
        received = receive_data_from_db_socket(cluster_socket)


def clear_file_status():
    """
    Function to set all database files' status to pending
    """
    # Get information of files from filesystem
    config_cluster = read_config()
    if not config_cluster:
        raise WazuhException(3000, "No config found")
    own_items = list_files_from_filesystem(config_cluster['node_type'], get_cluster_items())

    cluster_socket = connect_to_db_socket(retry=True)

    # n files DB
    send_to_socket(cluster_socket, "countfiles")
    n_files_db = int(receive_data_from_db_socket(cluster_socket))

    # Only update status for modified files
    if n_files_db > 0:
        # Get information of files from DB (limit = 100)
        query = "selfiles 100 "
        file_status = ""
        for offset in range(0, n_files_db, 100):
            query += str(offset)
            send_to_socket(cluster_socket, query)
            file_status += receive_data_from_db_socket(cluster_socket)

        db_items = {filename:{'md5': md5, 'timestamp': timestamp} for filename,
                    md5, timestamp in map(lambda x: x.split('*'),
                    filter(lambda x: x != '', file_status.split(' ')))}

        # Update status
        query = "update1 "
        new_items = {}
        for files_slice in divide_list(own_items.items()):
<<<<<<< HEAD
            try:
                local_items = dict(filter(lambda x: db_items[x[0]]['md5'] != x[1]['md5'] 
                                or int(db_items[x[0]]['timestamp']) < int(x[1]['timestamp']), files_slice))
            except KeyError as e:
                new_items[e.args[0]] = {'md5': own_items[e.args[0]]['md5'], 
                                        'timestamp': own_items[e.args[0]]['timestamp']}
                logging.warning("File not found in database: {0}".format(e.args[0]))
                continue

=======
            local_items = dict(filter(lambda x: db_items[x[0]]['md5'] != x[1]['md5']
                            or int(db_items[x[0]]['timestamp']) < int(x[1]['timestamp']), files_slice))
>>>>>>> ea8f4c2e
            query += ' '.join(local_items.keys())
            send_to_socket(cluster_socket, query)
            received = receive_data_from_db_socket(cluster_socket)
            new_items.update(local_items)
    else:
        new_items = own_items


    update_file_info_bd(cluster_socket, new_items)
    cluster_socket.close()


def get_file_status_json(file_list = {'fields':[]}, manager = {'fields':[]}):
    """
    Return a nested list where each element has the following structure
    {
        manager: {
            status: [
                files
            ]
        }
    }
    """
    files = get_file_status_all_managers(file_list['fields'], manager['fields'])
    cluster_dict = {}
    for manager, file, status in files:
        try:
            cluster_dict[manager][status].append(file)
        except KeyError:
            cluster_dict[manager] = {}
            cluster_dict[manager][status] = [file]

    return cluster_dict

def get_agents_status():
    """
    Return a nested list where each element has the following structure
    [agent_id, agent_name, agent_status, manager_hostname]
    """
    agent_list = []
    for agent in Agent.get_agents_overview(select={'fields':['id','ip','name','status','node_name']}, limit=None)['items']:
        if int(agent['id']) == 0:
            continue
        try:
            agent_list.append([agent['id'], agent['ip'], agent['name'], agent['status'], agent['node_name']])
        except KeyError:
            agent_list.append([agent['id'], agent['ip'], agent['name'], agent['status'], "None"])

    return agent_list


def get_agent_status_json():
    """
    Return a nested list where each element has the following structure
    {
        manager: {
            status: [
                id: name
            ]
        }
    }
    """
    agents = get_agents_status()
    cluster_dict = {}
    for agent_id, agent_ip, name, status, manager in agents:
        try:
            cluster_dict[manager].append({
                'id': agent_id,
                'ip': agent_ip,
                'name': name,
                'status': status
            })
        except KeyError:
            cluster_dict[manager] = [{
                'id': agent_id,
                'ip': agent_ip,
                'name': name,
                'status': status
            }]

    return cluster_dict


def get_token():
    config_cluster = read_config()

    if not config_cluster:
        raise WazuhException(3000, "No config found")

    raw_key = config_cluster["key"]
    token = sha512(raw_key).hexdigest()
    return token


def _check_token(other_token):
    my_token = get_token()
    if my_token == other_token:
        return True
    else:
        return False

def _check_removed_agents(new_client_keys):
    """
    Function to delete agents that have been deleted in a synchronized
    client.keys.

    It makes a diff of the old client keys and the new one and search for
    deleted or changed lines (in the diff those lines start with -).

    If a line starting with - matches the regex structure of a client.keys line
    that agent is deleted.
    """
    with open("{0}/etc/client.keys".format(common.ossec_path)) as ck:
        # can't use readlines function since it leaves a \n at the end of each item of the list
        client_keys = ck.read().split('\n')

    regex = re.compile('-\d{3} \w+ (any|\d+.\d+.\d+.\d+|\d+.\d+.\d+.\d+\/\d+) \w+')
    for removed_line in filter(lambda x: x.startswith('-'), unified_diff(client_keys, new_client_keys)):
        if regex.match(removed_line):
            agent_id, _, _, _, = removed_line[1:].split(" ")

            try:
                Agent(agent_id).remove()
                logging.info("Agent {0} deleted successfully".format(agent_id))
            except WazuhException as e:
                logging.error("Error deleting agent {0}: {1}".format(agent_id, str(e)))


def _update_file(fullpath, new_content, umask_int=None, mtime=None, w_mode=None, node_type='master'):
    # Set Timezone to epoch converter
    # environ['TZ']='UTC'

    if path.basename(fullpath) == 'client.keys':
        if node_type=='client':
            _check_removed_agents(new_content.split('\n'))
        else:
            logging.warning("Client.keys file received in a master node.")
            raise WazuhException(3007)

    if 'agent-info' in fullpath:
        if node_type=='master':
            # check if the date is older than the manager's date
            if path.isfile(fullpath) and datetime.fromtimestamp(int(stat(fullpath).st_mtime)) > mtime:
                logging.warning("Receiving an old agent-info file ({})".format(path.basename(fullpath)))
                raise WazuhException(3012)
        else:
            logging.warning("Agent-info received in a client node.")
            raise WazuhException(3011)

    # Write
    if w_mode == "atomic":
        f_temp = '{0}.tmp.cluster'.format(fullpath)
    else:
        f_temp = '{0}'.format(fullpath)

    if umask_int:
        oldumask = umask(umask_int)

    try:
        dest_file = open(f_temp, "w")
    except IOError:
        dirpath = path.dirname(fullpath)
        mkdir(dirpath)
        chmod(dirpath, S_IRWXU | S_IRWXG)
        dest_file = open(f_temp, "a+")

    dest_file.write(new_content)

    if umask_int:
        umask(oldumask)

    dest_file.close()

    mtime_epoch = int(mktime(mtime.timetuple()))
    utime(f_temp, (mtime_epoch, mtime_epoch)) # (atime, mtime)

    # Atomic
    if w_mode == "atomic":
        rename(f_temp, fullpath)


def extract_zip(zip_bytes):
    zip_json = {}
    with zipfile.ZipFile(BytesIO(zip_bytes)) as zipf:
        zip_json = {name:{'data':zipf.open(name).read(),
                          'time':datetime(*zipf.getinfo(name).date_time)}
                    for name in zipf.namelist()}

    return receive_zip(zip_json)

def receive_zip(zip_file):
    def check_groups(remote_group_set):
        """
        Function to remove the groups that are on the local node and not in the remote node
        """
        local_groups = {x['name'] for x in Agent.get_all_groups(limit=None)['items']}
        for removed_group in local_groups - remote_group_set:
            try:
                Agent.remove_group(removed_group)
                logging.info("Group {0} removed successfully".format(removed_group))
            except Exception as e:
                logging.error("Error deleting group {0}: {1}".format(removed_group, str(e)))


    cluster_items = get_cluster_items()
    config = read_config()
    logging.info("Receiving package with {0} files".format(len(zip_file)))

    final_dict = {'error':[], 'updated': [], 'invalid': []}
    restart = []

    if 'remote_groups.txt' in zip_file.keys():
        check_groups(set(zip_file['remote_groups.txt']['data'].split('\n')))
        del zip_file['remote_groups.txt']

    for name,content in zip_file.items():
        try:
            fixed_name = '/' + name
            dir_name = path.dirname(fixed_name) + '/'
            file_path = common.ossec_path + fixed_name
            try:
                remote_umask = int(cluster_items[dir_name]['umask'], base=0)
                remote_write_mode = cluster_items[dir_name]['write_mode']
                restart.append(cluster_items[dir_name]['restart'])
            except KeyError:
<<<<<<< HEAD
                if '/etc/' in file_path:
                    remote_umask = int(cluster_items['/etc/']['umask'], base=0)
                    remote_write_mode = cluster_items['/etc/']['write_mode']
                    restart.append(cluster_items['/etc/']['restart'])
                elif '/etc/rules/' in file_path or '/etc/decoders/' in file_path:
                    remote_umask = int(cluster_items['/etc/rules/']['umask'], base=0)
                    remote_write_mode = cluster_items['/etc/rules/']['write_mode']
                    restart.append(cluster_items['/etc/rules/']['restart'])
            
=======
                remote_umask = int(cluster_items['/etc/']['umask'], base=0)
                remote_write_mode = cluster_items['/etc/']['write_mode']

>>>>>>> ea8f4c2e
            _update_file(file_path, new_content=content['data'],
                            umask_int=remote_umask,
                            mtime=content['time'],
                            w_mode=remote_write_mode,
                            node_type=config['node_type'])

        except Exception as e:
            logging.error("Error extracting zip file: {0}".format(str(e)))
            final_dict['error'].append({'item': name, 'reason': str(e)})
            continue

        final_dict['updated'].append(name)

    final_dict['restart'] = reduce(or_, restart)

    return final_dict


def divide_list(l, size=1000):
    return map(lambda x: filter(lambda y: y is not None, x), map(None, *([iter(l)] * size)))

def get_remote_nodes(connected=True, updateDBname=False):
    all_nodes = get_nodes(updateDBname)['items']

    # Get connected nodes in the cluster
    if connected:
        cluster = [n['url'] for n in filter(lambda x: x['status'] == 'connected',
                    all_nodes)]
    else:
        cluster = [n['url'] for n in all_nodes]
    # search the index of the localhost in the cluster
    try:
        localhost_index = cluster.index('localhost')
    except ValueError as e:
        logging.error("Cluster nodes are not correctly configured at ossec.conf.")
        exit(1)

    return list(compress(cluster, map(lambda x: x != localhost_index, range(len(cluster)))))

def get_file_status_of_one_node(node, own_items_names, cluster_socket):
    # check files in database
    count_query = "count {0}".format(node)
    send_to_socket(cluster_socket, count_query)
    n_files = int(receive_data_from_db_socket(cluster_socket))
    if n_files == 0:
        logging.info("New manager found: {0}".format(node))
        logging.debug("Adding {0}'s files to database".format(node))

        # if the manager is not in the database, add it with all files
        for files in divide_list(own_items_names):

            insert_sql = "insert"
            for file in files:
                insert_sql += " {0} {1}".format(node, file)

            send_to_socket(cluster_socket, insert_sql)
            data = receive_data_from_db_socket(cluster_socket)

        all_files = {file:'pending' for file in own_items_names}

    else:
        logging.debug("Retrieving {0}'s files from database".format(node))
        all_files = get_file_status(node, cluster_socket)
        # if there are missing files that are not being controled in database
        # add them as pending
        for missing in divide_list(set(own_items_names) - set(all_files.keys())):
            insert_sql = "insert"
            for m in missing:
                all_files[m] = 'pending'
                insert_sql += " {0} {1}".format(node,m)

            send_to_socket(cluster_socket, insert_sql)
            data = receive_data_from_db_socket(cluster_socket)

    return all_files


def push_updates_single_node(all_files, node_dest, config_cluster, result_queue):
    # filter to send only pending files
    pending_files = filter(lambda x: x[1] != 'synchronized', all_files.items())
    if len(pending_files) > 0:
        logging.info("Sending {0} {1} files".format(node_dest, len(pending_files)))
        zip_file = compress_files(list_path=set(map(itemgetter(0), pending_files)),
                                  node_type=config_cluster['node_type'])

        error, response = send_request(host=node_dest, port=config_cluster['port'],
                                       data="zip {0}".format(str(len(zip_file)).
                                        zfill(common.cluster_protocol_plain_size - len("zip "))),
                                       file=zip_file, key=config_cluster['key'])

        try:
            res = literal_eval(response)
        except Exception as e:
            res = response

    else:
        logging.info("No pending files to send to {0} ".format(node_dest))
        res = {'error': 0, 'data':{'updated':[], 'error':[], 'invalid':[]}}
        error = 0


    if res['error'] != 0:
        logging.debug(res)
        result_queue.put({'node': node_dest, 'reason': "{0} - {1}".format(error, response),
                          'error': 1, 'files':{'updated':[], 'invalid':[],
                                        'error':list(map(itemgetter(0), pending_files))}})
    else:
        logging.debug({'updated': len(res['data']['updated']),
                      'error': res['data']['error'],
                      'invalid': res['data']['invalid']})
        result_queue.put({'node': node_dest, 'files': res['data'], 'error': 0, 'reason': ""})


def update_node_db_after_sync(data, node, cluster_socket):
    logging.info("Updating {0}'s file status in DB".format(node))
    for updated in divide_list(data['files']['updated']):
        update_sql = "update2"
        for u in updated:
            update_sql += " synchronized {0} /{1}".format(node, u)

        send_to_socket(cluster_socket, update_sql)
        received = receive_data_from_db_socket(cluster_socket)

    for failed in divide_list(data['files']['error']):
        delete_sql = "delete1"
        update_sql = "update2"
        for f in failed:
            if isinstance(f, dict):
                if f['reason'] == 'Error 3012 - Received an old agent-info file.':
                    delete_sql += " /{0}".format(f['item'])
                else:
                    update_sql += " failed {0} /{1}".format(node, f['item'])
            else:
                update_sql += " failed {0} {1}".format(node, f)

        send_to_socket(cluster_socket, update_sql)
        received = receive_data_from_db_socket(cluster_socket)
        if len(delete_sql) > len("delete1"):
            send_to_socket(cluster_socket, delete_sql)
            received = receive_data_from_db_socket(cluster_socket)

    for invalid in divide_list(data['files']['invalid']):
        update_sql = "update2"
        for i in invalid:
            update_sql += " invalid {0} {1}".format(node, i)

        send_to_socket(cluster_socket, update_sql)
        received = receive_data_from_db_socket(cluster_socket)


def sync_one_node(debug, node, force=False):
    """
    Sync files with only one node
    """
    synchronization_date = time()
    synchronization_duration = 0.0

    config_cluster = read_config()
    if not config_cluster:
        raise WazuhException(3000, "No config found")

    cluster_items = get_cluster_items()

    before = time()
    # Get own items status
    own_items = list_files_from_filesystem(config_cluster['node_type'], cluster_items)
    own_items_names = own_items.keys()

    cluster_socket = connect_to_db_socket()
    logging.debug("Connected to cluster database socket")

    if force:
        clear_file_status_one_node(node, cluster_socket)
    all_files = get_file_status_of_one_node(node, own_items_names, cluster_socket)

    after = time()
    synchronization_duration += after-before
    logging.debug("Time retrieving info from DB: {0}".format(after-before))

    before = time()
    result_queue = queue()
    push_updates_single_node(all_files, node, config_cluster, result_queue)

    after = time()
    synchronization_duration += after-before
    logging.debug("Time sending info: {0}".format(after-before))
    before = time()

    result = result_queue.get()
    update_node_db_after_sync(result, node, cluster_socket)
    after = time()
    synchronization_duration += after-before

    send_to_socket(cluster_socket, "clearlast")
    received = receive_data_from_db_socket(cluster_socket)
    send_to_socket(cluster_socket, "updatelast {0} {1}".format(synchronization_date, int(synchronization_duration)))
    received = receive_data_from_db_socket(cluster_socket)

    cluster_socket.close()
    logging.debug("Time updating DB: {0}".format(after-before))

    if debug:
        return result
    else:
        return {'updated': len(result['files']['updated']),
                  'error': result['files']['error'],
                  'invalid': result['files']['invalid'],
                  'error': result['error'],
                  'reason': result['reason']}


def sync(debug, force=False):
    """
    Sync this node with others
    :return: Files synced.
    """
    synchronization_date = time()
    synchronization_duration = 0.0

    config_cluster = read_config()
    if not config_cluster:
        raise WazuhException(3000, "No config found")

    cluster_items = get_cluster_items()
    before = time()
    # Get own items status
    own_items = list_files_from_filesystem(config_cluster['node_type'], cluster_items)
    own_items_names = own_items.keys()

    remote_nodes = get_remote_nodes(True, True)
    local_node = get_node()['node']
    logging.info("Starting to sync {0}'s files".format(local_node))

    cluster_socket = connect_to_db_socket()
    logging.debug("Connected to cluster database socket")

    # for each connected manager, check its files. If the manager is not on database add it
    # with all files marked as pending
    all_nodes_files = {}

    logging.debug("Nodes to sync: {0}".format(str(remote_nodes)))
    logging.info("Found {0} connected nodes".format(len(remote_nodes)))

    for node in remote_nodes:
        if force:
            clear_file_status_one_node(node, cluster_socket)
        all_nodes_files[node] = get_file_status_of_one_node(node, own_items_names, cluster_socket)

    after = time()
    synchronization_duration += after-before
    logging.debug("Time retrieving info from DB: {0}".format(after-before))

    before = time()
    result_queue = queue()
    threads = []
    thread_results = {}
    for node in remote_nodes:
        t = threading.Thread(target=push_updates_single_node, args=(all_nodes_files[node],node,
                                                                    config_cluster,
                                                                    result_queue))
        threads.append(t)
        t.start()
        result = result_queue.get()
        thread_results[result['node']] = {'files': result['files'], 'error': result['error'],
                                          'reason': result['reason']}

    for t in threads:
        t.join()
    after = time()
    synchronization_duration += after-before
    logging.debug("Time sending info: {0}".format(after-before))

    before = time()
    for node,data in thread_results.items():
        update_node_db_after_sync(data, node, cluster_socket)

    after = time()
    synchronization_duration += after-before

    send_to_socket(cluster_socket, "clearlast")
    received = receive_data_from_db_socket(cluster_socket)
    send_to_socket(cluster_socket, "updatelast {0} {1}".format(int(synchronization_date), synchronization_duration))
    received = receive_data_from_db_socket(cluster_socket)

    cluster_socket.close()
    logging.debug("Time updating DB: {0}".format(after-before))

    if debug:
        return thread_results
    else:
        return {node:{'updated': len(data['files']['updated']),
                      'error': data['files']['error'],
                      'invalid': data['files']['invalid'],
                      'error': data['error'],
                      'reason': data['reason']}
                      for node,data in thread_results.items()}<|MERGE_RESOLUTION|>--- conflicted
+++ resolved
@@ -605,7 +605,6 @@
         query = "update1 "
         new_items = {}
         for files_slice in divide_list(own_items.items()):
-<<<<<<< HEAD
             try:
                 local_items = dict(filter(lambda x: db_items[x[0]]['md5'] != x[1]['md5'] 
                                 or int(db_items[x[0]]['timestamp']) < int(x[1]['timestamp']), files_slice))
@@ -615,10 +614,6 @@
                 logging.warning("File not found in database: {0}".format(e.args[0]))
                 continue
 
-=======
-            local_items = dict(filter(lambda x: db_items[x[0]]['md5'] != x[1]['md5']
-                            or int(db_items[x[0]]['timestamp']) < int(x[1]['timestamp']), files_slice))
->>>>>>> ea8f4c2e
             query += ' '.join(local_items.keys())
             send_to_socket(cluster_socket, query)
             received = receive_data_from_db_socket(cluster_socket)
@@ -844,7 +839,6 @@
                 remote_write_mode = cluster_items[dir_name]['write_mode']
                 restart.append(cluster_items[dir_name]['restart'])
             except KeyError:
-<<<<<<< HEAD
                 if '/etc/' in file_path:
                     remote_umask = int(cluster_items['/etc/']['umask'], base=0)
                     remote_write_mode = cluster_items['/etc/']['write_mode']
@@ -854,11 +848,6 @@
                     remote_write_mode = cluster_items['/etc/rules/']['write_mode']
                     restart.append(cluster_items['/etc/rules/']['restart'])
             
-=======
-                remote_umask = int(cluster_items['/etc/']['umask'], base=0)
-                remote_write_mode = cluster_items['/etc/']['write_mode']
-
->>>>>>> ea8f4c2e
             _update_file(file_path, new_content=content['data'],
                             umask_int=remote_umask,
                             mtime=content['time'],
