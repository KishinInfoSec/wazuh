--- conflicted
+++ resolved
@@ -1,11 +1,7 @@
 # Copyright (C) 2015-2019, Wazuh Inc.
 # Created by Wazuh, Inc. <info@wazuh.com>.
-<<<<<<< HEAD
-# This program is a free software; you can redistribute it and/or modify it under the terms of GPLv2
+# This program is free software; you can redistribute it and/or modify it under the terms of GPLv2
 
-=======
-# This program is free software; you can redistribute it and/or modify it under the terms of GPLv2
->>>>>>> e3615c71
 from wazuh import common
 from wazuh.agent import Agent
 from wazuh.exception import WazuhError
