#!/usr/bin/env python

# Copyright (C) 2015-2019, Wazuh Inc.
# Created by Wazuh, Inc. <info@wazuh.com>.
# This program is free software; you can redistribute it and/or modify it under the terms of GPLv2

from itertools import groupby
from operator import itemgetter
from datetime import datetime

from wazuh import common
<<<<<<< HEAD
from wazuh.agent import Agent
from wazuh.exception import WazuhException, WazuhError, WazuhInternalError
from wazuh.results import WazuhResult
from wazuh.utils import WazuhDBQuery
from wazuh.wdb import WazuhDBConnection
=======
from wazuh.exception import WazuhException
from wazuh.utils import WazuhDBQuery, WazuhDBBackend
>>>>>>> e3615c71

# API field -> DB field
fields_translation_sca = {'policy_id': 'policy_id',
                          'name': 'name',
                          'description': 'description',
                          'references': '`references`',
                          'pass': 'pass',
                          'fail': 'fail',
                          'score': 'score',
                          'invalid': 'invalid',
                          'total_checks': 'total_checks',
                          'hash_file': 'hash_file',
                          'end_scan': "strftime('%Y-%m-%d %H:%M:%S', datetime(end_scan, 'unixepoch'))",
                          'start_scan': "strftime('%Y-%m-%d %H:%M:%S', datetime(start_scan, 'unixepoch'))"
                          }
fields_translation_sca_check = {'policy_id': 'policy_id',
                                'id': 'id',
                                'title': 'title',
                                'description': 'description',
                                'rationale': 'rationale',
                                'remediation': 'remediation',
                                'file': 'file',
                                'process': 'process',
                                'directory': 'directory',
                                'registry': 'registry',
                                'command': 'command',
                                'references': '`references`',
                                'result': 'result',
                                'status': '`status`',
                                'reason': 'reason'}
fields_translation_sca_check_compliance = {'compliance.key': 'key',
                                           'compliance.value': 'value'}
fields_translation_sca_check_rule = {'rules.type': 'type', 'rules.rule': 'rule'}

default_query_sca = 'SELECT {0} FROM sca_policy sca INNER JOIN sca_scan_info si ON sca.id=si.policy_id'
default_query_sca_check = 'SELECT {0} FROM sca_check a LEFT JOIN sca_check_compliance b ON a.id=b.id_check LEFT JOIN sca_check_rules c ON a.id=c.id_check'


class WazuhDBQuerySCA(WazuhDBQuery):

<<<<<<< HEAD
    def __init__(self, agent_id, offset, limit, sort, search, select, query, count,
                 get_data, default_sort_field='policy_id', filters=None, fields=fields_translation_sca,
                 default_query=default_query_sca, count_field='policy_id'):
        self.agent_id = agent_id
        self._default_query_str = default_query
        self.count_field = count_field
        Agent(agent_id).get_basic_information()  # check if the agent exists
        filters = {} if filters is None else filters
=======
    def __init__(self, agent_id, offset, limit, sort, search, select, query, count, get_data,
                 default_query=default_query_sca, default_sort_field='policy_id', filters={},
                 fields=fields_translation_sca, count_field='policy_id'):
        self.default_query = default_query
        self.count_field = count_field
>>>>>>> e3615c71

        WazuhDBQuery.__init__(self, offset=offset, limit=limit, table='sca_policy', sort=sort,
                              search=search, select=select, fields=fields, default_sort_field=default_sort_field,
                              default_sort_order='DESC', filters=filters, query=query, count=count, get_data=get_data,
                              date_fields={'end_scan', 'start_scan'}, backend=WazuhDBBackend(agent_id))

    def _default_query(self):
        return self.default_query

    def _default_count_query(self):
        return f"COUNT(DISTINCT {self.count_field})"

<<<<<<< HEAD
    def _get_data(self):
        self._substitute_params()
        self._data = self.conn.execute(f'agent {self.agent_id} sql '
                                       + self.query.format(','.join(map(lambda x: f"{self.fields[x]} as '{x}'",
                                                                        self.select | self.min_select_fields)
                                                                    )
                                                           )
                                       )

    def _format_data_into_dictionary(self):
        return {"totalItems": self.total_items, "items": self._data}

    def _add_limit_to_query(self):
        if self.limit:
            if self.limit > common.maximum_database_limit:
                raise WazuhInternalError(1405, str(self.limit))
            self.query += f' LIMIT {self.limit} OFFSET {self.offset}'
        elif self.limit == 0:  # 0 is not a valid limit
            raise WazuhError(1406)

    def run(self):

        self._add_select_to_query()
        self._add_filters_to_query()
        self._add_search_to_query()
        if self.count:
            self._get_total_items()
        self._add_sort_to_query()
        self._add_limit_to_query()
        if self.data:
            self._get_data()
            return self._format_data_into_dictionary()

=======
>>>>>>> e3615c71

def get_sca_list(agent_id=None, q="", offset=0, limit=common.database_limit,
                 sort=None, search=None, select=None, filters={}):
    """
    Gets a list of policies analized in the configuration assessment
    :param agent_id: agent id to get policies from
    :param q: Defines query to filter in DB.
    :param offset: First item to return.
    :param limit: Maximum number of items to return.
    :param sort: Sorts the items. Format: {"fields":["field1","field2"],"order":"asc|desc"}.
    :param search: Looks for items with the specified string. Format: {"fields": ["field1","field2"]}
    :param select: Select fields to return. Format: {"fields":["field1","field2"]}.
    :param filters: Defines field filters required by the user. Format: {"field1":"value1", "field2":["value2","value3"]}

    :return: Dictionary: {'items': array of items, 'totalItems': Number of items (without applying the limit)}
    """
    if select is None:
        select = list(fields_translation_sca.keys())

    db_query = WazuhDBQuerySCA(agent_id=agent_id, offset=offset, limit=limit, sort=sort, search=search,
                               select=select, count=True, get_data=True, query=q, filters=filters)

    data = db_query.run()

    for date_field in {'start_scan', 'end_scan'}:
        for item in data["items"]:
            date_format = '%Y-%m-%d %H:%M:%S'
            if date_field in item:
                item[date_field] = datetime.strptime(item[date_field], date_format)

    return WazuhResult(data)


def get_sca_checks(policy_id=None, agent_id=None, q="", offset=0, limit=common.database_limit,
                   sort=None, search=None, select=None, filters={}):
    """
    Gets a list of checks analized for a policy
    :param policy_id: policy id to get the checks from
    :param agent_id: agent id to get the policies from
    :param q: Defines query to filter in DB.
    :param offset: First item to return.
    :param limit: Maximum number of items to return.
    :param sort: Sorts the items. Format: {"fields":["field1","field2"],"order":"asc|desc"}.
    :param search: Looks for items with the specified string. Format: {"fields": ["field1","field2"]}
    :param select: Select fields to return. Format: {"fields":["field1","field2"]}.
    :param filters: Defines field filters required by the user. Format: {"field1":"value1", "field2":["value2","value3"]}

    :return: Dictionary: {'items': array of items, 'totalItems': Number of items (without applying the limit)}
    """
    fields_translation = {**fields_translation_sca_check,
                          **fields_translation_sca_check_compliance,
                          **fields_translation_sca_check_rule}

    full_select = (list(fields_translation_sca_check.keys()) +
                   list(fields_translation_sca_check_compliance.keys()) +
                   list(fields_translation_sca_check_rule.keys())
                   )

    db_query = WazuhDBQuerySCA(agent_id=agent_id, offset=offset, limit=limit, sort=sort, search=search,
                               select=full_select, count=True, get_data=True,
                               query=f"policy_id={policy_id}" if q == "" else f"policy_id={policy_id};{q}",
                               filters=filters, default_query=default_query_sca_check, default_sort_field='policy_id',
                               fields=fields_translation, count_field='id')

    result_dict = db_query.run()

    if 'items' in result_dict:
        checks = result_dict['items']
    else:
        raise WazuhInternalError(2007)

    groups = groupby(checks, key=itemgetter('id'))
    result = []
    select_fields = full_select if select is None else select
    select_fields = set([field if field != 'compliance' else 'compliance'
                         for field in select_fields if field in fields_translation_sca_check])
    # Rearrange check and compliance fields
    for _, group in groups:
        group_list = list(group)
        check_dict = {k: v for k, v in group_list[0].items()
                      if k in select_fields
                      }

        for extra_field, field_translations in [('compliance', fields_translation_sca_check_compliance),
                                                ('rules', fields_translation_sca_check_rule)]:
            if (select is None or extra_field in select) and set(field_translations.keys()) & group_list[0].keys():
                check_dict[extra_field] = [dict(zip(field_translations.values(), x))
                                           for x in set((map(itemgetter(*field_translations.keys()), group_list)))]

        result.append(check_dict)

    return WazuhResult({'totalItems': result_dict['totalItems'], 'items': result})<|MERGE_RESOLUTION|>--- conflicted
+++ resolved
@@ -4,21 +4,15 @@
 # Created by Wazuh, Inc. <info@wazuh.com>.
 # This program is free software; you can redistribute it and/or modify it under the terms of GPLv2
 
+from datetime import datetime
 from itertools import groupby
 from operator import itemgetter
-from datetime import datetime
 
 from wazuh import common
-<<<<<<< HEAD
 from wazuh.agent import Agent
-from wazuh.exception import WazuhException, WazuhError, WazuhInternalError
+from wazuh.exception import WazuhInternalError
 from wazuh.results import WazuhResult
-from wazuh.utils import WazuhDBQuery
-from wazuh.wdb import WazuhDBConnection
-=======
-from wazuh.exception import WazuhException
 from wazuh.utils import WazuhDBQuery, WazuhDBBackend
->>>>>>> e3615c71
 
 # API field -> DB field
 fields_translation_sca = {'policy_id': 'policy_id',
@@ -59,7 +53,6 @@
 
 class WazuhDBQuerySCA(WazuhDBQuery):
 
-<<<<<<< HEAD
     def __init__(self, agent_id, offset, limit, sort, search, select, query, count,
                  get_data, default_sort_field='policy_id', filters=None, fields=fields_translation_sca,
                  default_query=default_query_sca, count_field='policy_id'):
@@ -68,13 +61,6 @@
         self.count_field = count_field
         Agent(agent_id).get_basic_information()  # check if the agent exists
         filters = {} if filters is None else filters
-=======
-    def __init__(self, agent_id, offset, limit, sort, search, select, query, count, get_data,
-                 default_query=default_query_sca, default_sort_field='policy_id', filters={},
-                 fields=fields_translation_sca, count_field='policy_id'):
-        self.default_query = default_query
-        self.count_field = count_field
->>>>>>> e3615c71
 
         WazuhDBQuery.__init__(self, offset=offset, limit=limit, table='sca_policy', sort=sort,
                               search=search, select=select, fields=fields, default_sort_field=default_sort_field,
@@ -87,42 +73,6 @@
     def _default_count_query(self):
         return f"COUNT(DISTINCT {self.count_field})"
 
-<<<<<<< HEAD
-    def _get_data(self):
-        self._substitute_params()
-        self._data = self.conn.execute(f'agent {self.agent_id} sql '
-                                       + self.query.format(','.join(map(lambda x: f"{self.fields[x]} as '{x}'",
-                                                                        self.select | self.min_select_fields)
-                                                                    )
-                                                           )
-                                       )
-
-    def _format_data_into_dictionary(self):
-        return {"totalItems": self.total_items, "items": self._data}
-
-    def _add_limit_to_query(self):
-        if self.limit:
-            if self.limit > common.maximum_database_limit:
-                raise WazuhInternalError(1405, str(self.limit))
-            self.query += f' LIMIT {self.limit} OFFSET {self.offset}'
-        elif self.limit == 0:  # 0 is not a valid limit
-            raise WazuhError(1406)
-
-    def run(self):
-
-        self._add_select_to_query()
-        self._add_filters_to_query()
-        self._add_search_to_query()
-        if self.count:
-            self._get_total_items()
-        self._add_sort_to_query()
-        self._add_limit_to_query()
-        if self.data:
-            self._get_data()
-            return self._format_data_into_dictionary()
-
-=======
->>>>>>> e3615c71
 
 def get_sca_list(agent_id=None, q="", offset=0, limit=common.database_limit,
                  sort=None, search=None, select=None, filters={}):
