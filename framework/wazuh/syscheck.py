--- conflicted
+++ resolved
@@ -4,16 +4,17 @@
 # Created by Wazuh, Inc. <info@wazuh.com>.
 # This program is a free software; you can redistribute it and/or modify it under the terms of GPLv2
 import time
+from datetime import datetime
 from glob import glob
 from operator import itemgetter
-from wazuh.exception import WazuhException, WazuhInternalError, WazuhError
+
+from wazuh import common
 from wazuh.agent import Agent
+from wazuh.database import Connection
+from wazuh.exception import WazuhInternalError
 from wazuh.ossec_queue import OssecQueue
-from wazuh import common
-from datetime import datetime
-from wazuh.database import Connection
+from wazuh.utils import WazuhDBQuery, WazuhDBBackend, WazuhVersion
 from wazuh.wdb import WazuhDBConnection
-from wazuh.utils import WazuhDBQuery, WazuhDBBackend, WazuhVersion
 
 
 def run(agent_id=None, all_agents=False):
@@ -92,9 +93,9 @@
     def _format_data_into_dictionary(self):
         def format_fields(field_name, value):
             if field_name == 'mtime' or field_name == 'date':
-                return datetime.utcfromtimestamp(value).strftime("%Y-%m-%d %H:%M:%S")
+                return datetime.utcfromtimestamp(value)
             if field_name == 'end' or field_name == 'start':
-                return 'ND' if not value else datetime.utcfromtimestamp(value).strftime("%Y-%m-%d %H:%M:%S")
+                return 'ND' if not value else datetime.utcfromtimestamp(value)
             else:
                 return value
 
@@ -142,21 +143,14 @@
 
         return data
     else:
-<<<<<<< HEAD
-        fim_scan_info = my_agent._load_info_from_agent_db(table='scan_info', select={'end_scan', 'start_scan'},
-                                                          filters={'module': 'fim'})[0]
-        end = None if not fim_scan_info['end_scan'] else datetime.fromtimestamp(float(fim_scan_info['end_scan']))
-        start = None if not fim_scan_info['start_scan'] else datetime.fromtimestamp(float(fim_scan_info['start_scan']))
-        # if start is 'ND', end will be as well.
-        return {'start': start, 'end': None if start is None else end}
-=======
         fim_scan_info = WazuhDBQuerySyscheck(agent_id=agent_id, query='module=fim', offset=0, sort=None, search=None,
                                              limit=common.database_limit, select={'fields': ['end', 'start']},
                                              fields={'end': 'end_scan', 'start': 'start_scan', 'module': 'module'},
                                              table='scan_info', default_sort_field='start_scan').run()['items'][0]
-
-        return fim_scan_info
->>>>>>> e3615c71
+        end = None if not fim_scan_info['end_scan'] else datetime.utcfromtimestamp(float(fim_scan_info['end_scan']))
+        start = None if not fim_scan_info['start_scan'] else datetime.utcfromtimestamp(float(fim_scan_info['start_scan']))
+        # if start is 'ND', end will be as well.
+        return {'start': start, 'end': None if start is None else end}
 
 
 def files(agent_id=None, offset=0, limit=common.database_limit, sort=None, search=None, select=None, filters={}, q='',
@@ -171,54 +165,18 @@
     :param limit: Maximum number of items to return.
     :param sort: Sorts the items. Format: {"fields":["field1","field2"],"order":"asc|desc"}.
     :param search: Looks for items with the specified string.
-    :param query: Query to filter by
+    :param q: Query to filter by
     :return: Dictionary: {'items': array of items, 'totalItems': Number of items (without applying the limit)}
     """
-<<<<<<< HEAD
-    parameters = {"date", "mtime", "file", "size", "perm", "uname", "gname", "md5", "sha1", "sha256", "inode", "gid",
-                  "uid", "type", "attributes", "symbolic_path"}
-    summary_parameters = {"date", "mtime", "file"}
-
-    if sort is not None:
-        for element in sort['fields']:
-            if element not in parameters:
-                raise WazuhError(1403, extra_message=', '.join(set(sort['fields']) - parameters),
-                                 extra_remediation="Allowed fields are: {0}".format(', '.join(parameters)))
-
-    if select is None:
-        select = summary_parameters if summary else parameters
-    else:
-        select = set(select)
-        if not select.issubset(parameters):
-            raise WazuhError(1724,extra_message=', '.join(select - parameters),
-                             extra_remediation="Allowed fields are: {0}".format(', '.join(parameters)))
-=======
     parameters = {"date": "date", "mtime": "mtime", "file": "file", "size": "size", "perm": "perm", "uname": "uname",
                   "gname": "gname", "md5": "md5", "sha1": "sha1", "sha256": "sha256", "inode": "inode", "gid": "gid",
                   "uid": "uid", "type": "type"}
     summary_parameters = {"date": "date", "mtime": "mtime", "file": "file"}
->>>>>>> e3615c71
 
     if 'hash' in filters:
         q = f'(md5={filters["hash"]},sha1={filters["hash"]},sha256={filters["hash"]})' + ('' if not q else ';' + q)
         del filters['hash']
-<<<<<<< HEAD
-    else:
-        or_filters = {}
-
-    items, totalItems = Agent(agent_id)._load_info_from_agent_db(table='fim_entry', select=select, offset=offset, limit=limit,
-                                                        sort=sort, search=search, filters=filters, count=True,
-                                                        or_filters=or_filters)
-    for date_field in select & {'mtime', 'date'}:
-        for item in items:
-            # date fields with value 0 are returned as ND
-            item[date_field] = "ND" if item[date_field] == 0 \
-                                    else datetime.fromtimestamp(float(item[date_field]))
-
-    return {'totalItems': totalItems, 'items': items}
-=======
 
     return WazuhDBQuerySyscheck(agent_id=agent_id, offset=offset, limit=limit, sort=sort, search=search,
                                 filters=filters, query=q, select=select, table='fim_entry',
-                                fields=summary_parameters if summary else parameters).run()
->>>>>>> e3615c71
+                                fields=summary_parameters if summary else parameters).run()