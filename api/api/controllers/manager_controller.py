# Copyright (C) 2015, Wazuh Inc.
# Created by Wazuh, Inc. <info@wazuh.com>.
# This program is a free software; you can redistribute it and/or modify it under the terms of GPLv2

import datetime
import logging

from connexion import request
from connexion.lifecycle import ConnexionResponse

import wazuh.manager as manager
import wazuh.stats as stats
from api.constants import INSTALLATION_UID_KEY, UPDATE_INFORMATION_KEY
from api.controllers.util import json_response, XML_CONTENT_TYPE
from api.models.base_model_ import Body
from api.util import (
    deprecate_endpoint, deserialize_date, only_master_endpoint, parse_api_param, raise_if_exc, remove_nones_to_dict
)
from api.validator import check_component_configuration_pair
from api.signals import cti_context
from wazuh.core import common
from wazuh.core import configuration
from wazuh.core.cluster.dapi.dapi import DistributedAPI
from wazuh.core.manager import query_update_check_service
from wazuh.core.results import AffectedItemsWazuhResult

logger = logging.getLogger('wazuh-api')


async def get_status(pretty: bool = False, wait_for_complete: bool = False) -> ConnexionResponse:
    """Get manager's or local_node's Wazuh daemons status

    Parameters
    ----------
    pretty : bool
        Show results in human-readable format.
    wait_for_complete : bool
        Disable timeout response.

    Returns
    -------
    ConnexionResponse
        API response.
    """
    f_kwargs = {}

    dapi = DistributedAPI(f=manager.get_status,
                          f_kwargs=remove_nones_to_dict(f_kwargs),
                          request_type='local_any',
                          is_async=False,
                          wait_for_complete=wait_for_complete,
                          logger=logger,
                          rbac_permissions=request.context['token_info']['rbac_policies']
                          )
    data = raise_if_exc(await dapi.distribute_function())

    return json_response(data, pretty=pretty)


async def get_info(pretty: bool = False, wait_for_complete: bool = False) -> ConnexionResponse:
    """Get manager's or local_node's basic information

    Parameters
    ----------
    pretty : bool
        Show results in human-readable format.
    wait_for_complete : bool
        Disable timeout response.

    Returns
    -------
    ConnexionResponse
        API response.
    """
    f_kwargs = {}

    dapi = DistributedAPI(f=manager.get_basic_info,
                          f_kwargs=remove_nones_to_dict(f_kwargs),
                          request_type='local_any',
                          is_async=False,
                          wait_for_complete=wait_for_complete,
                          logger=logger,
                          rbac_permissions=request.context['token_info']['rbac_policies']
                          )
    data = raise_if_exc(await dapi.distribute_function())

    return json_response(data, pretty=pretty)


async def get_configuration(pretty: bool = False, wait_for_complete: bool = False, section: str = None,
                            field: str = None, raw: bool = False,
                            distinct: bool = False) -> ConnexionResponse:
    """Get manager's or local_node's configuration (ossec.conf)

    Parameters
    ----------
    pretty : bool, optional
        Show results in human-readable format. It only works when `raw` is False (JSON format). Default `False`
    wait_for_complete : bool, optional
        Disable response timeout or not. Default `False`
    section : str
        Indicates the wazuh configuration section
    field : str
        Indicates a section child, e.g, fields for rule section are include, decoder_dir, etc.
    raw : bool, optional
        Whether to return the file content in raw or JSON format. Default `False`
    distinct : bool
        Look for distinct values.

    Returns
    -------
    ConnexionResponse
        Depending on the `raw` parameter, it will return a ConnexionResponse object:
            raw=True            -> ConnexionResponse (application/xml)
            raw=False (default) -> ConnexionResponse (application/json)
        If any exception was raised, it will return a ConnexionResponse with details.
    """
    f_kwargs = {'section': section,
                'field': field,
                'raw': raw,
                'distinct': distinct}

    dapi = DistributedAPI(f=manager.read_ossec_conf,
                          f_kwargs=remove_nones_to_dict(f_kwargs),
                          request_type='local_any',
                          is_async=False,
                          wait_for_complete=wait_for_complete,
                          logger=logger,
                          rbac_permissions=request.context['token_info']['rbac_policies']
                          )
    data = raise_if_exc(await dapi.distribute_function())

    if isinstance(data, AffectedItemsWazuhResult):
        response = json_response(data, pretty=pretty)
    else:
        response = ConnexionResponse(body=data["message"],
                                     content_type=XML_CONTENT_TYPE)
    return response


async def get_daemon_stats(pretty: bool = False, wait_for_complete: bool = False, daemons_list: list = None):
    """Get Wazuh statistical information from the specified manager's daemons.

    Parameters
    ----------
    pretty : bool
        Show results in human-readable format.
    wait_for_complete : bool
        Disable timeout response.
    daemons_list : list
        List of the daemons to get statistical information from.
    """
    daemons_list = daemons_list or []
    f_kwargs = {'daemons_list': daemons_list}

    dapi = DistributedAPI(f=stats.get_daemons_stats,
                          f_kwargs=remove_nones_to_dict(f_kwargs),
                          request_type='local_any',
                          is_async=False,
                          wait_for_complete=wait_for_complete,
                          logger=logger,
                          rbac_permissions=request.context['token_info']['rbac_policies'])
    data = raise_if_exc(await dapi.distribute_function())

    return json_response(data, pretty=pretty)


async def get_stats(pretty: bool = False, wait_for_complete: bool = False, date: str = None) -> ConnexionResponse:
    """Get manager's or local_node's stats.

    Returns Wazuh statistical information for the current or specified date.

    Parameters
    ----------
    pretty : bool, optional
        Show results in human-readable format.
    wait_for_complete : bool, optional
        Disable response timeout or not.
    date : str
        Selects the date for getting the statistical information. Format ISO 8601.

    Returns
    -------
    ConnexionResponse
        API response.
    """
    if not date:
        date = datetime.datetime.today()
    else:
        date = deserialize_date(date)

    f_kwargs = {'date': date}

    dapi = DistributedAPI(f=stats.totals,
                          f_kwargs=remove_nones_to_dict(f_kwargs),
                          request_type='local_any',
                          is_async=False,
                          wait_for_complete=wait_for_complete,
                          logger=logger,
                          rbac_permissions=request.context['token_info']['rbac_policies']
                          )
    data = raise_if_exc(await dapi.distribute_function())

    return json_response(data, pretty=pretty)


async def get_stats_hourly(pretty: bool = False, wait_for_complete: bool = False) -> ConnexionResponse:
    """Get manager's or local_node's stats by hour.

    Returns Wazuh statistical information per hour. Each number in the averages field represents the average of alerts
    per hour.

    Parameters
    ----------
    pretty : bool, optional
        Show results in human-readable format.
    wait_for_complete : bool, optional
        Disable response timeout or not.

    Returns
    -------
    ConnexionResponse
        API response.
    """
    f_kwargs = {}

    dapi = DistributedAPI(f=stats.hourly,
                          f_kwargs=remove_nones_to_dict(f_kwargs),
                          request_type='local_any',
                          is_async=False,
                          wait_for_complete=wait_for_complete,
                          logger=logger,
                          rbac_permissions=request.context['token_info']['rbac_policies']
                          )
    data = raise_if_exc(await dapi.distribute_function())

    return json_response(data, pretty=pretty)


async def get_stats_weekly(pretty: bool = False, wait_for_complete: bool = False) -> ConnexionResponse:
    """Get manager's or local_node's stats by week.

    Returns Wazuh statistical information per week. Each number in the averages field represents the average of alerts
    per hour for that specific day.

    Parameters
    ----------
    pretty : bool, optional
        Show results in human-readable format.
    wait_for_complete : bool, optional
        Disable response timeout or not.

    Returns
    -------
    ConnexionResponse
        API response.
    """
    f_kwargs = {}

    dapi = DistributedAPI(f=stats.weekly,
                          f_kwargs=remove_nones_to_dict(f_kwargs),
                          request_type='local_any',
                          is_async=False,
                          wait_for_complete=wait_for_complete,
                          logger=logger,
                          rbac_permissions=request.context['token_info']['rbac_policies']
                          )
    data = raise_if_exc(await dapi.distribute_function())

    return json_response(data, pretty=pretty)


@deprecate_endpoint()
async def get_stats_analysisd(pretty: bool = False, wait_for_complete: bool = False) -> ConnexionResponse:
    """Get manager's or local_node's analysisd statistics.

    Notes
    -----
    To be deprecated in v5.0.

    Parameters
    ----------
    pretty : bool
        Show results in human-readable format.
    wait_for_complete : bool, optional
        Whether to disable response timeout or not. Default `False`

    Returns
    -------
    ConnexionResponse
    """
    f_kwargs = {'filename': common.ANALYSISD_STATS}

    dapi = DistributedAPI(f=stats.deprecated_get_daemons_stats,
                          f_kwargs=remove_nones_to_dict(f_kwargs),
                          request_type='local_any',
                          is_async=False,
                          wait_for_complete=wait_for_complete,
                          logger=logger,
                          rbac_permissions=request.context['token_info']['rbac_policies']
                          )
    data = raise_if_exc(await dapi.distribute_function())

    return json_response(data, pretty=pretty)


@deprecate_endpoint()
async def get_stats_remoted(pretty: bool = False, wait_for_complete: bool = False) -> ConnexionResponse:
    """Get manager's or local_node's remoted statistics.

    Notes
    -----
    To be deprecated in v5.0.

    Parameters
    ----------
    pretty : bool
        Show results in human-readable format.
    wait_for_complete : bool, optional
        Whether to disable response timeout or not. Default `False`

    Returns
    -------
    ConnexionResponse
    """
    f_kwargs = {'filename': common.REMOTED_STATS}

    dapi = DistributedAPI(f=stats.deprecated_get_daemons_stats,
                          f_kwargs=remove_nones_to_dict(f_kwargs),
                          request_type='local_any',
                          is_async=False,
                          wait_for_complete=wait_for_complete,
                          logger=logger,
                          rbac_permissions=request.context['token_info']['rbac_policies']
                          )
    data = raise_if_exc(await dapi.distribute_function())

    return json_response(data, pretty=pretty)


async def get_log(pretty: bool = False, wait_for_complete: bool = False, offset: int = 0, limit: int = None,
                  sort: str = None, search: str = None, tag: str = None, level: str = None,
                  q: str = None, select: str = None, distinct: bool = False) -> ConnexionResponse:
    """Get manager's or local_node's last 2000 wazuh log entries.

    Parameters
    ----------
    pretty: bool
        Show results in human-readable format.
    wait_for_complete : bool
        Disable timeout response.
    offset : int
        First element to return in the collection.
    limit : int
        Maximum number of elements to return.
    sort : str
        Sorts the collection by a field or fields (separated by comma). Use +/- at the beginning to list in
        ascending or descending order.
    search : str
        Look for elements with the specified string.
    tag : bool
        Filters by category/tag of log.
    level : str
        Filters by log level.
    q : str
        Query to filter agents by.
    select : str
        Select which fields to return (separated by comma).
    distinct : bool
        Look for distinct values.

    Returns
    -------
    ConnexionResponse
        API response.
    """
    f_kwargs = {'offset': offset,
                'limit': limit,
                'sort_by': parse_api_param(sort, 'sort')['fields'] if sort is not None else ['timestamp'],
                'sort_ascending': False if sort is None or parse_api_param(sort, 'sort')['order'] == 'desc' else True,
                'search_text': parse_api_param(search, 'search')['value'] if search is not None else None,
                'complementary_search': parse_api_param(search, 'search')['negation'] if search is not None else None,
                'tag': tag,
                'level': level,
                'q': q,
                'select': select,
                'distinct': distinct}

    dapi = DistributedAPI(f=manager.ossec_log,
                          f_kwargs=remove_nones_to_dict(f_kwargs),
                          request_type='local_any',
                          is_async=False,
                          wait_for_complete=wait_for_complete,
                          logger=logger,
                          rbac_permissions=request.context['token_info']['rbac_policies']
                          )
    data = raise_if_exc(await dapi.distribute_function())

    return json_response(data, pretty=pretty)


async def get_log_summary(pretty: bool = False, wait_for_complete: bool = False) -> ConnexionResponse:
    """Get manager's or local_node's summary of the last 2000 wazuh log entries.

    Parameters
    ----------
    pretty: bool
        Show results in human-readable format.
    wait_for_complete : bool
        Disable timeout response.

    Returns
    -------
    ConnexionResponse
        API response.
    """
    f_kwargs = {}

    dapi = DistributedAPI(f=manager.ossec_log_summary,
                          f_kwargs=remove_nones_to_dict(f_kwargs),
                          request_type='local_any',
                          is_async=False,
                          wait_for_complete=wait_for_complete,
                          logger=logger,
                          rbac_permissions=request.context['token_info']['rbac_policies']
                          )
    data = raise_if_exc(await dapi.distribute_function())

    return json_response(data, pretty=pretty)


async def get_api_config(pretty: bool = False, wait_for_complete: bool = False) -> ConnexionResponse:
    """Get active API configuration in manager or local_node.

    Parameters
    ----------
    pretty: bool
        Show results in human-readable format.
    wait_for_complete : bool
        Disable timeout response.

    Returns
    -------
    ConnexionResponse
        API response.
    """
    f_kwargs = {}

    dapi = DistributedAPI(f=manager.get_api_config,
                          f_kwargs=remove_nones_to_dict(f_kwargs),
                          request_type='local_any',
                          is_async=False,
                          wait_for_complete=wait_for_complete,
                          logger=logger,
                          rbac_permissions=request.context['token_info']['rbac_policies']
                          )
    data = raise_if_exc(await dapi.distribute_function())

    return json_response(data, pretty=pretty)


async def put_restart(pretty: bool = False, wait_for_complete: bool = False) -> ConnexionResponse:
    """Restart manager or local_node.

    Parameters
    ----------
    pretty: bool
        Show results in human-readable format.
    wait_for_complete : bool
        Disable timeout response.

    Returns
    -------
    ConnexionResponse
        API response.
    """
    f_kwargs = {}

    dapi = DistributedAPI(f=manager.restart,
                          f_kwargs=remove_nones_to_dict(f_kwargs),
                          request_type='local_any',
                          is_async=False,
                          wait_for_complete=wait_for_complete,
                          logger=logger,
                          rbac_permissions=request.context['token_info']['rbac_policies']
                          )
    data = raise_if_exc(await dapi.distribute_function())

    return json_response(data, pretty=pretty)


async def get_conf_validation(pretty: bool = False, wait_for_complete: bool = False) -> ConnexionResponse:
    """Check if Wazuh configuration is correct in manager or local_node.

    Parameters
    ----------
    pretty: bool
        Show results in human-readable format.
    wait_for_complete : bool
        Disable timeout response.

    Returns
    -------
    ConnexionResponse
        API response.
    """
    f_kwargs = {}

    dapi = DistributedAPI(f=manager.validation,
                          f_kwargs=remove_nones_to_dict(f_kwargs),
                          request_type='local_any',
                          is_async=False,
                          wait_for_complete=wait_for_complete,
                          logger=logger,
                          rbac_permissions=request.context['token_info']['rbac_policies']
                          )
    data = raise_if_exc(await dapi.distribute_function())

    return json_response(data, pretty=pretty)


async def get_manager_config_ondemand(component: str, pretty: bool = False, wait_for_complete: bool = False,
                                      **kwargs: dict) -> ConnexionResponse:
    """Get active configuration in manager or local_node for one component [on demand].

    Parameters
    ----------
    pretty: bool
        Show results in human-readable format.
    wait_for_complete : bool
        Disable timeout response.
    component : str
        Specified component.

    Returns
    -------
    ConnexionResponse
        API response.
    """
    f_kwargs = {'component': component,
                'config': kwargs.get('configuration', None)
                }

    raise_if_exc(check_component_configuration_pair(f_kwargs['component'], f_kwargs['config']))

    dapi = DistributedAPI(f=manager.get_config,
                          f_kwargs=remove_nones_to_dict(f_kwargs),
                          request_type='local_any',
                          is_async=False,
                          wait_for_complete=wait_for_complete,
                          logger=logger,
                          rbac_permissions=request.context['token_info']['rbac_policies']
                          )
    data = raise_if_exc(await dapi.distribute_function())

    return json_response(data, pretty=pretty)


async def update_configuration(body: bytes, pretty: bool = False,
                               wait_for_complete: bool = False) -> ConnexionResponse:
    """Update manager's or local_node's configuration (ossec.conf).

    Parameters
    ----------
    pretty: bool
        Show results in human-readable format.
    wait_for_complete : bool
        Disable timeout response.
    body : bytes
        New ossec.conf configuration.

    Returns
    -------
    ConnexionResponse
        API response.
    """
    # Parse body to utf-8
    Body.validate_content_type(request, expected_content_type='application/octet-stream')
    parsed_body = Body.decode_body(body, unicode_error=1911, attribute_error=1912)

    f_kwargs = {'new_conf': parsed_body}

    dapi = DistributedAPI(f=manager.update_ossec_conf,
                          f_kwargs=remove_nones_to_dict(f_kwargs),
                          request_type='local_any',
                          is_async=False,
                          wait_for_complete=wait_for_complete,
                          logger=logger,
                          rbac_permissions=request.context['token_info']['rbac_policies']
                          )
    data = raise_if_exc(await dapi.distribute_function())
    return json_response(data, pretty=pretty)


@only_master_endpoint
async def check_available_version(pretty: bool = False, force_query: bool = False) -> ConnexionResponse:
    """Get available update information.

    Parameters
    ----------
    pretty : bool, optional
        Show results in human-readable format, by default False.
    force_query : bool, optional
        Make the query to the CTI service on demand, by default False.

    Returns
    -------
    web.Response
        API response.
    """
<<<<<<< HEAD
=======
    installation_uid = request.app[INSTALLATION_UID_KEY]

>>>>>>> 889f0c61
    if force_query and configuration.update_check_is_enabled():
        logger.debug('Forcing query to the update check service...')
        dapi = DistributedAPI(f=query_update_check_service,
                              f_kwargs={
<<<<<<< HEAD
                                  INSTALLATION_UID_KEY: cti_context[INSTALLATION_UID_KEY]
=======
                                  INSTALLATION_UID_KEY: installation_uid
>>>>>>> 889f0c61
                              },
                              request_type='local_master',
                              is_async=True,
                              logger=logger
                              )
        update_information = raise_if_exc(await dapi.distribute_function())
        cti_context[UPDATE_INFORMATION_KEY] = update_information.dikt

    dapi = DistributedAPI(f=manager.get_update_information,
                          f_kwargs={
<<<<<<< HEAD
                              UPDATE_INFORMATION_KEY: cti_context.get(UPDATE_INFORMATION_KEY, {})
=======
                              INSTALLATION_UID_KEY: installation_uid,
                              UPDATE_INFORMATION_KEY: request.app.get(UPDATE_INFORMATION_KEY, {})
>>>>>>> 889f0c61
                          },
                          request_type='local_master',
                          is_async=False,
                          logger=logger
                          )
    data = raise_if_exc(await dapi.distribute_function())
    return json_response(data, pretty=pretty)<|MERGE_RESOLUTION|>--- conflicted
+++ resolved
@@ -608,20 +608,13 @@
     web.Response
         API response.
     """
-<<<<<<< HEAD
-=======
     installation_uid = request.app[INSTALLATION_UID_KEY]
 
->>>>>>> 889f0c61
     if force_query and configuration.update_check_is_enabled():
         logger.debug('Forcing query to the update check service...')
         dapi = DistributedAPI(f=query_update_check_service,
                               f_kwargs={
-<<<<<<< HEAD
-                                  INSTALLATION_UID_KEY: cti_context[INSTALLATION_UID_KEY]
-=======
                                   INSTALLATION_UID_KEY: installation_uid
->>>>>>> 889f0c61
                               },
                               request_type='local_master',
                               is_async=True,
@@ -632,12 +625,8 @@
 
     dapi = DistributedAPI(f=manager.get_update_information,
                           f_kwargs={
-<<<<<<< HEAD
-                              UPDATE_INFORMATION_KEY: cti_context.get(UPDATE_INFORMATION_KEY, {})
-=======
                               INSTALLATION_UID_KEY: installation_uid,
                               UPDATE_INFORMATION_KEY: request.app.get(UPDATE_INFORMATION_KEY, {})
->>>>>>> 889f0c61
                           },
                           request_type='local_master',
                           is_async=False,
