--- conflicted
+++ resolved
@@ -17,13 +17,8 @@
     strategy:
           fail-fast: false
           matrix:
-<<<<<<< HEAD
-              target: [agent, winagent]
+              target: [agent, winagent, server]
     runs-on: ubuntu-24.04
-=======
-              target: [agent, winagent, server]
-    runs-on: ubuntu-22.04
->>>>>>> 25274549
     steps:
       - name: Checkout Repo
         uses: actions/checkout@v3
