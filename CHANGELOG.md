# Change Log
All notable changes to this project will be documented in this file.

<<<<<<< HEAD
## [v4.8.0]

### Manager

#### Added

- Added new query "rollback" to wazuh-db. ([#16058](https://github.com/wazuh/wazuh/pull/16058))

#### Changed

- Improved wazuh-db detection of deleted database files. ([#18476](https://github.com/wazuh/wazuh/pull/18476))
- Added timeout and retry parameters to the VirusTotal integration. ([#16893](https://github.com/wazuh/wazuh/pull/16893))
- Extended wazuh-analysisd EPS metrics with events dropped by overload and remaining credits in the previous cycle. ([#18988](https://github.com/wazuh/wazuh/pull/18988))
- Replaced Filebeat's date index name processor. ([#19819](https://github.com/wazuh/wazuh/pull/19819))
- Updated API and framework packages installation commands to use pip instead of direct invocation of setuptools. ([#18466](https://github.com/wazuh/wazuh/pull/18466))
- Upgraded docker-compose V1 to V2 in API Integration test scripts. ([#17750](https://github.com/wazuh/wazuh/pull/17750)) 
- Refactored how cluster status dates are treated in the cluster. ([#17015](https://github.com/wazuh/wazuh/pull/17015))

#### Fixed
- Updated cluster connection cleanup to remove temporary files when the connection between a worker and a master is broken. ([#17886](https://github.com/wazuh/wazuh/pull/17886))

### Agent

#### Added

- Added snap package manager support to Syscollector. ([#15740](https://github.com/wazuh/wazuh/pull/15740))
- Added event size validation for the external integrations. ([#17932](https://github.com/wazuh/wazuh/pull/17932))
- Added new unit tests for the AWS integration. ([#17623](https://github.com/wazuh/wazuh/pull/17623))

#### Changed

- Disabled host's IP query by Logcollector when ip_update_interval=0. ([#18574](https://github.com/wazuh/wazuh/pull/18574))
- The MS Graph integration module now supports multiple tenants. ([#19064](https://github.com/wazuh/wazuh/pull/19064))
- FIM now buffers the Linux audit events for who-data to prevent side effects in other components. ([#16200](https://github.com/wazuh/wazuh/pull/16200))
- The sub-process execution implementation has been improved. ([#19720](https://github.com/wazuh/wazuh/pull/19720))
- Refactored and modularized the AWS integration code. ([#17623](https://github.com/wazuh/wazuh/pull/17623))

#### Fixed

- Fixed process path retrieval in Syscollector on Windows XP. ([#16839](https://github.com/wazuh/wazuh/pull/16839))
- Fixed detection of the OS version on Alpine Linux. ([#16056](https://github.com/wazuh/wazuh/pull/16056))
- Fixed Solaris 10 name not showing in the Dashboard. ([#18642](https://github.com/wazuh/wazuh/pull/18642))

### RESTful API

#### Added

- Added new `GET /manager/version/check` endpoint to obtain information about new releases of Wazuh. ([#19952](https://github.com/wazuh/wazuh/pull/19952))

#### Removed

- Removed `PUT /vulnerability`, `GET /vulnerability/{agent_id}`, `GET /vulnerability/{agent_id}/last_scan` and `GET /vulnerability/{agent_id}/summary/{field}` API endpoints as they were deprecated in version 4.7.0. Use the Wazuh indexer REST API instead. ([#20119](https://github.com/wazuh/wazuh/pull/20119))

### Other

#### Changed

- Upgraded external aiohttp library dependency version to 3.8.5. ([#20003](https://github.com/wazuh/wazuh/pull/20003))
- Upgraded external cryptography library dependency version to 41.0.4. ([#20003](https://github.com/wazuh/wazuh/pull/20003))
- Upgraded external numpy library dependency version to 1.26.0. ([#20003](https://github.com/wazuh/wazuh/pull/20003))
- Upgraded external grpcio library dependency version to 1.58.0. ([#20003](https://github.com/wazuh/wazuh/pull/20003))
- Upgraded embedded Python version to 3.10.13. ([#20003](https://github.com/wazuh/wazuh/pull/20003))
=======
## [v4.7.2]
>>>>>>> f35570b0


## [v4.7.1]

### Manager

#### Fixed

- Fixed a bug causing the Canonical feed parser to fail in Vulnerability Detector. ([#20580](https://github.com/wazuh/wazuh/pull/20580))
- Fixed a thread lock bug that slowed down wazuh-db performance. ([#20178](https://github.com/wazuh/wazuh/pull/20178))
- Fixed a bug in Vulnerability detector that skipped vulnerabilities for Windows 11 21H2. ([#20386](https://github.com/wazuh/wazuh/pull/20386))
- The installer now updates the merged.mg file permissions on upgrade. ([#5941](https://github.com/wazuh/wazuh/pull/5941))
- Fixed an insecure request warning in the shuffle integration. ([#19993](https://github.com/wazuh/wazuh/pull/19993))
- Fixed a bug that corrupted cluster logs when they were rotated. ([#19888](https://github.com/wazuh/wazuh/pull/19888))

### Agent

#### Changed

- Improved WPK upgrade scripts to ensure safe execution and backup generation in various circumstances. ([#20616](https://github.com/wazuh/wazuh/pull/20616))

#### Fixed

- Fixed a bug that allowed two simultaneous updates to occur through WPK. ([#20545](https://github.com/wazuh/wazuh/pull/20545))
- Fixed a bug that prevented the local IP from appearing in the port inventory from macOS agents. ([#20332](https://github.com/wazuh/wazuh/pull/20332))
- Fixed the default Logcollector settings on macOS to collect logs out-of-the-box. ([#20180](https://github.com/wazuh/wazuh/pull/20180))
- Fixed a bug in the FIM decoder at wazuh-analysisd that ignored Windows Registry events from agents under 4.6.0. ([#20169](https://github.com/wazuh/wazuh/pull/20169))
- Fixed multiple bugs in the Syscollector decoder at wazuh-analysisd that did not sanitize the input data properly. ([#20250](https://github.com/wazuh/wazuh/pull/20250))
- Added the pyarrow_hotfix dependency to fix the pyarrow CVE-2023-47248 vulnerability in the AWS integration. ([#20284](https://github.com/wazuh/wazuh/pull/20284))

### RESTful API

#### Fixed

- Fixed inconsistencies in the behavior of the `q` parameter of some endpoints. ([#18423](https://github.com/wazuh/wazuh/pull/18423))
- Fixed a bug in the `q` parameter of the `GET /groups/{group_id}/agents` endpoint. ([#18495](https://github.com/wazuh/wazuh/pull/18495))
- Fixed bug in the regular expression used to to reject non ASCII characters in some endpoints. ([#19533](https://github.com/wazuh/wazuh/pull/19533))

### Other

#### Changed

- Upgraded external certifi library dependency version to 2023.07.22. ([#20149](https://github.com/wazuh/wazuh/pull/20149))
- Upgraded external requests library dependency version to 2.31.0. ([#20149](https://github.com/wazuh/wazuh/pull/20149))
- Upgraded embedded Python version to 3.9.18. ([#18800](https://github.com/wazuh/wazuh/issues/18800))

## [v4.7.0]

### Manager

#### Added

- Introduced native Maltiverse integration. Thanks to David Gil (@dgilm). ([#18026](https://github.com/wazuh/wazuh/pull/18026))
- Added a file detailing the dependencies for the Wazuh RESTful API and wodles tests. ([#16513](https://github.com/wazuh/wazuh/pull/16513))
- Added unit tests for the Syscollector legacy decoder. ([#15985](https://github.com/wazuh/wazuh/pull/15985))
- Added unit tests for the manage_agents tool. ([#15999](https://github.com/wazuh/wazuh/pull/15999))
- Added an option to customize the Slack integration. ([#16090](https://github.com/wazuh/wazuh/pull/16090))
- Added support for Amazon Linux 2023 in Vulnerability Detector. ([#17617](https://github.com/wazuh/wazuh/issue/17617))

#### Changed

- An unnecessary sanity check related to Syscollector has been removed from wazuh-db. ([#16008](https://github.com/wazuh/wazuh/pull/16008))
- The manager now rejects agents with a higher version by default. ([#20367](https://github.com/wazuh/wazuh/pull/20367))

#### Fixed

- Fixed an unexpected error by the Cluster when a worker gets restarted. ([#16683](https://github.com/wazuh/wazuh/pull/16683))
- Fixed an issue that let the manager validate wrong XML configurations. ([#16681](https://github.com/wazuh/wazuh/pull/16681))
- Fixed Syscollector packages multiarch values. ([#19722](https://github.com/wazuh/wazuh/issues/19722))
- Fixed a bug that made the Windows agent crash randomly when loading RPCRT4.dll. ([#18591](https://github.com/wazuh/wazuh/issues/18591))

#### Deleted

- Delete unused framework RBAC migration folder. ([#17225](https://github.com/wazuh/wazuh/pull/17225))

### Agent

#### Added

- Added support for Custom Logs in Buckets via AWS SQS. ([#17951](https://github.com/wazuh/wazuh/pull/17951))
- Added geolocation for `aws.data.client_ip` field. Thanks to @rh0dy. ([#16198](https://github.com/wazuh/wazuh/pull/16198))
- Added package inventory support for Alpine Linux in Syscollector. ([#15699](https://github.com/wazuh/wazuh/pull/15699))
- Added package inventory support for MacPorts in Syscollector. ([#15877](https://github.com/wazuh/wazuh/pull/15877))
- Added package inventory support for PYPI and node in Syscollector. ([#17982](https://github.com/wazuh/wazuh/pull/17982))
- Added related process information to the open ports inventory in Syscollector. ([#15000](https://github.com/wazuh/wazuh/pull/15000))

#### Changed

- The shared modules' code has been sanitized according to the convention. ([#17966](https://github.com/wazuh/wazuh/pull/17966))
- The package inventory internal messages have been modified to honor the schema compliance. ([#18006](https://github.com/wazuh/wazuh/pull/18006))
- The agent connection log has been updated to clarify that the agent must connect to an agent with the same or higher version. ([#20360](https://github.com/wazuh/wazuh/pull/20360))

#### Fixed

- Fixed detection of osquery 5.4.0+ running outside the integration. ([#17006](https://github.com/wazuh/wazuh/pull/17006))
- Fixed vendor data in package inventory for Brew packages on macOS. ([#16089](https://github.com/wazuh/wazuh/pull/16089))
- Fixed WPK rollback restarting host in Windows agent ([#20081](https://github.com/wazuh/wazuh/pull/20081))

### RESTful API

### Added
- Added new `status_code` field to `GET /agents` response. ([#19726](https://github.com/wazuh/wazuh/pull/19726))

#### Fixed

- Addressed error handling for non-utf-8 encoded file readings. ([#16489](https://github.com/wazuh/wazuh/pull/16489))
- Resolved an issue in the `WazuhException` class that disrupted the API executor subprocess. ([#16914](https://github.com/wazuh/wazuh/pull/16914))
- Corrected an empty value problem in the API specification key. ([#16918](https://github.com/wazuh/wazuh/issues/16918))

#### Deleted

- Deprecated `PUT /vulnerability`, `GET /vulnerability/{agent_id}`, `GET /vulnerability/{agent_id}/last_scan` and `GET /vulnerability/{agent_id}/summary/{field}` API endpoints. In future versions, the Wazuh indexer REST API can be used instead. ([#20126](https://github.com/wazuh/wazuh/pull/20126))

### Other

#### Fixed

- Fixed the signature of the internal function `OSHash_GetIndex()`. ([#17040](https://github.com/wazuh/wazuh/pull/17040))

## [v4.6.0]

### Manager

#### Added

- wazuh-authd can now generate X509 certificates. ([#13559](https://github.com/wazuh/wazuh/pull/13559))
- Introduced a new CLI to manage features related to the Wazuh API RBAC resources. ([#13797](https://github.com/wazuh/wazuh/pull/13797))
- Added support for Amazon Linux 2022 in Vulnerability Detector. ([#13034](https://github.com/wazuh/wazuh/issue/13034))
- Added support for Alma Linux in Vulnerability Detector. ([#16343](https://github.com/wazuh/wazuh/pull/16343))
- Added support for Debian 12 in Vulnerability Detector. ([#18542](https://github.com/wazuh/wazuh/pull/18542))
- Added mechanism in wazuh-db to identify fragmentation and perform vacuum. ([#14953](https://github.com/wazuh/wazuh/pull/14953))
- Added an option to set whether the manager should ban newer agents. ([#18333](https://github.com/wazuh/wazuh/pull/18333))
- Added mechanism to prevent wazuh agents connections to lower manager versions. ([#15661](https://github.com/wazuh/wazuh/pull/15661))

#### Changed

- wazuh-remoted now checks the size of the files to avoid malformed merged.mg. ([#14659](https://github.com/wazuh/wazuh/pull/14659))
- Added a limit option for the Rsync dispatch queue size. ([#14024](https://github.com/wazuh/wazuh/pull/14024))
- Added a limit option for the Rsync thread pool. ([#14026](https://github.com/wazuh/wazuh/pull/14026))
- wazuh-authd now shows a warning when deprecated forcing options are present in the configuration. ([#14549](https://github.com/wazuh/wazuh/pull/14549))
- The agent now notifies the manager when Active Reponse fails to run `netsh`. ([#14804](https://github.com/wazuh/wazuh/pull/14804))
- Use new broadcast system to send agent groups information from the master node of a cluster. ([#13906](https://github.com/wazuh/wazuh/pull/13906))
- Changed cluster `send_request` method so that timeouts are treated as exceptions and not as responses. ([#15220](https://github.com/wazuh/wazuh/pull/15220))
- Refactored methods responsible for file synchronization within the cluster. ([#13065](https://github.com/wazuh/wazuh/pull/13065))
- Changed schema constraints for sys_hwinfo table. ([#16065](https://github.com/wazuh/wazuh/pull/16065))
- Auth process not start when registration password is empty. ([#15709](https://github.com/wazuh/wazuh/pull/15709))
- Changed error messages about corrupt GetSecurityInfo messages from FIM to debug logs. ([#19400](https://github.com/wazuh/wazuh/pull/19400))
- Changed the default settings for wazuh-db to perform database auto-vacuum more often. ([#19956](https://github.com/wazuh/wazuh/pull/19956))

#### Fixed

- Fixed wazuh-remoted not updating total bytes sent in UDP. ([#13979](https://github.com/wazuh/wazuh/pull/13979))
- Fixed translation of packages with a missing version in CPE Helper for Vulnerability Detector. ([#14356](https://github.com/wazuh/wazuh/pull/14356))
- Fixed undefined behavior issues in Vulnerability Detector unit tests. ([#14174](https://github.com/wazuh/wazuh/pull/14174))
- Fixed permission error when producing FIM alerts. ([#14019](https://github.com/wazuh/wazuh/pull/14019))
- Fixed memory leaks wazuh-authd. ([#15164](https://github.com/wazuh/wazuh/pull/15164))
- Fixed Audit policy change detection in FIM for Windows. ([#14763](https://github.com/wazuh/wazuh/pull/14763))
- Fixed `origin_module` variable value when sending API or framework messages to core sockets. ([#14408](https://github.com/wazuh/wazuh/pull/14408))
- Fixed an issue where an erroneous tag appeared in the cluster logs. ([#15715](https://github.com/wazuh/wazuh/pull/15715))
- Fixed log error displayed when there's a duplicate worker node name within a cluster. ([#15250](https://github.com/wazuh/wazuh/issues/15250))
- Resolved an issue in the `agent_upgrade` CLI when used from worker nodes. ([#15487](https://github.com/wazuh/wazuh/pull/15487))
- Fixed error in the `agent_upgrade` CLI when displaying upgrade result. ([#18047](https://github.com/wazuh/wazuh/issues/18047))
- Fixed error in which the connection with the cluster was broken in local clients for not sending keepalives messages. ([#15277](https://github.com/wazuh/wazuh/pull/15277))
- Fixed error in which exceptions were not correctly handled when `dapi_err` command could not be sent to peers. ([#15298](https://github.com/wazuh/wazuh/pull/15298))
- Fixed error in worker's Integrity sync task when a group folder was deleted in master. ([#16257](https://github.com/wazuh/wazuh/pull/16257))
- Fixed error when trying tu update an agent through the API or the CLI while pointing to a WPK file. ([#16506](https://github.com/wazuh/wazuh/pull/16506))
- Fixed wazuh-remoted high CPU usage in master node without agents. ([#15074](https://github.com/wazuh/wazuh/pull/15074))
- Fixed race condition in wazuh-analysisd handling rule ignore option. ([#16101](https://github.com/wazuh/wazuh/pull/16101))
- Fixed missing rules and decoders in Analysisd JSON report. ([#16000](https://github.com/wazuh/wazuh/pull/16000))
- Fixed translation of packages with missing version in CPE Helper. ([#14356](https://github.com/wazuh/wazuh/pull/14356))
- Fixed log date parsing at predecoding stage. ([#15826](https://github.com/wazuh/wazuh/pull/15826))
- Fixed permission error in JSON alert. ([#14019](https://github.com/wazuh/wazuh/pull/14019))

### Agent

#### Added

- Added GuardDuty Native support to the AWS integration. ([#15226](https://github.com/wazuh/wazuh/pull/15226))
- Added `--prefix` parameter to Azure Storage integration. ([#14768](https://github.com/wazuh/wazuh/pull/14768))
- Added validations for empty and invalid values in AWS integration. ([#16493](https://github.com/wazuh/wazuh/pull/16493))
- Added new unit tests for GCloud integration and increased coverage to 99%. ([#13573](https://github.com/wazuh/wazuh/pull/13573))
- Added new unit tests for Azure Storage integration and increased coverage to 99%. ([#14104](https://github.com/wazuh/wazuh/pull/14104))
- Added new unit tests for Docker Listener integration. ([#14177](https://github.com/wazuh/wazuh/pull/14177))
- Added support for Microsoft Graph security API. Thanks to Bryce Shurts (@S-Bryce). ([#18116](https://github.com/wazuh/wazuh/pull/18116))
- Added wildcard support in FIM Windows registers. ([#15852](https://github.com/wazuh/wazuh/pull/15852))
- Added wildcards support for folders in the localfile configuration on Windows. ([#15973](https://github.com/wazuh/wazuh/pull/15973))
- Added new settings `ignore` and `restrict` to logcollector. ([#14782](https://github.com/wazuh/wazuh/pull/14782))
- Added RSync and DBSync to FIM. ([#12745](https://github.com/wazuh/wazuh/pull/12745))
- Added PCRE2 regex for SCA policies. ([#17124](https://github.com/wazuh/wazuh/pull/17124))
- Added mechanism to detect policy changes. ([#14763](https://github.com/wazuh/wazuh/pull/14763))
- Added support for Office365 MS/Azure Government Community Cloud (GCC) and Government Community Cloud High (GCCH) API. Thanks to Bryce Shurts (@S-Bryce). ([#16547](https://github.com/wazuh/wazuh/pull/16547))

#### Changed

- FIM option fim_check_ignore now applies to files and directories. ([#13264](https://github.com/wazuh/wazuh/pull/13264))
- Changed AWS integration to take into account user config found in the `.aws/config` file. ([#16531](https://github.com/wazuh/wazuh/pull/16531))
- Changed the calculation of timestamps in AWS and Azure modules by using UTC timezone. ([#14537](https://github.com/wazuh/wazuh/pull/14537))
- Changed the AWS integration to only show the `Skipping file with another prefix` message in debug mode. ([#15009](https://github.com/wazuh/wazuh/pull/15009))
- Changed debug level required to display CloudWatch Logs event messages. ([#14999](https://github.com/wazuh/wazuh/pull/14999))
- Changed syscollector database default permissions. ([#17447](https://github.com/wazuh/wazuh/pull/17447))
- Changed agent IP lookup algorithm. ([#17161](https://github.com/wazuh/wazuh/pull/17161))
- Changed InstallDate origin in windows installed programs. ([#14499](https://github.com/wazuh/wazuh/pull/14499))
- Enhanced clarity of certain error messages in the AWS integration for better exception tracing. ([#14524](https://github.com/wazuh/wazuh/pull/14524))
- Improved external integrations SQLite queries. ([#13420](https://github.com/wazuh/wazuh/pull/13420))
- Improved items iteration for `Config` and `VPCFlow` AWS integrations. ([#16325](https://github.com/wazuh/wazuh/pull/16325))
- Unit tests have been added to the shared JSON handling library. ([#14784](https://github.com/wazuh/wazuh/pull/14784))
- Unit tests have been added to the shared SQLite handling library. ([#14476](https://github.com/wazuh/wazuh/pull/14476))
- Improved command to change user and group from version 4.2.x to 4.x.x. ([#15032](https://github.com/wazuh/wazuh/pull/15032))
- Changed the internal value of the open_attemps configuration. ([#15647](https://github.com/wazuh/wazuh/pull/15647))
- Reduced the default FIM event throughput to 50 EPS. ([#19758](https://github.com/wazuh/wazuh/pull/19758))

#### Fixed

- Fixed the architecture of the dependency URL for macOS. ([#13534](https://github.com/wazuh/wazuh/pull/13534))
- Fixed a path length limitation that prevented FIM from reporting changes on Windows. ([#13588](https://github.com/wazuh/wazuh/pull/13588))
- Updated the AWS integration to use the regions specified in the AWS config file when no regions are provided in `ossec.conf`. ([#14993](https://github.com/wazuh/wazuh/pull/14993))
- Corrected the error code `#2` for the SIGINT signal within the AWS integration. ([#14850](https://github.com/wazuh/wazuh/pull/14850))
- Fixed the `discard_regex` functionality for the AWS GuardDuty integration. ([#14740](https://github.com/wazuh/wazuh/pull/14740))
- Fixed error messages in the AWS integration when there is a `ClientError`. ([#14500](https://github.com/wazuh/wazuh/pull/14500))
- Fixed error that could lead to duplicate logs when using the same dates in the AWS integration. ([#14493](https://github.com/wazuh/wazuh/pull/14493))
- Fixed `check_bucket` method in AWS integration to be able to find logs without a folder in root. ([#16116](https://github.com/wazuh/wazuh/pull/16116))
- Added field validation for `last_date.json` in Azure Storage integration. ([#16360](https://github.com/wazuh/wazuh/pull/16360))
- Improved handling of invalid regions given to the VPCFlow AWS integration, enhancing exception clarity. ([#15763](https://github.com/wazuh/wazuh/pull/15763))
- Fixed error in the GCloud Subscriber unit tests. ([#16070](https://github.com/wazuh/wazuh/pull/16070))
- Fixed the marker that AWS custom integrations uses. ([#16410](https://github.com/wazuh/wazuh/pull/16410))
- Fixed error messages when there are no logs to process in the WAF and Server Access AWS integrations. ([#16365](https://github.com/wazuh/wazuh/pull/16365))
- Added region validation before instantiating AWS service class in the AWS integration. ([#16463](https://github.com/wazuh/wazuh/pull/16463))
- Fixed InstallDate format in windows installed programs. ([#14161](https://github.com/wazuh/wazuh/pull/14161))
- Fixed syscollector default interval time when the configuration is empty. ([#15428](https://github.com/wazuh/wazuh/issues/15428))
- Fixed agent starts with an invalid fim configuration. ([#16268](https://github.com/wazuh/wazuh/pull/16268))
- Fixed rootcheck scan trying to read deleted files. ([#15719](https://github.com/wazuh/wazuh/pull/15719))
- Fixed compilation and build in Gentoo. ([#15739](https://github.com/wazuh/wazuh/pull/15739))
- Fixed a crash when FIM scan windows longs paths. ([#19375](https://github.com/wazuh/wazuh/pull/19375))
- Fixed FIM who-data support for aarch64 platforms. ([#19378](https://github.com/wazuh/wazuh/pull/19378))

#### Removed

- Unused option `local_ip` for agent configuration has been deleted. ([#13878](https://github.com/wazuh/wazuh/pull/13878))
- Removed unused migration functionality from the AWS integration. ([#14684](https://github.com/wazuh/wazuh/pull/14684))
- Deleted definitions of repeated classes in the AWS integration. ([#17655](https://github.com/wazuh/wazuh/pull/17655))
- Removed duplicate methods in `AWSBucket` and reuse inherited ones from `WazuhIntegration`. ([#15031](https://github.com/wazuh/wazuh/pull/15031))

### RESTful API

#### Added

- Added `POST /events` API endpoint to ingest logs through the API. ([#17670](https://github.com/wazuh/wazuh/pull/17670))
- Added `query`, `select` and `distinct` parameters to multiple endpoints. ([#17865](https://github.com/wazuh/wazuh/pull/17865))
- Added a new upgrade and migration mechanism for the RBAC database. ([#13919](https://github.com/wazuh/wazuh/pull/13919))
- Added new API configuration option to rotate log files based on a given size. ([#13654](https://github.com/wazuh/wazuh/pull/13654))
- Added `relative_dirname` parameter to GET, PUT and DELETE methods of the `/decoder/files/{filename}` and `/rule/files/{filename}` endpoints. ([#15994](https://github.com/wazuh/wazuh/issues/15994))
- Added new config option to disable uploading configurations containing the new `allow_higher_version` setting. ([#18212](https://github.com/wazuh/wazuh/pull/18212))
- Added API integration tests documentation. ([#13615](https://github.com/wazuh/wazuh/pull/13615))

#### Changed

- Changed the API's response status code for Wazuh cluster errors from 400 to 500. ([#13646](https://github.com/wazuh/wazuh/pull/13646))
- Changed Operational API error messages to include additional information. ([#19001](https://github.com/wazuh/wazuh/pull/19001))

#### Fixed

- Fixed an unexpected behavior when using the `q` and `select` parameters in some endpoints. ([#13421](https://github.com/wazuh/wazuh/pull/13421))
- Resolved an issue in the GET /manager/configuration API endpoint when retrieving the vulnerability detector configuration section. ([#15203](https://github.com/wazuh/wazuh/pull/15203))
- Fixed `GET /agents/upgrade_result` endpoint internal error with code 1814 in large environments. ([#15152](https://github.com/wazuh/wazuh/pull/15152))
- Enhanced the alphanumeric_symbols regex to better accommodate specific SCA remediation fields. ([#16756](https://github.com/wazuh/wazuh/pull/16756))
- Fixed bug that would not allow retrieving the Wazuh logs if only the JSON format was configured. ([#15967](https://github.com/wazuh/wazuh/pull/15967))
- Fixed error in `GET /rules` when variables are used inside `id` or `level` ruleset fields. ([#16310](https://github.com/wazuh/wazuh/pull/16310))
- Fixed `PUT /syscheck` and `PUT /rootcheck` endpoints to exclude exception codes properly. ([#16248](https://github.com/wazuh/wazuh/pull/16248))
- Adjusted test_agent_PUT_endpoints.tavern.yaml to resolve a race condition error. ([#16347](https://github.com/wazuh/wazuh/issues/16347))
- Fixed some errors in API integration tests for RBAC white agents. ([#16844](https://github.com/wazuh/wazuh/pull/16844))

#### Removed

- Removed legacy code related to agent databases in `/var/agents/db`. ([#15934](https://github.com/wazuh/wazuh/pull/15934))

### Ruleset

#### Changed

- The SSHD decoder has been improved to catch disconnection events. ([#14138](https://github.com/wazuh/wazuh/pull/14138))


## [v4.5.4]

### Manager

#### Changed

- Set a timeout on requests between components through the cluster. ([#19729](https://github.com/wazuh/wazuh/pull/19729))

#### Fixed

- Fixed a bug that might leave some worker's services hanging if the connection to the master was broken. ([#19702](https://github.com/wazuh/wazuh/pull/19702))
- Fixed vulnerability scan on Windows agent when the OS version has no release data. ([#19706](https://github.com/wazuh/wazuh/pull/19706))


## [v4.5.3] - 2023-10-10

### Manager

#### Changed

- Vulnerability Detector now fetches the SUSE feeds in Gzip compressed format. ([#18783](https://github.com/wazuh/wazuh/pull/18783))

#### Fixed

- Fixed a bug that might cause wazuh-analysisd to crash if it receives a status API query during startup. ([#18737](https://github.com/wazuh/wazuh/pull/18737))
- Fixed a bug that might cause wazuh-maild to crash when handling large alerts. ([#18976](https://github.com/wazuh/wazuh/pull/18976))
- Fixed an issue in Vulnerability Detector fetching the SLES 15 feed. ([#19217](https://github.com/wazuh/wazuh/pull/19217))

### Agent

#### Changed

- Updated the agent to report the name of macOS 14 (Sonoma). ([#19041](https://github.com/wazuh/wazuh/pull/19041))

#### Fixed

- Fixed a bug in the memory handle at the agent's data provider helper. ([#18773](https://github.com/wazuh/wazuh/pull/18773))
- Fixed a data mismatch in the OS name between the global and agents' databases. ([#18903](https://github.com/wazuh/wazuh/pull/18903))
- Fixed an array limit check in wazuh-logcollector. ([#19069](https://github.com/wazuh/wazuh/pull/19069))
- Fixed wrong Windows agent binaries metadata. ([#19286](https://github.com/wazuh/wazuh/pull/19286))
- Fixed error during the windows agent upgrade. ([#19397](https://github.com/wazuh/wazuh/pull/19397))

### RESTful API

#### Added

- Added support for the `$` symbol in query values. ([#18509](https://github.com/wazuh/wazuh/pull/18509))
- Added support for the `@` symbol in query values. ([#18346](https://github.com/wazuh/wazuh/pull/18346))
- Added support for nested queries in the `q` API parameter. ([#18493](https://github.com/wazuh/wazuh/pull/18493))

#### Changed

- Updated `force` flag message in the `agent_upgrade` CLI. ([#18432](https://github.com/wazuh/wazuh/pull/18432))

#### Fixed

- Removed undesired characters when listing rule group names in `GET /rules/groups`. ([#18362](https://github.com/wazuh/wazuh/pull/18362))
- Fixed an error when using the query `condition=all` in `GET /sca/{agent_id}/checks/{policy_id}`. ([#18434](https://github.com/wazuh/wazuh/pull/18434))
- Fixed an error in the API log mechanism where sometimes the requests would not be printed in the log file. ([#18733](https://github.com/wazuh/wazuh/pull/18733))


## [v4.5.2] - 2023-09-06

### Manager

#### Changed

- wazuh-remoted now allows connection overtaking if the older agent did not respond for a while. ([#18085](https://github.com/wazuh/wazuh/pull/18085))
- The manager stops restricting the possible package formats in the inventory, to increase compatibility. ([#18437](https://github.com/wazuh/wazuh/pull/18437))
- wazuh-remoted now prints the connection family when an unknown client gets connected. ([#18468](https://github.com/wazuh/wazuh/pull/18468))
- The manager stops blocking updates by WPK to macOS agents on ARM64, allowing custom updates. ([#18545](https://github.com/wazuh/wazuh/pull/18545))
- Vulnerability Detector now fetches the Debian feeds in BZ2 compressed format. ([#18770](https://github.com/wazuh/wazuh/pull/18770))

### Fixed

- Fixed a bug in wazuh-csyslogd that causes it to consume 100% of CPU while expecting new alerts. ([#18472](https://github.com/wazuh/wazuh/pull/18472))


## [v4.5.1] - 2023-08-24

### Manager

#### Changed

- Vulnerability Detector now fetches the RHEL 5 feed URL from feed.wazuh.com by default. ([#18142](https://github.com/wazuh/wazuh/pull/18142))
- The Vulnerability Detector CPE helper has been updated. ([#16846](https://github.com/wazuh/wazuh/pull/16846))

#### Fixed

- Fixed a race condition in some RBAC unit tests by clearing the SQLAlchemy mappers. ([#17866](https://github.com/wazuh/wazuh/pull/17866))
- Fixed a bug in wazuh-analysisd that could exceed the maximum number of fields when loading a rule. ([#17490](https://github.com/wazuh/wazuh/pull/17490))
- Fixed a race condition in wazuh-analysisd FTS list. ([#17126](https://github.com/wazuh/wazuh/pull/17126))
- Fixed a crash in Analysisd when parsing an invalid decoder. ([#17143](https://github.com/wazuh/wazuh/pull/17143))
- Fixed a segmentation fault in wazuh-modulesd due to duplicate Vulnerability Detector configuration. ([#17701](https://github.com/wazuh/wazuh/pull/17701))
- Fixed Vulnerability Detector configuration for unsupported SUSE systems. ([#16978](https://github.com/wazuh/wazuh/pull/16978))

### Agent

#### Added

- Added the `discard_regex` functionality to Inspector and CloudWatchLogs AWS integrations. ([#17748](https://github.com/wazuh/wazuh/pull/17748))
- Added new validations for the AWS integration arguments. ([#17673](https://github.com/wazuh/wazuh/pull/17673))
- Added native agent support for Apple silicon. ([#2224](https://github.com/wazuh/wazuh-packages/pull/2224))

#### Changed

- The agent for Windows now loads its shared libraries after running the verification. ([#16607](https://github.com/wazuh/wazuh/pull/16607))

#### Fixed

- Fixed `InvalidRange` error in Azure Storage integration when trying to get data from an empty blob. ([#17524](https://github.com/wazuh/wazuh/pull/17524))
- Fixed a memory corruption hazard in the FIM Windows Registry scan. ([#17586](https://github.com/wazuh/wazuh/pull/17586))
- Fixed an error in Syscollector reading the CPU frequency on Apple M1. ([#17179](https://github.com/wazuh/wazuh/pull/17179))
- Fixed agent WPK upgrade for Windows that might leave the previous version in the Registry. ([#16659](https://github.com/wazuh/wazuh/pull/16659))
- Fixed agent WPK upgrade for Windows to get the correct path of the Windows folder. ([#17176](https://github.com/wazuh/wazuh/pull/17176))

### RESTful API

#### Fixed

- Fixed `PUT /agents/upgrade_custom` endpoint to validate that the file extension is `.wpk`. ([#17632](https://github.com/wazuh/wazuh/pull/17632))
- Fixed errors in API endpoints to get `labels` and `reports` active configuration from managers. ([#17660](https://github.com/wazuh/wazuh/pull/17660))

### Ruleset

#### Changed

- The SCA SCA policy for Ubuntu Linux 20.04 (CIS v2.0.0) has been remade. ([#17794](https://github.com/wazuh/wazuh/pull/17794))

#### Fixed

- Fixed CredSSP encryption enforcement at Windows Benchmarks for SCA. ([#17941](https://github.com/wazuh/wazuh/pull/17941))
- Fixed an inverse logic in MS Windows Server 2022 Benchmark for SCA. ([#17940](https://github.com/wazuh/wazuh/pull/17940))
- Fixed a false positive in Windows Eventchannel rule due to substring false positive. ([#17779](https://github.com/wazuh/wazuh/pull/17779))
- Fixed missing whitespaces in SCA policies for Windows. ([#17813](https://github.com/wazuh/wazuh/pull/17813))
- Fixed the description of a Fortigate rule. ([#17798](https://github.com/wazuh/wazuh/pull/17798))

#### Removed

- Removed check 1.1.5 from Windows 10 SCA policy. ([#17812](https://github.com/wazuh/wazuh/pull/17812))

### Other

#### Changed

- The CURL library has been updated to v7.88.1. ([#16990](https://github.com/wazuh/wazuh/pull/16990))


## [v4.5.0] - 2023-08-10

### Manager

#### Changed

- Vulnerability Detector now fetches the NVD feed from https://feed.wazuh.com, based on the NVD API 2.0. ([#17954](https://github.com/wazuh/wazuh/pull/17954))
  - The option `<update_from_year>` has been deprecated.

#### Fixed

- Fixed an error in the installation commands of the API and Framework modules when performing upgrades from sources. ([#17656](https://github.com/wazuh/wazuh/pull/17656))
- Fixed embedded Python interpreter to remove old Wazuh packages from it. ([#18123](https://github.com/wazuh/wazuh/issues/18123))

### RESTful API

#### Changed

- Changed API integration tests to include Nginx LB logs when tests failed. ([#17703](https://github.com/wazuh/wazuh/pull/17703))

#### Fixed

- Fixed error in the Nginx LB entrypoint of the API integration tests. ([#17703](https://github.com/wazuh/wazuh/pull/17703))


## [v4.4.5] - 2023-07-10

### Installer

#### Fixed

- Fixed an error in the DEB package that prevented the agent and manager from being installed on Debian 12. ([#2256](https://github.com/wazuh/wazuh-packages/pull/2256))
- Fixed a service requirement in the RPM package that prevented the agent and manager from being installed on Oracle Linux 9. ([#2257](https://github.com/wazuh/wazuh-packages/pull/2257))


## [v4.4.4] - 2023-06-14

### Manager

#### Fixed

- The vulnerability scanner stops producing false positives for some Windows 11 vulnerabilities due to a change in the feed's CPE. ([#17178](https://github.com/wazuh/wazuh/pull/17178))
- Prevented the VirusTotal integration from querying the API when the source alert is missing the MD5. ([#16908](https://github.com/wazuh/wazuh/pull/16908))

### Agent

#### Changed

- The Windows agent package signing certificate has been updated. ([#17506](https://github.com/wazuh/wazuh/pull/17506))

### Ruleset

#### Changed

- Updated all current rule descriptions from "Ossec" to "Wazuh". ([#17211](https://github.com/wazuh/wazuh/pull/17211))


## [v4.4.3] - 2023-05-26

### Agent

#### Changed

- Added support for Apple Silicon processors to the macOS agent. ([#16521](https://github.com/wazuh/wazuh/pull/16521))
- Prevented the installer from checking the old users "ossecm" and "ossecr" on upgrade. ([#2211](https://github.com/wazuh/wazuh-packages/pull/2211))
- The deployment variables capture has been changed on macOS. ([#17195](https://github.com/wazuh/wazuh/pull/17195))

#### Fixed

- The temporary file "ossec.confre" is now removed after upgrade on macOS. ([#2217](https://github.com/wazuh/wazuh-packages/pull/2217))
- Prevented the installer from corrupting the agent configuration on macOS when deployment variables were defined on upgrade. ([#2208](https://github.com/wazuh/wazuh-packages/pull/2208))
- The installation on macOS has been fixed by removing calls to launchctl. ([#2218](https://github.com/wazuh/wazuh-packages/pull/2218))

### Ruleset

#### Changed

- The SCA policy names have been unified. ([#17202](https://github.com/wazuh/wazuh/pull/17202))


## [v4.4.2] - 2023-05-18

### Manager

#### Changed

- Remove an unused variable in wazuh-authd to fix a _String not null terminated_ Coverity finding. ([#15957](https://github.com/wazuh/wazuh/pull/15957))

#### Fixed

- Fixed a bug causing agent groups tasks status in the cluster not to be stored. ([#16394](https://github.com/wazuh/wazuh/pull/16394))
- Fixed memory leaks in Vulnerability Detector after disk failures. ([#16478](https://github.com/wazuh/wazuh/pull/16478))
- Fixed a pre-decoder problem with the + symbol in the macOS ULS timestamp. ([#16530](https://github.com/wazuh/wazuh/pull/16530))

### Agent

#### Added

- Added a new module to integrate with Amazon Security Lake as a subscriber. ([#16515](https://github.com/wazuh/wazuh/pull/16515))
- Added support for `localfile` blocks deployment. ([#16847](https://github.com/wazuh/wazuh/pull/16847))

#### Changed

- Changed _netstat_ command on macOS agents. ([#16743](https://github.com/wazuh/wazuh/pull/16743))

#### Fixed

- Fixed an issue with MAC address reporting on Windows systems. ([#16517](https://github.com/wazuh/wazuh/pull/16517))
- Fixed Windows unit tests hanging during execution. ([#16857](https://github.com/wazuh/wazuh/pull/16857))

### RESTful API

#### Fixed

- Fixed agent insertion when no key is specified using `POST /agents/insert` endpoint. ([#16381](https://github.com/wazuh/wazuh/pull/16381))

### Ruleset

#### Added

- Added macOS 13.0 Ventura SCA policy. ([#15566](https://github.com/wazuh/wazuh/pull/15566))
- Added new ruleset for macOS 13 Ventura and older versions. ([#15567](https://github.com/wazuh/wazuh/pull/15567))
- Added a new base ruleset for log sources collected from Amazon Security Lake. ([#16549](https://github.com/wazuh/wazuh/pull/16549))

### Other

#### Added

- Added `pyarrow` and `numpy` Python dependencies. ([#16692](https://github.com/wazuh/wazuh/pull/16692))
- Added `importlib-metadata` and `zipp` Python dependencies. ([#16692](https://github.com/wazuh/wazuh/pull/16692))

#### Changed

- Updated `Flask` Python dependency to 2.2.5. ([#17053](https://github.com/wazuh/wazuh/pull/17053))


## [v4.4.1] - 2023-04-12

### Manager

#### Changed

- Improve WazuhDB performance by avoiding synchronization of existing agent keys and removing deprecated agent databases from var/db/agents. ([#15883](https://github.com/wazuh/wazuh/pull/15883))

#### Fixed

- Reverted the addition of some mapping fields in Wazuh template causing a bug with expanded search. ([#16546](https://github.com/wazuh/wazuh/pull/16546))

### RESTful API

#### Changed

- Changed API limits protection to allow uploading new configuration files if `limit` is not modified. ([#16541](https://github.com/wazuh/wazuh/pull/16541))

### Ruleset

#### Added

- Added Debian Linux 11 SCA policy. ([#16017](https://github.com/wazuh/wazuh/pull/16017))

#### Changed

- SCA policy for Red Hat Enterprise Linux 9 rework. ([#16016](https://github.com/wazuh/wazuh/pull/16016))

### Other

#### Changed

- Update embedded Python interpreter to 3.9.16. ([#16472](https://github.com/wazuh/wazuh/issues/16472))
- Update setuptools to 65.5.1. ([#16492](https://github.com/wazuh/wazuh/pull/16492))

## [v4.4.0] - 2023-03-28

### Manager

#### Added

- Added new unit tests for cluster Python module and increased coverage to 99%. ([#9995](https://github.com/wazuh/wazuh/pull/9995))
- Added file size limitation on cluster integrity sync. ([#11190](https://github.com/wazuh/wazuh/pull/11190))
- Added unittests for CLIs script files. ([#13424](https://github.com/wazuh/wazuh/pull/13424))
- Added support for SUSE in Vulnerability Detector. ([#9962](https://github.com/wazuh/wazuh/pull/9962))
- Added support for Ubuntu Jammy in Vulnerability Detector. ([#13263](https://github.com/wazuh/wazuh/pull/13263))
- Added a software limit to limit the number of EPS that a manager can process. ([#13608](https://github.com/wazuh/wazuh/pull/13608))
- Added a new wazuh-clusterd task for agent-groups info synchronization. ([#11753](https://github.com/wazuh/wazuh/pull/11753))
- Added unit tests for functions in charge of getting ruleset sync status. ([#14950](https://github.com/wazuh/wazuh/pull/14950))
- Added auto-vacuum mechanism in wazuh-db. ([#14950](https://github.com/wazuh/wazuh/pull/14950))
- Delta events in Syscollector when data gets changed may now produce alerts. ([#10843](https://github.com/wazuh/wazuh/pull/10843))

#### Changed

- wazuh-logtest now shows warnings about ruleset issues. ([#10822](https://github.com/wazuh/wazuh/pull/10822))
- Modulesd memory is now managed by jemalloc, this helps reduce memory fragmentation. ([#12206](https://github.com/wazuh/wazuh/pull/12206))
- Updated the Vulnerability Detector configuration reporting to include MSU and skip JSON Red Hat feed. ([#12117](https://github.com/wazuh/wazuh/pull/12117))
- Improved the shared configuration file handling performance. ([#12352](https://github.com/wazuh/wazuh/pull/12352))
- The agent group data is now natively handled by Wazuh DB. ([#11753](https://github.com/wazuh/wazuh/pull/11753))
- Improved security at cluster zip filenames creation. ([#10710](https://github.com/wazuh/wazuh/pull/10710))
- Refactor of the core/common.py module. ([#12390](https://github.com/wazuh/wazuh/pull/12390))
- Refactor format_data_into_dictionary method of WazuhDBQuerySyscheck class. ([#12497](https://github.com/wazuh/wazuh/pull/12390))
- Limit the maximum zip size that can be created while synchronizing cluster Integrity. ([#11124](https://github.com/wazuh/wazuh/pull/11124))
- Refactored the functions in charge of synchronizing files in the cluster. ([#13065](https://github.com/wazuh/wazuh/pull/))
- Changed MD5 hash function to BLAKE2 for cluster file comparison. ([#13079](https://github.com/wazuh/wazuh/pull/13079))
- Renamed wazuh-logtest and wazuh-clusterd scripts to follow the same scheme as the other scripts (spaces symbolized with _ instead of -). ([#12926](https://github.com/wazuh/wazuh/pull/12926))
- The agent key polling module has been ported to wazuh-authd. ([#10865](https://github.com/wazuh/wazuh/pull/10865))
- Added the update field in the CPE Helper for Vulnerability Detector. ([#13741](https://github.com/wazuh/wazuh/pull/13741))
- Prevented agents with the same ID from connecting to the manager simultaneously. ([#11702](https://github.com/wazuh/wazuh/pull/11702))
- wazuh-analysisd, wazuh-remoted and wazuh-db metrics have been extended. ([#13713](https://github.com/wazuh/wazuh/pull/13713))
- Minimized and optimized wazuh-clusterd number of messages from workers to master related to agent-info tasks. ([#11753](https://github.com/wazuh/wazuh/pull/11753))
- Improved performance of the `agent_groups` CLI when listing agents belonging to a group. ([#14244](https://github.com/wazuh/wazuh/pull/14244)
- Changed wazuh-clusterd binary behaviour to kill any existing cluster processes when executed. ([#14475](https://github.com/wazuh/wazuh/pull/14475))
- Changed wazuh-clusterd tasks to wait asynchronously for responses coming from wazuh-db. ([#14791](https://github.com/wazuh/wazuh/pull/14843))
- Use zlib for zip compression in cluster synchronization. ([#11190](https://github.com/wazuh/wazuh/pull/11190))
- Added mechanism to dynamically adjust zip size limit in Integrity sync. ([#12241](https://github.com/wazuh/wazuh/pull/12241))
- Deprecate status field in SCA. ([#15853](https://github.com/wazuh/wazuh/pull/15853))
- Agent group guessing (based on configuration hash) now writes the new group directly on the master node. ([#16066](https://github.com/wazuh/wazuh/pull/16066))
- Added delete on cascade of belongs table entries when a group is deleted. ([#16098](https://github.com/wazuh/wazuh/issues/16098))
- Changed `agent_groups` CLI output so affected agents are not printed when deleting a group. ([#16499](https://github.com/wazuh/wazuh/pull/16499))

#### Fixed

- Fixed wazuh-dbd halt procedure. ([#10873](https://github.com/wazuh/wazuh/pull/10873))
- Fixed compilation warnings in the manager. ([#12098](https://github.com/wazuh/wazuh/pull/12098))
- Fixed a bug in the manager that did not send shared folders correctly to agents belonging to multiple groups. ([#12516](https://github.com/wazuh/wazuh/pull/12516))
- Fixed the Active Response decoders to support back the top entries for source IP in reports. ([#12834](https://github.com/wazuh/wazuh/pull/12834))
- Fixed the feed update interval option of Vulnerability Detector for the JSON Red Hat feed. ([#13338](https://github.com/wazuh/wazuh/pull/13338))
- Fixed several code flaws in the Python framework. ([#12127](https://github.com/wazuh/wazuh/pull/12127))
  - Fixed code flaw regarding the use of XML package. ([#10635](https://github.com/wazuh/wazuh/pull/10635))
  - Fixed code flaw regarding permissions at group directories. ([#10636](https://github.com/wazuh/wazuh/pull/10636))
  - Fixed code flaw regarding temporary directory names. ([#10544](https://github.com/wazuh/wazuh/pull/10544))
  - Fixed code flaw regarding try, except and pass block in wazuh-clusterd. ([#11951](https://github.com/wazuh/wazuh/pull/11951))
- Fixed framework datetime transformations to UTC. ([#10782](https://github.com/wazuh/wazuh/pull/10782))
- Fixed a cluster error when Master-Worker tasks where not properly stopped after an exception occurred in one or both parts. ([#11866](https://github.com/wazuh/wazuh/pull/11866))
- Fixed cluster logger issue printing 'NoneType: None' in error logs. ([#12831](https://github.com/wazuh/wazuh/pull/12831))
- Fixed unhandled cluster error when reading a malformed configuration. ([#13419](https://github.com/wazuh/wazuh/pull/13419))
- Fixed framework unit test failures when they are run by the root user. ([#13368](https://github.com/wazuh/wazuh/pull/13368))
- Fixed a memory leak in analysisd when parsing a disabled Active Response. ([#13405](https://github.com/wazuh/wazuh/pull/13405))
- Prevented wazuh-db from deleting queue/diff when cleaning databases. ([#13892](https://github.com/wazuh/wazuh/pull/13892))
- Fixed multiple data race conditions in Remoted reported by ThreadSanitizer. ([#14981](https://github.com/wazuh/wazuh/pull/14981))
- Fixed aarch64 OS collection in Remoted to allow WPK upgrades. ([#15151](https://github.com/wazuh/wazuh/pull/15151))
- Fixed a race condition in Remoted that was blocking agent connections. ([#15165](https://github.com/wazuh/wazuh/pull/15165))
- Fixed Virustotal integration to support non UTF-8 characters. ([#13531](https://github.com/wazuh/wazuh/pull/13531))
- Fixed a bug masking as Timeout any error that might occur while waiting to receive files in the cluster. ([#14922](https://github.com/wazuh/wazuh/pull/14922))
- Fixed a read buffer overflow in wazuh-authd when parsing requests. ([#15876](https://github.com/wazuh/wazuh/pull/15876))
- Applied workaround for bpo-46309 used in cluster to wazuh-db communication.([#16012](https://github.com/wazuh/wazuh/pull/16012))
- Let the database module synchronize the agent groups data before assignments. ([#16233](https://github.com/wazuh/wazuh/pull/16233))
- Fixed memory leaks in wazuh-analysisd when parsing and matching rules. ([#16321](https://github.com/wazuh/wazuh/pull/16321))

#### Removed

- Removed the unused internal option `wazuh_db.sock_queue_size`. ([#12409](https://github.com/wazuh/wazuh/pull/12409))
- Removed all the unused exceptions from the exceptions.py file.  ([#10940](https://github.com/wazuh/wazuh/pull/10940))
- Removed unused execute method from core/utils.py. ([#10740](https://github.com/wazuh/wazuh/pull/10740))
- Removed unused set_user_name function in framework. ([#13119](https://github.com/wazuh/wazuh/pull/13119))
- Unused internal calls to wazuh-db have been deprecated. ([#12370](https://github.com/wazuh/wazuh/pull/12370))
- Debian Stretch support in Vulnerability Detector has been deprecated. ([#14542](https://github.com/wazuh/wazuh/pull/14542))

### Agent

#### Added

- Added support of CPU frequency data provided by Syscollector on Raspberry Pi. ([#11756](https://github.com/wazuh/wazuh/pull/11756))
- Added support for IPv6 address collection in the agent. ([#11450](https://github.com/wazuh/wazuh/pull/11450))
- Added the process startup time data provided by Syscollector on macOS. ([#11833](https://github.com/wazuh/wazuh/pull/11833))
- Added support of package retrieval in Syscollector for OpenSUSE Tumbleweed and Fedora 34. ([#11571](https://github.com/wazuh/wazuh/pull/11571))
- Added the process startup time data provided by Syscollector on macOS. Thanks to @LubinLew. ([#11640](https://github.com/wazuh/wazuh/pull/11640))
- Added support for package data provided by Syscollector on Solaris. ([#11796](https://github.com/wazuh/wazuh/pull/11796))
- Added support for delta events in Syscollector when data gets changed. ([#10843](https://github.com/wazuh/wazuh/pull/10843))
- Added support for pre-installed Windows packages in Syscollector. ([#12035](https://github.com/wazuh/wazuh/pull/12035))
- Added support for IPv6 on agent-manager connection and enrollment. ([#11268](https://github.com/wazuh/wazuh/pull/11268))
- Added support for CIS-CAT Pro v3 and v4 to the CIS-CAT integration module. Thanks to @hustliyilin. ([#12582](https://github.com/wazuh/wazuh/pull/12582))
- Added support for the use of the Azure integration module in Linux agents. ([#10870](https://github.com/wazuh/wazuh/pull/10870))
- Added new error messages when using invalid credentials with the Azure integration. ([#11852](https://github.com/wazuh/wazuh/pull/11852))
- Added reparse option to CloudWatchLogs and Google Cloud Storage integrations.  ([#12515](https://github.com/wazuh/wazuh/pull/12515))
- Wazuh Agent can now be built and run on Alpine Linux. ([#14726](https://github.com/wazuh/wazuh/pull/14726))
- Added native Shuffle integration. ([#15054](https://github.com/wazuh/wazuh/pull/15054))

#### Changed

- Improved the free RAM data provided by Syscollector. ([#11587](https://github.com/wazuh/wazuh/pull/11587))
- The Windows installer (MSI) now provides signed DLL files. ([#12752](https://github.com/wazuh/wazuh/pull/12752))
- Changed the group ownership of the Modulesd process to root. ([#12748](https://github.com/wazuh/wazuh/pull/12748))
- Some parts of Agentd and Execd have got refactored. ([#12750](https://github.com/wazuh/wazuh/pull/12750))
- Handled new exception in the external integration modules. ([#10478](https://github.com/wazuh/wazuh/pull/10478))
- Optimized the number of calls to DB maintenance tasks performed by the AWS integration. ([#11828](https://github.com/wazuh/wazuh/pull/11828))
- Improved the reparse setting performance by removing unnecessary queries from external integrations. ([#12404](https://github.com/wazuh/wazuh/pull/12404))
- Updated and expanded Azure module logging functionality to use the ossec.log file. ([#12478](https://github.com/wazuh/wazuh/pull/12478))
- Improved the error management of the Google Cloud integration. ([#12647](https://github.com/wazuh/wazuh/pull/12647))
- Deprecated `logging` tag in GCloud integration. It now uses `wazuh_modules` debug value to set the verbosity level. ([#12769](https://github.com/wazuh/wazuh/pull/12769))
- The last_dates.json file of the Azure module has been deprecated in favour of a new ORM and database. ([12849](https://github.com/wazuh/wazuh/pull/12849/))
- Improved the error handling in AWS integration's `decompress_file` method. ([#12929](https://github.com/wazuh/wazuh/pull/12929))
- Use zlib for zip compression in cluster synchronization. ([#11190](https://github.com/wazuh/wazuh/pull/11190))
- The exception handling on Wazuh Agent for Windows has been changed to DWARF2. ([#11354](https://github.com/wazuh/wazuh/pull/11354))
- The root CA certificate for WPK upgrade has been updated. ([#14696](https://github.com/wazuh/wazuh/pull/14696))
- Agents on macOS now report the OS name as "macOS" instead of "Mac OS X". ([#14822](https://github.com/wazuh/wazuh/pull/14822))
- The Systemd service stopping policy has been updated. ([#14816](https://github.com/wazuh/wazuh/pull/14816))
- Changed how the AWS module handles `ThrottlingException` adding default values for connection retries in case no config file is set.([#14793](https://github.com/wazuh/wazuh/pull/14793))
- The agent for Windows now verifies its libraries to prevent side loading. ([#15404](https://github.com/wazuh/wazuh/pull/15404))

#### Fixed

- Fixed collection of maximum user data length. Thanks to @LubinLew. ([#7687](https://github.com/wazuh/wazuh/pull/7687))
- Fixed missing fields in Syscollector on Windows 10. ([#10772](https://github.com/wazuh/wazuh/pull/10772))
- Fixed the process startup time data provided by Syscollector on Linux. Thanks to @LubinLew. ([#11227](https://github.com/wazuh/wazuh/pull/11227))
- Fixed network data reporting by Syscollector related to tunnel or VPN interfaces. ([#11837](https://github.com/wazuh/wazuh/pull/11837))
- Skipped V9FS file system at Rootcheck to prevent false positives on WSL. ([#12066](https://github.com/wazuh/wazuh/pull/12066))
- Fixed double file handle closing in Logcollector on Windows. ([#9067](https://github.com/wazuh/wazuh/pull/9067))
- Fixed a bug in Syscollector that may prevent the agent from stopping when the manager connection is lost. ([#11949](https://github.com/wazuh/wazuh/pull/11949))
- Fixed internal exception handling issues on Solaris 10. ([#12148](https://github.com/wazuh/wazuh/pull/12148))
- Fixed duplicate error message IDs in the log. ([#12300](https://github.com/wazuh/wazuh/pull/12300))
- Fixed compilation warnings in the agent. ([#12691](https://github.com/wazuh/wazuh/pull/12691))
- Fixed the `skip_on_error` parameter of the AWS integration module, which was set to `True` by default. ([#1247](https://github.com/wazuh/wazuh/pull/12147))
- Fixed AWS DB maintenance with Load Balancer Buckets. ([#12381](https://github.com/wazuh/wazuh/pull/12381))
- Fixed AWS integration's `test_config_format_created_date` unit test. ([#12650](https://github.com/wazuh/wazuh/pull/12650))
- Fixed created_date field for LB and Umbrella integrations. ([#12630](https://github.com/wazuh/wazuh/pull/12630))
- Fixed AWS integration database maintenance error managament. ([#13185](https://github.com/wazuh/wazuh/pull/13185))
- The default delay at GitHub integration has been increased to 30 seconds. ([#13674](https://github.com/wazuh/wazuh/pull/13674))
- Logcollector has been fixed to allow locations containing colons (:). ([#14706](https://github.com/wazuh/wazuh/pull/14706))
- Fixed system architecture reporting in Syscollector on Apple Silicon devices. ([#13835](https://github.com/wazuh/wazuh/pull/13835))
- The C++ standard library and the GCC runtime library is included with Wazuh. ([#14190](https://github.com/wazuh/wazuh/pull/14190))
- Fixed missing inventory cleaning message in Syscollector. ([#13877](https://github.com/wazuh/wazuh/pull/13877))
- Fixed WPK upgrade issue on Windows agents due to process locking. ([#15322](https://github.com/wazuh/wazuh/pull/15322))
- Fixed FIM injection vulnerabilty when using `prefilter_cmd` option. ([#13044](https://github.com/wazuh/wazuh/pull/13044))
- Fixed the parse of ALB logs splitting `client_port`, `target_port` and `target_port_list` in separated `ip` and `port` for each key. ([14525](https://github.com/wazuh/wazuh/pull/14525))
- Fixed a bug that prevent processing Macie logs with problematic ipGeolocation values. ([15335](https://github.com/wazuh/wazuh/pull/15335))
- Fixed GCP integration module error messages. ([#15584](https://github.com/wazuh/wazuh/pull/15584))
- Fixed an error that prevented the agent on Windows from stopping correctly. ([#15575](https://github.com/wazuh/wazuh/pull/15575))
- Fixed Azure integration credentials link. ([#16140](https://github.com/wazuh/wazuh/pull/16140))

#### Removed

- Deprecated Azure and AWS credentials in the configuration authentication option. ([#14543](https://github.com/wazuh/wazuh/pull/14543))

### RESTful API

#### Added

- Added new API integration tests for a Wazuh environment without a cluster configuration. ([#10620](https://github.com/wazuh/wazuh/pull/10620))
- Added wazuh-modulesd tags to `GET /manager/logs` and `GET /cluster/{node_id}/logs` endpoints. ([#11731](https://github.com/wazuh/wazuh/pull/11731))
- Added Python decorator to soft deprecate API endpoints adding deprecation headers to their responses. ([#12438](https://github.com/wazuh/wazuh/pull/12438))
- Added new exception to inform that /proc directory is not found or permissions to see its status are not granted. ([#12486](https://github.com/wazuh/wazuh/pull/12486))
- Added new field and filter to `GET /agents` response to retrieve agent groups configuration synchronization status. ([#12362](https://github.com/wazuh/wazuh/pull/12483))
- Added agent groups configuration synchronization status to `GET /agents/summary/status` endpoint. ([12498](https://github.com/wazuh/wazuh/pull/12498))
- Added JSON log handling. ([#11171](https://github.com/wazuh/wazuh/pull/11171))
- Added integration tests for IPv6 agent's registration. ([#12029](https://github.com/wazuh/wazuh/pull/12029))
- Enable ordering by Agents count in `/groups` endpoints. ([#12887](https://github.com/wazuh/wazuh/pull/12887))
- Added hash to API logs to identify users logged in with authorization context. ([#12092](https://github.com/wazuh/wazuh/pull/12092))
- Added new `limits` section to the `upload_wazuh_configuration` section in the Wazuh API configuration. ([#14119](https://github.com/wazuh/wazuh/pull/14119))
- Added logic to API logger to renew its streams if needed on every request. ([#14295](https://github.com/wazuh/wazuh/pull/14295))
- Added `GET /manager/daemons/stats` and `GET /cluster/{node_id}/daemons/stats` API endpoints. ([#14401](https://github.com/wazuh/wazuh/pull/14401))
- Added `GET /agents/{agent_id}/daemons/stats` API endpoint. ([#14464](https://github.com/wazuh/wazuh/pull/14464))
- Added the possibility to get the configuration of the `wazuh-db` component in active configuration endpoints. ([#14471](https://github.com/wazuh/wazuh/pull/14471))
- Added distinct and select parameters to GET /sca/{agent_id} and GET /sca/{agent_id}/checks/{policy_id} endpoints. ([#15084](https://github.com/wazuh/wazuh/pull/15084))
- Added new endpoint to run vulnerability detector on-demand scans (`PUT /vulnerability`). ([#15290](https://github.com/wazuh/wazuh/pull/15290))

#### Changed

- Improved `GET /cluster/healthcheck` endpoint and `cluster_control -i more` CLI call in loaded cluster environments. ([#11341](https://github.com/wazuh/wazuh/pull/11341))
- Removed `never_connected` agent status limitation when trying to assign agents to groups. ([#12595](https://github.com/wazuh/wazuh/pull/12595))
- Changed API version and upgrade_version filters to work with different version formats. ([#12551](https://github.com/wazuh/wazuh/pull/12551))
- Renamed `GET /agents/{agent_id}/group/is_sync` endpoint to `GET /agents/group/is_sync` and added new `agents_list` parameter. ([#9413](https://github.com/wazuh/wazuh/pull/9413))
- Added `POST /security/user/authenticate` endpoint and marked `GET /security/user/authenticate` endpoint as deprecated. ([#10397](https://github.com/wazuh/wazuh/pull/10397))
- Adapted framework code to agent-group changes to use the new wazuh-db commands. ([#12526](https://github.com/wazuh/wazuh/pull/12526))
- Updated default timeout for `GET /mitre/software` to avoid timing out in slow environments after the MITRE DB update to v11.2. ([#13791](https://github.com/wazuh/wazuh/pull/13791))
- Changed API settings related to remote commands. The `remote_commands` section will be hold within `upload_wazuh_configuration`. ([#14119](https://github.com/wazuh/wazuh/pull/14119))
- Improved API unauthorized responses to be more accurate. ([#14233](https://github.com/wazuh/wazuh/pull/14233))
- Updated framework functions that communicate with the `request` socket to use `remote` instead. ([#14259](https://github.com/wazuh/wazuh/pull/14259))
- Improved parameter validation for API endpoints that require component and configuration parameters. ([#14766](https://github.com/wazuh/wazuh/pull/14766))
- Improved `GET /sca/{agent_id}/checks/{policy_id}` API endpoint performance. ([#15017](https://github.com/wazuh/wazuh/pull/15017))
- Improved exception handling when trying to connect to Wazuh sockets. ([#15334](https://github.com/wazuh/wazuh/pull/15334))
- Modified _group_names and _group_names_or_all regexes to avoid invalid group names. ([#15671](https://github.com/wazuh/wazuh/pull/15671))
- Changed `GET /sca/{agent_id}/checks/{policy_id}` endpoint filters and response to remove `status` field. ([#15747](https://github.com/wazuh/wazuh/pull/15747))
- Removed RBAC group assignments' related permissions from `DELETE /groups` to improve performance and changed response structure. ([#16231](https://github.com/wazuh/wazuh/pull/16231))

#### Fixed

- Fixed copy functions used for the backup files and upload endpoints to prevent incorrent metadata. ([#12302](https://github.com/wazuh/wazuh/pull/12302))
- Fixed a bug regarding ids not being sorted with cluster disabled in Active Response and Agent endpoints. ([#11010](https://github.com/wazuh/wazuh/pull/11010))
- Fixed a bug where `null` values from wazuh-db where returned in API responses. ([#10736](https://github.com/wazuh/wazuh/pull/10736))
- Connections through `WazuhQueue` will be closed gracefully in all situations. ([#12063](https://github.com/wazuh/wazuh/pull/12063))
- Fixed exception handling when trying to get the active configuration of a valid but not configured component. ([#12450](https://github.com/wazuh/wazuh/pull/12450))
- Fixed api.yaml path suggested as remediation at exception.py ([#12700](https://github.com/wazuh/wazuh/pull/12700))
- Fixed /tmp access error in containers of API integration tests environment. ([#12768](https://github.com/wazuh/wazuh/pull/12768))
- The API will return an exception when the user asks for agent inventory information and there is no database for it (never connected agents). ([#13096](https://github.com/wazuh/wazuh/pull/13096))
- Improved regex used for the `q` parameter on API requests with special characters and brackets. ([#13171](https://github.com/wazuh/wazuh/pull/13171)) ([#13386](https://github.com/wazuh/wazuh/pull/13386))
- Removed board_serial from syscollector integration tests expected responses. ([#12592](https://github.com/wazuh/wazuh/pull/12592))
- Removed cmd field from expected responses of syscollector integration tests. ([#12557](https://github.com/wazuh/wazuh/pull/12557))
- Reduced maximum number of groups per agent to 128 and adjusted group name validation. ([#12611](https://github.com/wazuh/wazuh/pull/12611))
- Reduced amount of memory required to read CDB lists using the API. ([#14204](https://github.com/wazuh/wazuh/pull/14204))
- Fixed a bug where the cluster health check endpoint and CLI would add an extra active agent to the master node. ([#14237](https://github.com/wazuh/wazuh/pull/14237))
- Fixed bug that prevent updating the configuration when using various <ossec_conf> blocks from the API ([#15311](https://github.com/wazuh/wazuh/pull/15311))
- Fixed vulnerability API integration tests' healthcheck. ([#15194](https://github.com/wazuh/wazuh/pull/15194))

#### Removed

- Removed null remediations from failed API responses. ([#12053](https://github.com/wazuh/wazuh/pull/12053))
- Deprecated `GET /agents/{agent_id}/group/is_sync` endpoint. ([#12365](https://github.com/wazuh/wazuh/issues/12365))
- Deprecated `GET /manager/stats/analysisd`, `GET /manager/stats/remoted`, `GET /cluster/{node_id}stats/analysisd`, and `GET /cluster/{node_id}stats/remoted` API endpoints. ([#14230](https://github.com/wazuh/wazuh/pull/14230))

### Ruleset

#### Added

- Added support for new sysmon events. ([#13594](https://github.com/wazuh/wazuh/pull/13594))
- Added new detection rules using Sysmon ID 1 events. ([#13595](https://github.com/wazuh/wazuh/pull/13595))
- Added new detection rules using Sysmon ID 3 events. ([#13596](https://github.com/wazuh/wazuh/pull/13596))
- Added new detection rules using Sysmon ID 7 events. ([#13630](https://github.com/wazuh/wazuh/pull/13630))
- Added new detection rules using Sysmon ID 8 events. ([#13637](https://github.com/wazuh/wazuh/pull/13637))
- Added new detection rules using Sysmon ID 10 events. ([#13639](https://github.com/wazuh/wazuh/pull/13639))
- Added new detection rules using Sysmon ID 11 events. ([#13631](https://github.com/wazuh/wazuh/pull/13631))
- Added new detection rules using Sysmon ID 13 events. ([#13636](https://github.com/wazuh/wazuh/pull/13636))
- Added new detection rules using Sysmon ID 20 events. ([#13673](https://github.com/wazuh/wazuh/pull/13673))
- Added new PowerShell ScriptBlock detection rules. ([#13638](https://github.com/wazuh/wazuh/pull/13638))
- Added HPUX 11i SCA policies using bastille and without bastille. ([#15157](https://github.com/wazuh/wazuh/pull/15157))

#### Changed

- Updated ruleset according to new API log changes when the user is logged in with authorization context. ([#15072](https://github.com/wazuh/wazuh/pull/15072))
- Updated 0580-win-security_rules.xml rules. ([#13579](https://github.com/wazuh/wazuh/pull/13579))
- Updated Wazuh MITRE ATT&CK database to version 11.3. ([#13622](https://github.com/wazuh/wazuh/pull/13622))
- Updated detection rules in 0840-win_event_channel.xml. ([#13633](https://github.com/wazuh/wazuh/pull/13633))
- SCA policy for Ubuntu Linux 20.04 rework. ([#15070](https://github.com/wazuh/wazuh/pull/15070))
- Updated Ubuntu Linux 22.04 SCA Policy with CIS Ubuntu Linux 22.04 LTS Benchmark v1.0.0. ([#15051](https://github.com/wazuh/wazuh/pull/15051))

#### Fixed

- Fixed OpenWRT decoder fixed to parse UFW logs. ([#11613](https://github.com/wazuh/wazuh/pull/11613))
- Bug fix in wazuh-api-fields decoder. ([#14807](https://github.com/wazuh/wazuh/pull/14807))
- Fixed deprecated MITRE tags in rules. ([#13567](https://github.com/wazuh/wazuh/pull/13567))
- SCA checks IDs are not unique. ([#15241](https://github.com/wazuh/wazuh/pull/15241))
- Fixed regex in check 5.1.1 of Ubuntu 20.04 SCA. ([#14513](https://github.com/wazuh/wazuh/pull/14513))
- Removed wrong Fedora Linux SCA default policies. ([#15251](https://github.com/wazuh/wazuh/pull/15251))
- SUSE Linux Enterprise 15 SCA Policy duplicated check ids 7521 and 7522. ([#15156](https://github.com/wazuh/wazuh/pull/15156))

### Other

#### Added

- Added unit tests to the component in Analysisd that extracts the IP address from events. ([#12733](https://github.com/wazuh/wazuh/pull/12733))
- Added `python-json-logger` dependency. ([#12518](https://github.com/wazuh/wazuh/pull/12518))

#### Changed

- Prevented the Ruleset test suite from restarting the manager. ([#10773](https://github.com/wazuh/wazuh/pull/10773))
- The pthread's rwlock has been replaced with a FIFO-queueing read-write lock. ([#14839](https://github.com/wazuh/wazuh/pull/14839))
- Updated Python dependency certifi to 2022.12.7. ([#15809](https://github.com/wazuh/wazuh/pull/15809))
- Updated Python dependency future to 0.18.3. ([#15896](https://github.com/wazuh/wazuh/pull/15896))
- Updated Werkzeug to 2.2.3. ([#16317](https://github.com/wazuh/wazuh/pull/16317))
- Updated Flask to 2.0.0. ([#16317](https://github.com/wazuh/wazuh/pull/16317))
- Updated itsdangerous to 2.0.0. ([#16317](https://github.com/wazuh/wazuh/pull/16317))
- Updated Jinja2 to 3.0.0. ([#16317](https://github.com/wazuh/wazuh/pull/16317))
- Updated MarkupSafe to 2.1.2. ([#16317](https://github.com/wazuh/wazuh/pull/16317))

#### Fixed

- Fixed Makefile to detect CPU archivecture on Gentoo Linux. ([#14165](https://github.com/wazuh/wazuh/pull/14165))


## [v4.3.11] - 2023-04-24

### Manager

#### Fixed

- Fixed a dead code bug that might cause wazuh-db to crash. ([#16752](https://github.com/wazuh/wazuh/pull/16752))


## [v4.3.10] - 2022-11-16

### Manager

#### Fixed

- Updated the Arch Linux feed URL in Vulnerability Detector. ([#15219](https://github.com/wazuh/wazuh/pull/15219))
- Fixed a bug in Vulnerability Detector related to internal database access. ([#15197](https://github.com/wazuh/wazuh/pull/15197))
- Fixed a crash hazard in Analysisd when parsing an invalid `<if_sid>` value in the ruleset. ([#15303](https://github.com/wazuh/wazuh/pull/15303))

### Agent

#### Fixed

- The agent upgrade configuration has been restricted to local settings. ([#15259](https://github.com/wazuh/wazuh/pull/15259))
- Fixed unwanted Windows agent configuration modification on upgrade. ([#15262](https://github.com/wazuh/wazuh/pull/15262))


## [v4.3.9] - 2022-10-13

### Agent

#### Fixed

- Fixed remote policy detection in SCA. ([#15007](https://github.com/wazuh/wazuh/pull/15007))
- Fixed agent upgrade module settings parser to set a default CA file. ([#15023](https://github.com/wazuh/wazuh/pull/15023))

#### Removed

- Removed obsolete Windows Audit SCA policy file. ([#14497](https://github.com/wazuh/wazuh/issues/14497))

### Other

#### Changed

- Updated external protobuf python dependency to 3.19.6. ([#15067](https://github.com/wazuh/wazuh/pull/15067))


## [v4.3.8] - 2022-09-19

### Manager

#### Fixed

- Fixed wrong field assignation in Audit decoders (thanks to @pyama86). ([#14752](https://github.com/wazuh/wazuh/pull/14752))
- Prevented wazuh-remoted from cleaning the multigroup folder in worker nodes. ([#14825](https://github.com/wazuh/wazuh/pull/14825))
- Fixed rule skipping in wazuh-analysisd when the option if_sid is invalid. ([#14772](https://github.com/wazuh/wazuh/pull/14772))

### Agent

#### Changed

- Updated root CA certificate in agents to validate WPK upgrades. ([#14842](https://github.com/wazuh/wazuh/pull/14842))

#### Fixed

- Fixed a path traversal flaw in Active Response affecting agents from v3.6.1 to v4.3.7 (reported by @guragainroshan0). ([#14801](https://github.com/wazuh/wazuh/pull/14801))


## [v4.3.7] - 2022-08-24

### Manager

#### Added

- Added cluster command to obtain custom ruleset files and their hash. ([#14540](https://github.com/wazuh/wazuh/pull/14540))

#### Fixed

- Fixed a bug in Analysisd that may make it crash when decoding regexes with more than 14 or-ed subpatterns. ([#13956](https://github.com/wazuh/wazuh/pull/13956))
- Fixed a crash hazard in Vulnerability Detector when parsing OVAL feeds. ([#14366](https://github.com/wazuh/wazuh/pull/14366))
- Fixed busy-looping in wazuh-maild when monitoring alerts.json. ([#14436](https://github.com/wazuh/wazuh/pull/14436))
- Fixed a segmentation fault in wazuh-maild when parsing alerts exceeding the nesting limit. ([#14417](https://github.com/wazuh/wazuh/pull/14417))

### Agent

#### Changed

- Improved Office365 integration module logs. ([#13958](https://github.com/wazuh/wazuh/pull/13958))

#### Fixed

- Fixed a code defect in the GitHub integration module reported by Coverity. ([#14368](https://github.com/wazuh/wazuh/pull/14368))
- Fixed an undefined behavior in the agent unit tests. ([#14518](https://github.com/wazuh/wazuh/pull/14518))

### RESTful API

#### Added

- Added endpoint GET /cluster/ruleset/synchronization to check ruleset synchronization status in a cluster. ([#14551](https://github.com/wazuh/wazuh/pull/14551))

#### Changed

- Improved performance for MITRE API endpoints. ([#14208](https://github.com/wazuh/wazuh/pull/14208))

### Ruleset

#### Added

- Added SCA Policy for CIS Microsoft Windows 11 Enterprise Benchmark v1.0.0. ([#13806](https://github.com/wazuh/wazuh/pull/13806))
- Added SCA Policy for CIS Microsoft Windows 10 Enterprise Release 21H2 Benchmark v1.12.0. ([#13879](https://github.com/wazuh/wazuh/pull/13879))
- Added SCA policy for Red Hat Enterprise Linux 9 (RHEL9). ([#13843](https://github.com/wazuh/wazuh/pull/13843))
- Added SCA policy for CIS Microsoft Windows Server 2022 Benchmark 1.0.0. ([#13899](https://github.com/wazuh/wazuh/pull/13899))

#### Fixed

- Fixed rule regular expression bug on Ubuntu 20.04 Linux SCA policy control ID 19137. ([#14513](https://github.com/wazuh/wazuh/pull/14513))
- Fixed AWS Amazon Linux SCA policy. Fixed bug when wazuh-agent tries to run the policy. ([#14483](https://github.com/wazuh/wazuh/pull/14483))
- Fixed AWS Amazon Linux 2 SCA policy. Limit journalctl to kernel events and only since boot. ([#13950](https://github.com/wazuh/wazuh/pull/13950))
- Added missing SCA files during Wazuh-manager installation. ([#14482](https://github.com/wazuh/wazuh/pull/14482))
- Fixed OS detection in Ubuntu 20.04 LTS SCA policy. ([#14678](https://github.com/wazuh/wazuh/pull/14678))


## [v4.3.6] - 2022-07-20

### Manager

#### Added

- Added support for Ubuntu 22 (Jammy) in Vulnerability Detector. ([#14085](https://github.com/wazuh/wazuh/pull/14085))
- Addded support for Red Hat 9 in Vulnerability Detector. ([#14117](https://github.com/wazuh/wazuh/pull/14117))

#### Changed

- Improved the shared configuration file handling performance in wazuh-remoted. ([#14111](https://github.com/wazuh/wazuh/pull/14111))

#### Fixed

- Fixed potential memory leaks in Vulnerability Detector when parsing OVAL with no criteria. ([#14098](https://github.com/wazuh/wazuh/pull/14098))
- Fixed a bug in Vulnerability Detector that skipped Windows 8.1 and Windows 8 agents. ([#13957](https://github.com/wazuh/wazuh/pull/13957))
- Fixed a bug in wazuh-db that stored duplicate Syscollector package data. ([#14061](https://github.com/wazuh/wazuh/pull/14061))

### Agent

#### Changed

- Updated macOS codename list in Syscollector. ([#13837](https://github.com/wazuh/wazuh/pull/13837))
- Improved GitHub and Office365 integrations log messages. ([#14093](https://github.com/wazuh/wazuh/pull/14093))

#### Fixed

- Fixed agent shutdown when syncing Syscollector data. ([#13941](https://github.com/wazuh/wazuh/pull/13941))
- Fixed a bug in the agent installer that misdetected the wazuh username. ([#14207](https://github.com/wazuh/wazuh/pull/14207))
- Fixed macOS vendor data retrieval in Syscollector. ([#14100](https://github.com/wazuh/wazuh/pull/14100))
- Fixed a bug in the Syscollector data sync when the agent gets disconnected. ([#14106](https://github.com/wazuh/wazuh/pull/14106))
- Fixed a crash in the Windows agent caused by the Syscollector SMBIOS parser for Windows agents. ([#13980](https://github.com/wazuh/wazuh/pull/13980))

### RESTful API

#### Fixed

- Return an exception when the user asks for agent inventory information where there is no database for it, such as never_connected agents. ([#14152](https://github.com/wazuh/wazuh/pull/14152))
- Fixed bug with `q` parameter in the API when using brace characters. ([#14088](https://github.com/wazuh/wazuh/pull/14088))

### Ruleset

#### Added

- Added Ubuntu Linux 22.04 SCA Policy. ([#13893](https://github.com/wazuh/wazuh/pull/13893))
- Added Apple macOS 12.0 Monterey SCA Policy. ([#13905](https://github.com/wazuh/wazuh/pull/13905))

### Other

#### Changed

- Disabled filebeat logging metrics. ([#14121](https://github.com/wazuh/wazuh/pull/14121))


## [v4.3.5] - 2022-06-29

### Manager

#### Changed

- Improved the Vulnerability Detector's log when the agent's OS data is unavailable. ([#13915](https://github.com/wazuh/wazuh/pull/13915))

#### Fixed

- The upgrade module's response message has been fixed not to include null values. ([#13662](https://github.com/wazuh/wazuh/pull/13662))
- Fixed a string truncation warning log in wazuh-authd when enabling password authentication. ([#13863](https://github.com/wazuh/wazuh/pull/13863))
- Fixed a memory leak in wazuh-analysisd when overwriting a rule multiple times. ([#13587](https://github.com/wazuh/wazuh/pull/13587))
- Prevented wazuh-agentd and client-auth from performing enrollment if the agent fails to validate the manager's certificate. ([#13907](https://github.com/wazuh/wazuh/pull/13907))
- Fixed manager's compilation when enabling GeoIP support. ([#13694](https://github.com/wazuh/wazuh/pull/13694))
- Fixed a crash in wazuh-modulesd when getting stopped while downloading a Vulnerability Detector feed. ([#13883](https://github.com/wazuh/wazuh/pull/13883))

### Agent

#### Changed

- Extended package data support in Syscollector for modern RPM agents. ([#13749](https://github.com/wazuh/wazuh/pull/13749))
- Improved verbosity of the GitHub module logs. ([#13898](https://github.com/wazuh/wazuh/pull/13898))

#### Fixed

- Fixed agent auto-restart on shared configuration changes when running on containerized environments. ([#13606](https://github.com/wazuh/wazuh/pull/13606))
- Fixed an issue when attempting to run the DockerListener integration using Python 3.6 and having the Docker service stopped. ([#13880](https://github.com/wazuh/wazuh/pull/13880))

### RESTful API

#### Fixed
- Updated `tag` parameter of `GET /manager/logs` and `GET /cluster/{node_id}/logs` endpoints to accept any string. ([#13867](https://github.com/wazuh/wazuh/pull/13867))

### Ruleset

#### Fixed

- Solved Eventchannel testing and improved reporting capabilities of the runtest tool. ([#13597](https://github.com/wazuh/wazuh/pull/13597))
- Modified Amazon Linux 2 SCA policy to resolve a typo on control 1.1.22 and `EMPTY_LINE` conditions. ([#13781](https://github.com/wazuh/wazuh/pull/13781))
- Modified Amazon Linux 2 SCA policy to resolve the rule and condition on control 1.5.2. ([#13950](https://github.com/wazuh/wazuh/pull/13950))

#### Removed

- Removed deprecated MITRE tags in rules. ([#13567](https://github.com/wazuh/wazuh/pull/13567))

### Other

#### Changed

- Fixed `test_agent_PUT_endpoints.tavern.yaml` API integration test failure in numbered branches. ([#13811](https://github.com/wazuh/wazuh/pull/13811))
- Upgraded external click and clickclick python dependencies to 8.1.3 and 20.10.2 respectively. ([13790]([https://github.com/wazuh/wazuh/pull/13790))


## [v4.3.4] - 2022-06-09

### Manager

#### Changed

- Integratord now tries to read alerts indefinitely, instead of performing 3 attempts. ([#13437](https://github.com/wazuh/wazuh/pull/13437))
- Adds a timeout for remote queries made by the Office 365, GitHub, and Agent Update modules. ([#13626](https://github.com/wazuh/wazuh/pull/13626))

#### Fixed

- Fixed bug in `agent_groups` CLI when removing agent groups. ([#13621](https://github.com/wazuh/wazuh/pull/13621))
- Fixed linux compilation errors with GCC 12. ([#13459](https://github.com/wazuh/wazuh/pull/13459))
- Fixed a crash in wazuh-analysisd when overwriting a rule with a configured active response. ([#13604](https://github.com/wazuh/wazuh/pull/13604))
- Fixed a crash in wazuh-db when it cannot open a database file. ([#13666](https://github.com/wazuh/wazuh/pull/13666))
- Fixed the vulnerability feed parsing mechanism, now truncates excessively long values (This problem was detected during Ubuntu Bionic feed update). ([#13566](https://github.com/wazuh/wazuh/pull/13566))
- Fixed a crash in wazuh-maild when parsing an alert with no full log and containing arrays of non-strings. [#13679](https://github.com/wazuh/wazuh/pull/13679))

### RESTful API

#### Fixed

- Updated default timeouts for `GET /mitre/software` and `GET /mitre/techniques` to avoid timing out in slow environments. ([#13550](https://github.com/wazuh/wazuh/pull/13550))

### Ruleset

#### Fixed

- Fixed the prematch criteria of `sshd-disconnect` decoder. ([#13560](https://github.com/wazuh/wazuh/pull/13560))


## [v4.3.3] - 2022-05-31

### Manager

#### Fixed

- Avoid creating duplicated client tags during deployment. ([#13651](https://github.com/wazuh/wazuh/pull/13651))

### Agent

#### Fixed

- Prevented Agentd from resetting its configuration on client block re-definition. ([#13642](https://github.com/wazuh/wazuh/pull/13642))


## [v4.3.2] - 2022-05-30

### Manager

#### Fixed

- Fixed a crash in Vuln Detector when scanning agents running on Windows. ([#13616](https://github.com/wazuh/wazuh/pull/13616))


## [v4.3.1] - 2022-05-18

### Manager

#### Fixed

- Fixed a crash when overwrite rules are triggered. ([#13439](https://github.com/wazuh/wazuh/pull/13439))
- Fixed a memory leak when loading overwrite rules. ([#13439](https://github.com/wazuh/wazuh/pull/13439))
- Fixed the use of relationship labels in overwrite rules. ([#13439](https://github.com/wazuh/wazuh/pull/13439))
- Fixed regex used to transform into datetime in the logtest framework function. ([#13430](https://github.com/wazuh/wazuh/pull/13430))

### RESTful API

#### Fixed

- Fixed API response when using sort in Agent upgrade related endpoints. ([#13178](https://github.com/wazuh/wazuh/pull/13178))

### Ruleset

#### Fixed

- Fixed rule 92656, added field condition win.eventdata.logonType equals 10 to avoid false positives. ([#13409](https://github.com/wazuh/wazuh/pull/13409))


## [v4.3.0] - 2022-05-05

### Manager

#### Added

- Added support for Arch Linux OS in Vulnerability Detector. Thanks to Aviel Warschawski (@avielw). ([#8178](https://github.com/wazuh/wazuh/pull/8178))
- Added a log message in the `cluster.log` file to notify that wazuh-clusterd has been stopped. ([#8749](https://github.com/wazuh/wazuh/pull/8749))
- Added message with the PID of `wazuh-clusterd` process when launched in foreground mode. ([#9077](https://github.com/wazuh/wazuh/pull/9077))
- Added time calculation when extra information is requested to the `cluster_control` binary. ([#10492](https://github.com/wazuh/wazuh/pull/10492))
- Added a context variable to indicate origin module in socket communication messages. ([#9209](https://github.com/wazuh/wazuh/pull/9209))
- Added unit tests for framework/core files to increase coverage. ([#9733](https://github.com/wazuh/wazuh/pull/9733))
- Added a verbose mode in the wazuh-logtest tool. ([#9204](https://github.com/wazuh/wazuh/pull/9204))
- Added Vulnerability Detector support for Amazon Linux. ([#8830](https://github.com/wazuh/wazuh/pull/8830))
- Introduced new option `<force>` to set the behavior when Authd finds conflicts on agent enrollment requests. ([#10693](https://github.com/wazuh/wazuh/pull/10693))
- Added saniziters to the unit tests execution. ([#9099](https://github.com/wazuh/wazuh/pull/9099))
- Vulnerability Detector introduces vulnerability inventory. ([#8237](https://github.com/wazuh/wazuh/pull/8237))
  - The manager will only deliver alerts when new vulnerabilities are detected in agents or when they stop applying.
- Added a mechanism to ensure the worker synchronization permissions is reset after a fixed period of time. ([#11031](https://github.com/wazuh/wazuh/pull/11031))
- Included mechanism to create and handle PID files for each child process of the API and cluster. ([#11799](https://github.com/wazuh/wazuh/pull/11799))
- Added support for Windows 11 in Vulnerability Detector. ([#12446](https://github.com/wazuh/wazuh/pull/12446))

#### Changed

- Changed the internal handling of agent keys in Remoted and Remoted to speed up key reloading. ([#8083](https://github.com/wazuh/wazuh/pull/8083))
- The option `<server>` of the Syslog output now supports hostname resolution. ([#7885](https://github.com/wazuh/wazuh/pull/7885))
- The product's UNIX user and group have been renamed to "wazuh". ([#7763](https://github.com/wazuh/wazuh/pull/7763))
- The MITRE database has been redesigned to provide full and searchable data. ([#7865](https://github.com/wazuh/wazuh/pull/7865))
- The static fields related to FIM have been ported to dynamic fields in Analysisd. ([7358](https://github.com/wazuh/wazuh/pull/7358))
- Changed all randomly generated IDs used for cluster tasks. Now, `uuid4` is used to ensure IDs are not repeated. ([8351](https://github.com/wazuh/wazuh/pull/8351))
- Improved sendsync error log to provide more details of the used parameters. ([#8873](https://github.com/wazuh/wazuh/pull/8873))
- Changed `walk_dir` function to be iterative instead of recursive. ([#9708](https://github.com/wazuh/wazuh/pull/9708))
- Refactored Integrity sync behavior so that new synchronizations do not start until extra-valid files are processed. ([#10183](https://github.com/wazuh/wazuh/issues/10038))
- Changed cluster synchronization, now the content of the `etc/shared` folder is synchronized. ([#10101](https://github.com/wazuh/wazuh/pull/10101))
- Changed all XML file loads. Now, `defusedxml` library is used to avoid possible XML-based attacks. ([8351](https://github.com/wazuh/wazuh/pull/8351))
- Changed configuration validation from execq socket to com socket. ([#8535](https://github.com/wazuh/wazuh/pull/8535))
- Updated utils unittest to improve process_array function coverage. ([#8392](https://github.com/wazuh/wazuh/pull/8392))
- Changed `request_slice` calculation to improve efficiency when accessing wazuh-db data. ([#8885](https://github.com/wazuh/wazuh/pull/8885))
- Improved the retrieval of information from `wazuh-db` so it reaches the optimum size in a single iteration. ([#9273](https://github.com/wazuh/wazuh/pull/9273))
- Optimized the way framework uses context cached functions and added a note on context_cached docstring. ([#9234](https://github.com/wazuh/wazuh/issues/9234))
- Improved framework regexes to be more specific and less vulnerable. ([#9332](https://github.com/wazuh/wazuh/pull/9332))
- Unified framework exceptions for non-active agents. ([#9423](https://github.com/wazuh/wazuh/pull/9423))
- Changed RBAC policies to case insensitive. ([#9433](https://github.com/wazuh/wazuh/pull/9433))
- Refactored framework stats module into SDK and core components to comply with Wazuh framework code standards. ([#9548](https://github.com/wazuh/wazuh/pull/9548))
- Changed the size of the agents chunks sent to the upgrade socket to make the upgrade endpoints faster. ([#10309](https://github.com/wazuh/wazuh/pull/10309))
- Refactored rootcheck and syscheck SDK code to make it clearer. ([#9408](https://github.com/wazuh/wazuh/pull/9408))
- Adapted Azure-logs module to use Microsoft Graph API instead of Active Directory Graph API. ([#9738](https://github.com/wazuh/wazuh/pull/9738))
- Analysisd now reconnects to Active Response if Remoted or Execd get restarted. ([#8060](https://github.com/wazuh/wazuh/pull/8060))
- Agent key polling now supports cluster environments. ([#10335](https://github.com/wazuh/wazuh/pull/10335))
- Extended support of Vulnerability Detector for Debian 11 (Bullseye). ([#10357](https://github.com/wazuh/wazuh/pull/10357))
- Improved Remoted performance with an agent TCP connection sending queue. ([#10326](https://github.com/wazuh/wazuh/pull/10326))
- Agent DB synchronization has been boosted by caching the last data checksum in Wazuh DB. ([#9093](https://github.com/wazuh/wazuh/pull/9093))
- Logtest now scans new ruleset files when loading a new session. ([#8892](https://github.com/wazuh/wazuh/pull/8892))
- CVE alerts by Vulnerability Detector now include the time of detection, severity, and score. ([#8237](https://github.com/wazuh/wazuh/pull/8237))
- Fixed manager startup when `<database_output>` is enabled. ([#10849](https://github.com/wazuh/wazuh/pull/10849))
- Improved cluster performance using multiprocessing.
  - Changed the cluster `local_integrity` task to run in a separate process to improve overall performance. ([#10767](https://github.com/wazuh/wazuh/pull/10767))
  - The cluster communication with the database for agent information synchronization runs in a parallel separate process. ([#10807](https://github.com/wazuh/wazuh/pull/10807))
  - The cluster processing of the extra-valid files in the master node is carried out in a parallel separate process. ([#10920](https://github.com/wazuh/wazuh/pull/10920))
  - The cluster's file compression task in the master node is carried out in a parallel separate process. ([#11328](https://github.com/wazuh/wazuh/pull/11328))
  - Now the processing of Integrity files in worker nodes is carried out in a parallel separate process ([#11364](https://github.com/wazuh/wazuh/pull/11364))
  - Use cluster and API single processing when the wazuh user doesn't have permissions to access `/dev/shm`. ([#11386](https://github.com/wazuh/wazuh/pull/11386))
- Changed the Ubuntu OVAL feed URL to security-metadata.canonical.com. ([#12491](https://github.com/wazuh/wazuh/pull/12491))
- Let Analysisd warn about missing rule dependencies instead of rejecting the ruleset. ([#12652](https://github.com/wazuh/wazuh/pull/12652))

#### Fixed

- Fixed a memory defect in Remoted when closing connection handles. ([#8223](https://github.com/wazuh/wazuh/pull/8223))
- Fixed a timing problem in the manager that might prevent Analysisd from sending Active responses to agents. ([#7625](https://github.com/wazuh/wazuh/pull/7625))
- Fixed a bug in Analysisd that did not apply field lookup in rules that overwrite other ones. ([#8210](https://github.com/wazuh/wazuh/pull/8210))
- Prevented the manager from leaving dangling agent database files. ([#8902](https://github.com/wazuh/wazuh/pull/8902))
- Corrected remediation message for error code 6004. ([#8254](https://github.com/wazuh/wazuh/pull/8254))
- Fixed a bug when deleting non-existing users or roles in the security SDK. ([#8157](https://github.com/wazuh/wazuh/pull/8157))
- Fixed a bug with `agent.conf` file permissions when creating an agent group. ([#8418](https://github.com/wazuh/wazuh/pull/8418))
- Fixed wrong exceptions with wdb pagination mechanism. ([#8422](https://github.com/wazuh/wazuh/pull/8422))
- Fixed error when loading some rules with the `\` character. ([#8747](https://github.com/wazuh/wazuh/pull/8747))
- Changed `WazuhDBQuery` class to properly close socket connections and prevent file descriptor leaks. ([#9216](https://github.com/wazuh/wazuh/pull/9216))
- Fixed error in the api configuration when using the `agent_upgrade` script. ([#10320](https://github.com/wazuh/wazuh/pull/10320))
- Handle `JSONDecodeError` in Distributed API class methods. ([#10341](https://github.com/wazuh/wazuh/pull/10341))
- Fixed an issue with duplicated logs in Azure-logs module and applied several improvements to it. ([#9738](https://github.com/wazuh/wazuh/pull/9738))
- Fixed the query parameter validation to allow usage of special chars in Azure module. ([#10680](https://github.com/wazuh/wazuh/pull/10680))
- Fix a bug running wazuh-clusterd process when it was already running. ([#8394](https://github.com/wazuh/wazuh/pull/8394))
- Allow cluster to send and receive messages with size higher than request_chunk. ([#8732](https://github.com/wazuh/wazuh/pull/8732))
- Fixed a bug that caused `wazuh-clusterd` process to not delete its pidfile when running in foreground mode and it is stopped. ([#9077](https://github.com/wazuh/wazuh/pull/9077))
- Fixed race condition due to lack of atomicity in the cluster synchronization mechanism. ([#10376](https://github.com/wazuh/wazuh/pull/10376))
- Fixed bug when displaying the dates of the cluster tasks that have not finished yet. Now `n/a` is displayed in these cases. ([#10492](https://github.com/wazuh/wazuh/pull/10492))
- Fixed missing field `value_type` in FIM alerts. ([#9196](https://github.com/wazuh/wazuh/pull/9196))
- Fixed a typo in the SSH Integrity Check script for Agentless. ([#9292](https://github.com/wazuh/wazuh/pull/9292))
- Fixed multiple race conditions in Remoted. ([#10421](https://github.com/wazuh/wazuh/pull/10421))
- The manager's agent database has been fixed to prevent dangling entries from removed agents. ([#10390](https://github.com/wazuh/wazuh/pull/10390))
- Fixed the alerts generated by FIM when a lookup operation on an SID fails. ([#9765](https://github.com/wazuh/wazuh/pull/9765))
- Fixed a bug that caused cluster agent-groups files to be synchronized multiple times unnecessarily. ([#10866](https://github.com/wazuh/wazuh/pull/10866))
- Fixed an issue in Wazuh DB that compiled the SQL statements multiple times unnecessarily. ([#10922](https://github.com/wazuh/wazuh/pull/10922))
- Fixed a crash in Analysisd when setting Active Response with agent_id = 0. ([#10948](https://github.com/wazuh/wazuh/pull/10948))
- Fixed an uninitialized Blowfish encryption structure warning. ([#11161](https://github.com/wazuh/wazuh/pull/11161))
- Fixed a memory overrun hazard in Vulnerability Detector. ([#11262](https://github.com/wazuh/wazuh/pull/11262))
- Fixed a bug when using a limit parameter higher than the total number of objects in the wazuh-db queries. ([#11282](https://github.com/wazuh/wazuh/pull/11282))
- Prevented a false positive for MySQL in Vulnerability Detector. ([#11440](https://github.com/wazuh/wazuh/pull/11440))
- Fixed segmentation fault in Analysisd when setting the number of queues to zero. ([#11448](https://github.com/wazuh/wazuh/pull/11448))
- Fixed false positives in Vulnerability Detector when scanning OVAl for Ubuntu Xenial and Bionic. ([#11440](https://github.com/wazuh/wazuh/pull/11440))
- Fixed an argument injection hazard in the Pagerduty integration script. Reported by Jose Maria Zaragoza (@JoseMariaZ). ([#11835](https://github.com/wazuh/wazuh/pull/11835))
- Fixed memory leaks in the feed parser at Vulnerability Detector. ([#11863](https://github.com/wazuh/wazuh/pull/11863))
  - Architecture data member from the RHEL 5 feed.
  - RHSA items containing no CVEs.
  - Unused RHSA data member when parsing Debian feeds.
- Prevented Authd from exiting due to a pipe signal if Wazuh DB gets closed. ([#12368](https://github.com/wazuh/wazuh/pull/12368))
- Fixed a buffer handling bug in Remoted that left the syslog TCP server stuck. ([#12415](https://github.com/wazuh/wazuh/pull/12415))
- Fixed a memory leak in Vulnerability Detector when discarding kernel packages. ([#12644](https://github.com/wazuh/wazuh/pull/12644))
- Fixed a memory leak at wazuh-logtest-legacy when matching a level-0 rule. ([#12655](https://github.com/wazuh/wazuh/pull/12655))
- Fixed a bug in the Vulnerability Detector CPE helper that may lead to produce false positives about Firefox ESR. ([#13067](https://github.com/wazuh/wazuh/pull/13067))

#### Removed

- The data reporting for Rootcheck scans in the agent_control tool has been deprecated. ([#8399](https://github.com/wazuh/wazuh/pull/8399))
- Removed old framework functions used to calculate agent status. ([#8846](https://github.com/wazuh/wazuh/pull/8846))

### Agent

#### Added

- Added an option to allow the agent to refresh the connection to the manager. ([#8016](https://github.com/wazuh/wazuh/pull/8016))
- Introduced a new module to collect audit logs from GitHub. ([#8532](https://github.com/wazuh/wazuh/pull/8532))
- FIM now expands wildcarded paths in the configuration on Windows agents. ([8461](https://github.com/wazuh/wazuh/pull/8461))
- FIM reloads wildcarded paths on full scans. ([8754](https://github.com/wazuh/wazuh/pull/8754))
- Added new `path_suffix` option to AWS module configuration. ([#8306](https://github.com/wazuh/wazuh/pull/8306))
- Added new `discard_regex` option to AWS module configuration. ([8331](https://github.com/wazuh/wazuh/pull/8331))
- Added support for the S3 Server Access bucket type in AWS module. ([#8482](https://github.com/wazuh/wazuh/pull/8442))
- Added support for Google Cloud Storage buckets using a new GCP module called `gcp-bucket`. ([#9119](https://github.com/wazuh/wazuh/pull/9119))
- Added support for VPC endpoints in AWS module. ([#9420](https://github.com/wazuh/wazuh/pull/9420))
- Added support for GCS access logs in the GCP module. ([#9279](https://github.com/wazuh/wazuh/pull/9279))
- Added an iam role session duration parameter to AWS module. ([#10198](https://github.com/wazuh/wazuh/pull/10198))
- Added support for variables in SCA policies. ([#8826](https://github.com/wazuh/wazuh/pull/8826))
- FIM now fills an audit rule file to support who-data although Audit is in immutable mode. ([#7721](https://github.com/wazuh/wazuh/pull/7721))
- Introduced an integration to collect audit logs from Office365. ([#8957](https://github.com/wazuh/wazuh/pull/8957))
- Added a new field `DisplayVersion` to Syscollector to help Vulnerability Detector match vulnerabilities for Windows. ([#10168](https://github.com/wazuh/wazuh/pull/10168))
- Added support for macOS agent upgrade via WPK. ([#10148](https://github.com/wazuh/wazuh/pull/10148))
- Added Logcollector support for macOS logs (Unified Logging System). ([#8632](https://github.com/wazuh/wazuh/pull/8632))

#### Changed

- The agent now reports the version of the running AIX operating system to the manager. ([#8381](https://github.com/wazuh/wazuh/pull/8381))
- Improved the reliability of the user ID parsing in FIM who-data mode on Linux. ([#8604](https://github.com/wazuh/wazuh/pull/8604))
- Extended support of Logcollector for MySQL 4.7 logs. Thanks to @YoyaYOSHIDA. ([#5047](https://github.com/wazuh/wazuh/pull/5047))
- Agents running on FreeBSD and OpenBSD now report their IP address. ([#9887](https://github.com/wazuh/wazuh/pull/9887))
- Reduced verbosity of FIM debugging logs. ([#8202](https://github.com/wazuh/wazuh/pull/8202))
- The agent's IP resolution frequency has been limited to prevent high CPU load. ([#9992](https://github.com/wazuh/wazuh/pull/9992))
- Syscollector has been optimized to use lees memory. ([#10236](https://github.com/wazuh/wazuh/pull/10236))
- Added support of ZscalerOS system information in the agent. ([#10337](https://github.com/wazuh/wazuh/pull/10337))
- Syscollector has been extended to collect missing Microsoft product hotfixes. ([#10259](https://github.com/wazuh/wazuh/pull/10259))
- Updated the osquery integration to find the new osqueryd location as of version 5.0. ([#10396](https://github.com/wazuh/wazuh/pull/10396))
- The internal FIM data handling has been simplified to find files by their path instead of their inode. ([#9123](https://github.com/wazuh/wazuh/pull/9123))
- Reimplemented the WPK installer rollback on Windows. ([#9764](https://github.com/wazuh/wazuh/pull/9764))
- Active responses for Windows agents now support native fields from Eventchannel. ([#10208](https://github.com/wazuh/wazuh/pull/10208))
- Error logs by Logcollector when a file is missing have been changed to info logs. ([#10651](https://github.com/wazuh/wazuh/pull/10651))
- The agent MSI installer for Windows now detects the platform version to install the default configuration. ([#8724](https://github.com/wazuh/wazuh/pull/8724))
- Agent logs for inability to resolve the manager hostname now have info level. ([#3659](https://github.com/wazuh/wazuh/pull/3659))
- Added ID number to connection enrollment logs. ([#11276](https://github.com/wazuh/wazuh/pull/11276))
- Standardized the use of the `only_logs_after` parameter in the external integration modules. ([#10838](https://github.com/wazuh/wazuh/pull/10838))
- Updated DockerListener integration shebang to python3 for Wazuh agents. ([#12150](https://github.com/wazuh/wazuh/pull/12150))
- Updated the Windows installer ico and png assets to the new logo. ([#12779](https://github.com/wazuh/wazuh/pull/12779))

#### Fixed

- Fixed a bug in FIM that did not allow monitoring new directories in real-time mode if the limit was reached at some point. ([#8784](https://github.com/wazuh/wazuh/pull/8784))
- Fixed a bug in FIM that threw an error when a query to the internal database returned no data. ([#8941](https://github.com/wazuh/wazuh/pull/8941))
- Fixed an error where the IP address was being returned along with the port for Amazon NLB service.([#8362](https://github.com/wazuh/wazuh/pull/8362))
- Fixed AWS module to properly handle the exception raised when processing a folder without logs. ([#8372](https://github.com/wazuh/wazuh/pull/8372)
- Fixed a bug with AWS module when pagination is needed in the bucket. ([#8433](https://github.com/wazuh/wazuh/pull/8433))
- Fixed an error with the ipGeoLocation field in AWS Macie logs. ([#8672](https://github.com/wazuh/wazuh/pull/8672))
- Changed an incorrect debug message in the GCloud integration module. ([#10333](https://github.com/wazuh/wazuh/pull/10333))
- Data race conditions have been fixed in FIM. ([#7848](https://github.com/wazuh/wazuh/pull/7848))
- Fixed wrong command line display in the Syscollector process report on Windows. ([#10011](https://github.com/wazuh/wazuh/pull/10011))
- Prevented Modulesd from freezing if Analysisd or Agentd get stopped before it. ([#10249](https://github.com/wazuh/wazuh/pull/10249))
- Fixed wrong keepalive message from the agent when file merged.mg is missing. ([#10405](https://github.com/wazuh/wazuh/pull/10405))
- Fixed missing logs from the Windows agent when it's getting stopped. ([#10381](https://github.com/wazuh/wazuh/pull/10381))
- Fixed missing packages reporting in Syscollector for macOS due to empty architecture data. ([#10524](https://github.com/wazuh/wazuh/pull/10524))
- Fixed FIM on Linux to parse audit rules with multiple keys for who-data. ([#7506](https://github.com/wazuh/wazuh/pull/7506))
- Fixed Windows 11 version collection in the agent. ([#10639](https://github.com/wazuh/wazuh/pull/10639))
- Fixed missing Eventchannel location in Logcollector configuration reporting. ([#10602](https://github.com/wazuh/wazuh/pull/10602))
- Updated CloudWatch Logs integration to avoid crashing when AWS raises Throttling errors. ([#10794](https://github.com/wazuh/wazuh/pull/10794))
- Fixed AWS modules' log file filtering when there are logs with and without a prefix mixed in a bucket. ([#10718](https://github.com/wazuh/wazuh/pull/10718))
- Fixed a bug on the installation script that made upgrades not to update the code of the external integration modules. ([#10884](https://github.com/wazuh/wazuh/pull/10884))
- Fixed issue with AWS integration module trying to parse manually created folders as if they were files. ([#10921](https://github.com/wazuh/wazuh/pull/10921))
- Fixed installation errors in OS with no subversion. ([#11086](https://github.com/wazuh/wazuh/pull/11086))
- Fixed a typo in an error log about enrollment SSL certificate. ([#11115](https://github.com/wazuh/wazuh/pull/11115))
- Fixed unit tests for Windows agent when built on MinGW 10. ([#11121](https://github.com/wazuh/wazuh/pull/11121))
- Fixed Windows agent compilation warnings. ([#10942](https://github.com/wazuh/wazuh/pull/10942))
- Fixed the OS version reported by the agent on OpenSUSE Tumbleweed. ([#11207](https://github.com/wazuh/wazuh/pull/11207))
- Prevented Syscollector from truncating the open port inode numbers on Linux. ([#11329](https://github.com/wazuh/wazuh/pull/11329))
- Fixed agent auto-restart on configuration changes when started via `wazuh-control` on a Systemd based Linux OS. ([#11365](https://github.com/wazuh/wazuh/pull/11365))
- Fixed a bug in the AWS module resulting in unnecessary API calls when trying to obtain the different Account IDs for the bucket. ([#10952](https://github.com/wazuh/wazuh/pull/10952))
- Fixed Azure integration's configuration parsing to allow omitting optional parameters. ([#11278](https://github.com/wazuh/wazuh/pull/11278))
- Fixed Azure Storage credentials validation bug. ([#11296](https://github.com/wazuh/wazuh/pull/11296))
- Fixed the read of the hostname in the installation process for openSUSE. ([#11455](https://github.com/wazuh/wazuh/pull/11455))
- Fixed the graceful shutdown when agent loses connection. ([#11425](https://github.com/wazuh/wazuh/pull/11425))
- Fixed error "Unable to set server IP address" on the Windows agent. ([#11736](https://github.com/wazuh/wazuh/pull/11736))
- Fixed reparse option in the AWS VPCFlow and Config integrations. ([#11608](https://github.com/wazuh/wazuh/pull/11608))
- Removed unnecessary calls to the AWS API made by the VPCFlow and Config integration modules. ([#11644](https://github.com/wazuh/wazuh/pull/11644))
- Fixed how the AWS Config module parses the dates used to request logs from AWS. ([#12324](https://github.com/wazuh/wazuh/pull/12324))
- Let Logcollector audit format parse logs with a custom name_format. ([#12676](https://github.com/wazuh/wazuh/pull/12676))
- Fixed Agent bootstrap issue that might lead to startup timeout when it cannot resolve a manager hostname. ([#12704](https://github.com/wazuh/wazuh/pull/12704))
- Fixed a bug in the agent's leaky bucket throughput regulator that could leave it stuck if the time is advanced on Windows. ([#13088](https://github.com/wazuh/wazuh/pull/13088))

#### Removed
- Removed oscap module files as it was already deprecated since v4.0.0. ([#10900](https://github.com/wazuh/wazuh/pull/10900))

### RESTful API

#### Added

- Added new `PUT /agents/reconnect` endpoint to force agents reconnection to the manager. ([#7988](https://github.com/wazuh/wazuh/pull/7988))
- Added `select` parameter to the `GET /security/users`, `GET /security/roles`, `GET /security/rules` and `GET /security/policies` endpoints. ([#6761](https://github.com/wazuh/wazuh/pull/6761))
- Added type and status filters to `GET /vulnerability/{agent_id}` endpoint. ([#8100](https://github.com/wazuh/wazuh/pull/8100))
- Added an option to configure SSL ciphers. ([#7490](https://github.com/wazuh/wazuh/pull/7490))
- Added an option to configure the maximum response time of the API. ([#8919](https://github.com/wazuh/wazuh/pull/8919))
- Added new `DELETE /rootcheck/{agent_id}` endpoint. ([#8945](https://github.com/wazuh/wazuh/pull/8945))
- Added new `GET /vulnerability/{agent_id}/last_scan` endpoint to check the latest vulnerability scan of an agent. ([#9028](https://github.com/wazuh/wazuh/pull/9028))
- Added new `cvss` and `severity` fields and filters to `GET /vulnerability/{agent_id}` endpoint. ([#9028](https://github.com/wazuh/wazuh/pull/9028))
- Added an option to configure the maximum allowed API upload size. ([#9100](https://github.com/wazuh/wazuh/pull/9100))
- Added new unit and integration tests for API models. ([#9142](https://github.com/wazuh/wazuh/pull/9142))
- Added message with the PID of `wazuh-apid` process when launched in foreground mode. ([#9077](https://github.com/wazuh/wazuh/pull/9077))
- Added `external id`, `source` and `url` to the MITRE endpoints responses. ([#9144](https://github.com/wazuh/wazuh/pull/9144))
- Added custom healthchecks for legacy agents in API integration tests, improving maintainability. ([#9297](https://github.com/wazuh/wazuh/pull/9297))
- Added new unit tests for the API python module to increase coverage. ([#9914](https://github.com/wazuh/wazuh/issues/9914))
- Added docker logs separately in API integration tests environment to get cleaner reports. ([#10238](https://github.com/wazuh/wazuh/pull/10238))
- Added new `disconnection_time` field to `GET /agents` response. ([#10437](https://github.com/wazuh/wazuh/pull/10437))
- Added new filters to agents upgrade endpoints. ([#10457](https://github.com/wazuh/wazuh/pull/10457))
- Added new API endpoints to access all the MITRE information. ([#8288](https://github.com/wazuh/wazuh/pull/8288))
- Show agent-info permissions flag when using cluster_control and in the `GET /cluster/healthcheck` API endpoint. ([#10947](https://github.com/wazuh/wazuh/pull/10947))
- Save agents' ossec.log if an API integration test fails. ([#11931](https://github.com/wazuh/wazuh/pull/11931))
- Added `POST /security/user/authenticate/run_as` endpoint to API bruteforce blocking system. ([#12085](https://github.com/wazuh/wazuh/pull/12085))
- Added new API endpoint to obtain summaries of agent vulnerabilities' inventory items. ([#12638](https://github.com/wazuh/wazuh/pull/12638))
- Added fields external_references, condition, title, published and updated to GET /vulnerability/{agent_id} API endpoint. ([#12727](https://github.com/wazuh/wazuh/pull/12727))
- Added the possibility to include strings in brackets in values of the `q` parameter. ([#13262](https://github.com/wazuh/wazuh/pull/13262]))

#### Changed

- Renamed SSL protocol configuration parameter. ([#7490](https://github.com/wazuh/wazuh/pull/7490))
- Reviewed and updated API spec examples and JSON body examples. ([#8827](https://github.com/wazuh/wazuh/pull/8827))
- Improved the performance of several API endpoints. This is specially appreciable in environments with a big number of agents.
  - Improved `PUT /agents/group` endpoint. ([#8937](https://github.com/wazuh/wazuh/pull/8937))
  - Improved `PUT /agents/restart` endpoint. ([#8938](https://github.com/wazuh/wazuh/pull/8938))
  - Improved `DELETE /agents` endpoint. ([#8950](https://github.com/wazuh/wazuh/pull/8950))
  - Improved `PUT /rootcheck` endpoint. ([#8959](https://github.com/wazuh/wazuh/pull/8959))
  - Improved `PUT /syscheck` endpoint. ([#8966](https://github.com/wazuh/wazuh/pull/8966))
  - Improved `DELETE /groups` endpoint and changed API response to be more consistent. ([#9046](https://github.com/wazuh/wazuh/pull/9046))
- Changed `DELETE /rootcheck` endpoint to `DELETE /experimental/rootcheck`. ([#8945](https://github.com/wazuh/wazuh/pull/8945))
- Reduced the time it takes for `wazuh-apid` process to check its configuration when using the `-t` parameter. ([#9012](https://github.com/wazuh/wazuh/pull/9012))
- Fixed malfunction in the `sort` parameter of syscollector endpoints. ([#9019](https://github.com/wazuh/wazuh/pull/9019))
- Improved API integration tests stability when failing in entrypoint. ([#9113](https://github.com/wazuh/wazuh/pull/9113))
- Made SCA API integration tests dynamic to validate responses coming from any agent version. ([#9228](https://github.com/wazuh/wazuh/pull/9228))
- Refactored and standardized all the date fields in the API responses to use ISO8601. ([#9227](https://github.com/wazuh/wazuh/pull/9227))
- Removed `Server` header from API HTTP responses. ([#9263](https://github.com/wazuh/wazuh/pull/9263))
- Improved JWT implementation by replacing HS256 signing algorithm with ES512. ([#9371](https://github.com/wazuh/wazuh/pull/9371))
- Removed limit of agents to upgrade using the API upgrade endpoints. ([#10009](https://github.com/wazuh/wazuh/pull/10009))
- Changed Windows agents FIM responses to return permissions as JSON. ([#10158](https://github.com/wazuh/wazuh/pull/10158))
- Adapted API endpoints to changes in `wazuh-authd` daemon `force` parameter. ([#10389](https://github.com/wazuh/wazuh/pull/10389))
- Deprecated `use_only_authd` API configuration option and related functionality. `wazuh-authd` will always be required for creating and removing agents. ([#10512](https://github.com/wazuh/wazuh/pull/10512))
- Improved API validators and related unit tests. ([#10745](https://github.com/wazuh/wazuh/pull/10745))
- Improved specific module healthchecks in API integration tests environment. ([#10905](https://github.com/wazuh/wazuh/pull/10905))
- Changed thread pool executors for process pool executors to improve API availability. ([#10916](https://github.com/wazuh/wazuh/pull/10916))
- Changed HTTPS options to use files instead of relative paths. ([#11410](https://github.com/wazuh/wazuh/pull/11410))

#### Fixed

- Fixed inconsistency in RBAC resources for `group:create`, `decoders:update`, and `rules:update` actions. ([#8196](https://github.com/wazuh/wazuh/pull/8196))
- Fixed the handling of an API error message occurring when Wazuh is started with a wrong `ossec.conf`. Now the execution continues and raises a warning. ([8378](https://github.com/wazuh/wazuh/pull/8378))
- Fixed a bug with `sort` parameter that caused a wrong response when sorting by several fields.([#8548](https://github.com/wazuh/wazuh/pull/8548))
- Fixed the description of `force_time` parameter in the API spec reference. ([#8597](https://github.com/wazuh/wazuh/issues/8597))
- Fixed API incorrect path in remediation message when maximum number of requests per minute is reached. ([#8537](https://github.com/wazuh/wazuh/pull/8537))
- Fixed agents' healthcheck error in the API integration test environment. ([#9071](https://github.com/wazuh/wazuh/pull/9071))
- Fixed a bug with `wazuh-apid` process handling of pidfiles when running in foreground mode. ([#9077](https://github.com/wazuh/wazuh/pull/9077))
- Fixed a bug with RBAC `group_id` matching. ([#9192](https://github.com/wazuh/wazuh/pull/9192))
- Removed temporal development keys and values from `GET /cluster/healthcheck` response. ([#9147](https://github.com/wazuh/wazuh/pull/9147))
- Fixed several errors when filtering by dates. ([#9227](https://github.com/wazuh/wazuh/pull/9227))
- Fixed limit in some endpoints like `PUT /agents/group/{group_id}/restart` and added a pagination method. ([#9262](https://github.com/wazuh/wazuh/pull/9262))
- Fixed bug with the `search` parameter resulting in invalid results. ([#9320](https://github.com/wazuh/wazuh/pull/9320))
- Fixed wrong values of `external_id` field in MITRE resources. ([#9368](https://github.com/wazuh/wazuh/pull/9368))
- Fixed how the API integration testing environment checks that `wazuh-apid` daemon is running before starting the tests. ([#9399](https://github.com/wazuh/wazuh/pull/9399))
- Add healthcheck to verify that `logcollector` stats are ready before starting the API integration test. ([#9777](https://github.com/wazuh/wazuh/pull/9777))
- Fixed API integration test healthcheck used in the `vulnerability` test cases. ([#10159](https://github.com/wazuh/wazuh/pull/10159))
- Fixed an error with `PUT /agents/node/{node_id}/restart` endpoint when no agents are present in selected node. ([#10179](https://github.com/wazuh/wazuh/pull/10179))
- Fixed RBAC experimental API integration tests expecting a 1760 code in implicit requests. ([#10322](https://github.com/wazuh/wazuh/pull/10322))
- Fixed cluster race condition that caused API integration test to randomly fail. ([#10289](https://github.com/wazuh/wazuh/pull/10289))
- Fixed `PUT /agents/node/{node_id}/restart` endpoint to exclude exception codes properly. ([#10619](https://github.com/wazuh/wazuh/pull/10619))
- Fixed `PUT /agents/group/{group_id}/restart` endpoint to exclude exception codes properly. ([#10666](https://github.com/wazuh/wazuh/pull/10666))
- Fixed agent endpoints `q` parameter to allow more operators when filtering by groups. ([#10656](https://github.com/wazuh/wazuh/pull/10656))
- Fixed API integration tests related to rule, decoder and task endpoints. ([#10830](https://github.com/wazuh/wazuh/pull/10830))
- Improved exceptions handling when starting the Wazuh API service. ([#11411](https://github.com/wazuh/wazuh/pull/11411))
- Fixed race condition while creating RBAC database. ([#11598](https://github.com/wazuh/wazuh/pull/11598))
- Fixed API integration tests failures caused by race conditions. ([#12102](https://github.com/wazuh/wazuh/pull/12102))

#### Removed

- Removed select parameter from GET /agents/stats/distinct endpoint. ([#8599](https://github.com/wazuh/wazuh/pull/8599))
- Removed `GET /mitre` endpoint. ([#8099](https://github.com/wazuh/wazuh/pull/8099))
- Deprecated the option to set log `path` in the configuration. ([#11410](https://github.com/wazuh/wazuh/pull/11410))

### Ruleset

#### Added

- Added Carbanak detection rules. ([#11306](https://github.com/wazuh/wazuh/pull/11306))
- Added Cisco FTD rules and decoders. ([#11309](https://github.com/wazuh/wazuh/pull/11309))
- Added decoders for AWS EKS service. ([#11284](https://github.com/wazuh/wazuh/pull/11284))
- Added F5 BIG IP ruleset. ([#11394](https://github.com/wazuh/wazuh/pull/11394))
- Added GCP VPC Storage, Firewall and Flow rules. ([#11191](https://github.com/wazuh/wazuh/pull/11191))
- Added Gitlab v12 ruleset. ([#11323](https://github.com/wazuh/wazuh/pull/11323))
- Added Microsoft Exchange Server rules and decoders. ([#11289](https://github.com/wazuh/wazuh/pull/11289))
- Added Microsoft Windows persistence by using registry keys detection. ([#11390](https://github.com/wazuh/wazuh/pull/11390))
- Added Oracle Database 12c rules and decoders. ([#11274](https://github.com/wazuh/wazuh/pull/11274))
- Added rules for Carbanak step 1.A - User Execution: Malicious File. ([#8476](https://github.com/wazuh/wazuh/pull/8476))
- Added rules for Carbanak step 2.A - Local Discovery. ([#11212](https://github.com/wazuh/wazuh/pull/11212))
- Added rules for Carbanak step 2.B - Screen Capture. ([#9075](https://github.com/wazuh/wazuh/pull/9075))
- Added rules for Carbanak step 5.B - Lateral Movement via SSH. ([#9097](https://github.com/wazuh/wazuh/pull/9097))
- Added rules for Carbanak step 9.A - User Monitoring. ([#11342](https://github.com/wazuh/wazuh/pull/11342))
- Added rules for Cloudflare WAF. ([#11373](https://github.com/wazuh/wazuh/pull/11373))
- Added ruleset for ESET Remote console. ([#11013](https://github.com/wazuh/wazuh/pull/11013))
- Added ruleset for GITHUB audit logs. ([#8532](https://github.com/wazuh/wazuh/pull/8532))
- Added ruleset for Palo Alto v8.X - v10.X. ([#11137](https://github.com/wazuh/wazuh/pull/11137))
- Added SCA policy for Amazon Linux 1. ([#11431](https://github.com/wazuh/wazuh/pull/11431))
- Added SCA policy for Amazon Linux 2. ([#11480](https://github.com/wazuh/wazuh/pull/11480))
- Added SCA policy for apple macOS 10.14 Mojave. ([#7035](https://github.com/wazuh/wazuh/pull/7035))
- Added SCA policy for apple macOS 10.15 Catalina. ([#7036](https://github.com/wazuh/wazuh/pull/7036))
- Added SCA policy for macOS Big Sur. ([#11454](https://github.com/wazuh/wazuh/pull/11454))
- Added SCA policy for Microsoft IIS 10. ([#11250](https://github.com/wazuh/wazuh/pull/11250))
- Added SCA policy for Microsoft SQL 2016. ([#11249](https://github.com/wazuh/wazuh/pull/11249))
- Added SCA policy for Mongo Database 3.6. ([#11247](https://github.com/wazuh/wazuh/pull/11247))
- Added SCA policy for NGINX. ([#11248](https://github.com/wazuh/wazuh/pull/11248))
- Added SCA policy for Oracle Database 19c. ([#11245](https://github.com/wazuh/wazuh/pull/11245))
- Added SCA policy for PostgreSQL 13. ([#11154](https://github.com/wazuh/wazuh/pull/11154))
- Added SCA policy for SUSE Linux Enterprise Server 15. ([#11223](https://github.com/wazuh/wazuh/pull/11223))
- Added SCA policy for Ubuntu 14. ([#11432](https://github.com/wazuh/wazuh/pull/11432))
- Added SCA policy for Ubuntu 16. ([#11452](https://github.com/wazuh/wazuh/pull/11452))
- Added SCA policy for Ubuntu 18. ([#11453](https://github.com/wazuh/wazuh/pull/11453))
- Added SCA policy for Ubuntu 20. ([#11430](https://github.com/wazuh/wazuh/pull/11430))
- Added SCA policy for. Solaris 11.4. ([#11286](https://github.com/wazuh/wazuh/pull/11286))
- Added Sophos UTM Firewall ruleset. ([#11122](https://github.com/wazuh/wazuh/pull/11122))
- Added Wazuh-api ruleset. ([#11357](https://github.com/wazuh/wazuh/pull/11357))

#### Changed

- Updated audit rules. ([#11016](https://github.com/wazuh/wazuh/pull/11016))
- Updated AWS s3 ruleset. ([#11177](https://github.com/wazuh/wazuh/pull/11177))
- Updated Exim 4 decoder and rules to latest format. ([#11344](https://github.com/wazuh/wazuh/pull/11344))
- Updated MITRE DB with latest MITRE JSON specification. ([#8738](https://github.com/wazuh/wazuh/pull/8738))
- Updated multiple rules to remove alert_by_email option. ([#11255](https://github.com/wazuh/wazuh/pull/11255))
- Updated NextCloud ruleset. ([#11795](https://github.com/wazuh/wazuh/pull/11795))
- Updated ProFTPD decoder. ([#11232](https://github.com/wazuh/wazuh/pull/11232))
- Updated RedHat Enterprise Linux 8 SCA up to version 1.0.1. ([#11242](https://github.com/wazuh/wazuh/pull/11242))
- Updated rules and decoders for FortiNet products. ([#11100](https://github.com/wazuh/wazuh/pull/11100))
- Updated SCA policy for CentOS 7. ([#11429](https://github.com/wazuh/wazuh/pull/11429))
- Updated SCA policy for CentOS 8. ([#8751](https://github.com/wazuh/wazuh/pull/8751))
- Updated SonicWall rules decoder. ([#11263](https://github.com/wazuh/wazuh/pull/11263))
- Updated SSHD ruleset. ([#11388](https://github.com/wazuh/wazuh/pull/11388))
- From file 0580-win-security_rules.xml, rules with id 60198 and 60199 are moved to file 0585-win-application_rules.xml, with rule ids 61071 and 61072 respectively. ([#8552](https://github.com/wazuh/wazuh/pull/8552))

#### Fixed

- Fixed bad character on rules 60908 and 60884 - win-application rules. ([#11117](https://github.com/wazuh/wazuh/pull/11117))
- Fixed Microsoft logs rules. ([#11369](https://github.com/wazuh/wazuh/pull/11369))
- Fixed PHP rules for MITRE and groups. ([#11405](https://github.com/wazuh/wazuh/pull/11405))
- Fixed rules id for Microsoft Windows Powershell. ([#11214](https://github.com/wazuh/wazuh/pull/11214))

### Other

#### Changed

- Upgraded external SQLite library dependency version to 3.36. ([#10247](https://github.com/wazuh/wazuh/pull/10247))
- Upgraded external BerkeleyDB library dependency version to 18.1.40. ([#10247](https://github.com/wazuh/wazuh/pull/10247))
- Upgraded external OpenSSL library dependency version to 1.1.1l. ([#10247](https://github.com/wazuh/wazuh/pull/10247))
- Upgraded external Google Test library dependency version to 1.11. ([#10927](https://github.com/wazuh/wazuh/pull/10927))
- Upgraded external Aiohttp library dependency version to 3.8.1. ([11436]([https://github.com/wazuh/wazuh/pull/11436))
- Upgraded external Werkzeug library dependency version to 2.0.2. ([11436]([https://github.com/wazuh/wazuh/pull/11436))
- Upgraded embedded Python version to 3.9.9. ([11436]([https://github.com/wazuh/wazuh/pull/11436))

#### Fixed

- Fixed error detection in the CURL helper library. ([#9168](https://github.com/wazuh/wazuh/pull/9168))
- Fixed external BerkeleyDB library support for GCC 11. ([#10899](https://github.com/wazuh/wazuh/pull/10899))
- Fixed an installation error due to missing OS minor version on CentOS Stream. ([#11086](https://github.com/wazuh/wazuh/pull/11086))
- Fixed an installation error due to missing command `hostname` on OpenSUSE Tumbleweed. ([#11455](https://github.com/wazuh/wazuh/pull/11455))


## [v4.2.7] - 2022-05-30

### Manager

#### Fixed

- Fixed a crash in Vuln Detector when scanning agents running on Windows (backport from 4.3.2). ([#13617](https://github.com/wazuh/wazuh/pull/13617))


## [v4.2.6] - 2022-03-29

### Manager

#### Fixed

- Fixed an integer overflow hazard in `wazuh-remoted` that caused it to drop incoming data after receiving 2^31 messages. ([#11974](https://github.com/wazuh/wazuh/pull/11974))


## [v4.2.5] - 2021-11-15

### Manager

#### Changed

- Active response requests for agents between v4.2.0 and v4.2.4 is now sanitized to prevent unauthorized code execution. ([#10809](https://github.com/wazuh/wazuh/pull/10809))

### Agent

#### Fixed

- A bug in the Active response tools that may allow unauthorized code execution has been mitigated. Reported by @rk700. ([#10809](https://github.com/wazuh/wazuh/pull/10809))


## [v4.2.4] - 2021-10-20

### Manager

#### Fixed

- Prevented files belonging to deleted agents from remaining in the manager. ([#9158](https://github.com/wazuh/wazuh/pull/9158))
- Fixed inaccurate agent group file cleanup in the database sync module. ([#10432](https://github.com/wazuh/wazuh/pull/10432))
- Prevented the manager from corrupting the agent data integrity when the disk gets full. ([#10479](https://github.com/wazuh/wazuh/pull/10479))
- Fixed a resource leak in Vulnerability Detector when scanning Windows agents. ([#10559](https://github.com/wazuh/wazuh/pull/10559))
- Stop deleting agent related files in cluster process when an agent is removed from `client.keys`. ([#9061](https://github.com/wazuh/wazuh/pull/9061))

## [v4.2.3] - 2021-10-06

### Manager

#### Fixed

- Fixed a bug in Remoted that might lead it to crash when retrieving an agent's group. ([#10388](https://github.com/wazuh/wazuh/pull/10388))


## [v4.2.2] - 2021-09-28

### Manager

#### Changed

- Clean up the agent's inventory data on the manager if Syscollector is disabled. ([#9133](https://github.com/wazuh/wazuh/pull/9133))
- Authd now refuses enrollment attempts if the agent already holds a valid key. ([#9779](https://github.com/wazuh/wazuh/pull/9779))

#### Fixed

- Fixed a false positive in Vulnerability Detector when packages have multiple conditions in the OVAL feed. ([#9647](https://github.com/wazuh/wazuh/pull/9647))
- Prevented pending agents from keeping their state indefinitely in the manager. ([#9042](https://github.com/wazuh/wazuh/pull/9042))
- Fixed Remoted to avoid agents in connected state with no group assignation. ([#9088](https://github.com/wazuh/wazuh/pull/9088))
- Fixed a bug in Analysisd that ignored the value of the rule option `noalert`. ([#9278](https://github.com/wazuh/wazuh/pull/9278))
- Fixed Authd's startup to set up the PID file before loading keys. ([#9378](https://github.com/wazuh/wazuh/pull/9378))
- Fixed a bug in Authd that delayed the agent timestamp update when removing agents. ([#9295](https://github.com/wazuh/wazuh/pull/9295))
- Fixed a bug in Wazuh DB that held wrong agent timestamp data. ([#9705](https://github.com/wazuh/wazuh/pull/9705))
- Fixed a bug in Remoted that kept deleted shared files in the multi-groups' merged.mg file. ([#9942](https://github.com/wazuh/wazuh/pull/9942))
- Fixed a bug in Analysisd that overwrote its queue socket when launched in test mode. ([#9987](https://github.com/wazuh/wazuh/pull/9987))
- Fixed a condition in the Windows Vulnerability Detector to prevent false positives when evaluating DU patches. ([#10016](https://github.com/wazuh/wazuh/pull/10016))
- Fixed a memory leak when generating the Windows report in Vulnerability Detector. ([#10214](https://github.com/wazuh/wazuh/pull/10214))
- Fixed a file descriptor leak in Analysisd when delivering an AR request to an agent. ([#10194](https://github.com/wazuh/wazuh/pull/10194))
- Fixed error with Wazuh path in Azure module. ([#10250](https://github.com/wazuh/wazuh/pull/10250))

### Agent

#### Changed

- Optimized Syscollector scan performance. ([#9907](https://github.com/wazuh/wazuh/pull/9907))
- Reworked the Google Cloud Pub/Sub integration module to increase the number of processed events per second allowing multithreading. Added new `num_threads` option to module configuration. ([#9927](https://github.com/wazuh/wazuh/pull/9927))
- Upgraded google-cloud-pubsub dependency to the latest stable version (2.7.1). ([#9964](https://github.com/wazuh/wazuh/pull/9964))
- Reimplemented the WPK installer rollback on Linux. ([#9443](https://github.com/wazuh/wazuh/pull/9443))
- Updated AWS WAF implementation to change `httpRequest.headers` field format. ([#10217](https://github.com/wazuh/wazuh/pull/10217))

#### Fixed

- Prevented the manager from hashing the shared configuration too often. ([#9710](https://github.com/wazuh/wazuh/pull/9710))
- Fixed a memory leak in Logcollector when re-subscribing to Windows Eventchannel. ([#9310](https://github.com/wazuh/wazuh/pull/9310))
- Fixed a memory leak in the agent when enrolling for the first time if it had no previous key. ([#9967](https://github.com/wazuh/wazuh/pull/9967))
- Removed CloudWatchLogs log stream limit when there are more than 50 log streams. ([#9934](https://github.com/wazuh/wazuh/pull/9934))
- Fixed a problem in the Windows installer that causes the agent to be unable to get uninstalled or upgraded. ([#9897](https://github.com/wazuh/wazuh/pull/9897))
- Fixed AWS WAF log parsing when there are multiple dicts in one line. ([#9775](https://github.com/wazuh/wazuh/pull/9775))
- Fixed a bug in AWS CloudWatch Logs module that caused already processed logs to be collected and reprocessed. ([#10024](https://github.com/wazuh/wazuh/pull/10024))
- Avoid duplicate alerts from case-insensitive 32-bit registry values in FIM configuration for Windows agents. ([#8256](https://github.com/wazuh/wazuh/pull/8256))
- Fixed a bug in the sources and WPK installer that made upgrade unable to detect the previous installation on CentOS 7. ([#10210](https://github.com/wazuh/wazuh/pull/10210))

### RESTful API

#### Changed

- Made SSL ciphers configurable and renamed SSL protocol option. ([#10219](https://github.com/wazuh/wazuh/pull/10219))

#### Fixed

- Fixed a bug with distributed API calls when the cluster is disabled. ([#9984](https://github.com/wazuh/wazuh/pull/9984))


## [v4.2.1] - 2021-09-03

### Fixed

- **Installer:**
  - Fixed a bug in the upgrade to 4.2.0 that disabled Eventchannel support on Windows agent. ([#9973](https://github.com/wazuh/wazuh/issues/9973))

- **Modules:**
  - Fixed a bug with Python-based integration modules causing the integrations to stop working in agents for Wazuh v4.2.0. ([#9975](https://github.com/wazuh/wazuh/issues/9975))


## [v4.2.0] - 2021-08-25

### Added

- **Core:**
  - Added support for bookmarks in Logcollector, allowing to follow the log file at the point where the agent stopped. ([#3368](https://github.com/wazuh/wazuh/issues/3368))
  - Improved support for multi-line logs with a variable number of lines in Logcollector. ([#5652](https://github.com/wazuh/wazuh/issues/5652))
  - Added an option to limit the number of files per second in FIM. ([#6830](https://github.com/wazuh/wazuh/pull/6830))
  - Added a statistics file to Logcollector. Such data is also available via API queries. ([#7109](https://github.com/wazuh/wazuh/pull/7109))
  - Allow statistical data queries to the agent. ([#7239](https://github.com/wazuh/wazuh/pull/7239))
  - Allowed quoting in commands to group arguments in the command wodle and SCA checks. ([#7307](https://github.com/wazuh/wazuh/pull/7307))
  - Let agents running on Solaris send their IP to the manager. ([#7408](https://github.com/wazuh/wazuh/pull/7408))
  - New option `<ip_update_interval>` to set how often the agent refresh its IP address. ([#7444](https://github.com/wazuh/wazuh/pull/7444))
  - Added support for testing location information in Wazuh Logtest. ([#7661](https://github.com/wazuh/wazuh/issues/7661))
  - Added Vulnerability Detector reports to Wazuh DB to know which CVE’s affect an agent. ([#7731](https://github.com/wazuh/wazuh/issues/7731))
  - Introduced an option to enable or disable listening Authd TLS port. ([#8755](https://github.com/wazuh/wazuh/pull/8755))

- **API:**
  - Added new endpoint to get agent stats from different components. ([#7200](https://github.com/wazuh/wazuh/pull/7200))
  - Added new endpoint to modify users' allow_run_as flag. ([#7588](https://github.com/wazuh/wazuh/pull/7588))
  - Added new endpoint to get vulnerabilities that affect an agent. ([#7647](https://github.com/wazuh/wazuh/pull/7647))
  - Added API configuration validator. ([#7803](https://github.com/wazuh/wazuh/pull/7803))
  - Added the capability to disable the max_request_per_minute API configuration option using 0 as value. ([#8115](https://github.com/wazuh/wazuh/pull/8115))

- **Ruleset:**
  - Decoders
    - Added support for UFW firewall to decoders. ([#7100](https://github.com/wazuh/wazuh/pull/7100))
    - Added Sophos firewall Decoders ([#7289](https://github.com/wazuh/wazuh/pull/7289))
    - Added Wazuh API Decoders ([#7289](https://github.com/wazuh/wazuh/pull/7289))
    - Added F5 BigIP Decoders. ([#7289](https://github.com/wazuh/wazuh/pull/7289))
  - Rules
    - Added Sophos firewall Rules ([#7289](https://github.com/wazuh/wazuh/pull/7289))
    - Added Wazuh API Rules ([#7289](https://github.com/wazuh/wazuh/pull/7289))
    - Added Firewall Rules
    - Added F5 BigIp Rules. ([#7289](https://github.com/wazuh/wazuh/pull/7289))
  - SCA
    - Added CIS policy "Ensure XD/NX support is enabled" back for SCA. ([#7316](https://github.com/wazuh/wazuh/pull/7316))
    - Added Apple MacOS 10.14 SCA ([#7035](https://github.com/wazuh/wazuh/pull/7035))
    - Added Apple MacOS 10.15 SCA ([#7036](https://github.com/wazuh/wazuh/pull/7036))
    - Added Apple MacOS 11.11 SCA ([#7037](https://github.com/wazuh/wazuh/pull/7037))

### Changed

- **Cluster:**
  - Improved the cluster nodes integrity calculation process. It only calculates the MD5 of the files that have been modified since the last integrity check. ([#8175](https://github.com/wazuh/wazuh/pull/8175))
  - Changed the synchronization of agent information between cluster nodes to complete the synchronization in a single task for each worker. ([#8182](https://github.com/wazuh/wazuh/pull/8182))
  - Changed cluster logs to show more useful information. ([#8002](https://github.com/wazuh/wazuh/pull/8002))

- **Core:**
  - Wazuh daemons have been renamed to a unified standard. ([#6912](https://github.com/wazuh/wazuh/pull/6912))
  - Wazuh CLIs have been renamed to a unified standard. ([#6903](https://github.com/wazuh/wazuh/pull/6903))
  - Wazuh internal directories have been renamed to a unified standard. ([#6920](https://github.com/wazuh/wazuh/pull/6920))
  - Prevent a condition in FIM that may lead to a memory error. ([#6759](https://github.com/wazuh/wazuh/pull/6759))
  - Let FIM switch to real-time mode for directories where who-data is not available (Audit in immutable mode). ([#6828](https://github.com/wazuh/wazuh/pull/6828))
  - Changed the Active Response protocol to receive messages in JSON format that include the full alert. ([#7317](https://github.com/wazuh/wazuh/pull/7317))
  - Changed references to the product name in logs. ([#7264](https://github.com/wazuh/wazuh/pull/7264))
  - Syscollector now synchronizes its database with the manager, avoiding full data delivery on each scan. ([#7379](https://github.com/wazuh/wazuh/pull/7379))
  - Remoted now supports both TCP and UDP protocols simultaneously. ([#7541](https://github.com/wazuh/wazuh/pull/7541))
  - Improved the unit tests for the os_net library. ([#7595](https://github.com/wazuh/wazuh/pull/7595))
  - FIM now removes the audit rules when their corresponding symbolic links change their target. ([#6999](https://github.com/wazuh/wazuh/pull/6999))
  - Compilation from sources now downloads the external dependencies prebuilt. ([#7797](https://github.com/wazuh/wazuh/pull/7797))
  - Added the old implementation of Logtest as `wazuh-logtest-legacy`. ([#7807](https://github.com/wazuh/wazuh/pull/7807))
  - Improved the performance of Analysisd when running on multi-core hosts. ([#7974](https://github.com/wazuh/wazuh/pull/7974))
  - Agents now report the manager when they stop. That allows the manager to log an alert and immediately set their state to "disconnected". ([#8021](https://github.com/wazuh/wazuh/pull/8021))
  - Wazuh building is now independent from the installation directory. ([#7327](https://github.com/wazuh/wazuh/pull/7327))
  - The embedded python interpreter is provided in a preinstalled, portable package. ([#7327](https://github.com/wazuh/wazuh/pull/7327))
  - Wazuh resources are now accessed by a relative path to the installation directory. ([#7327](https://github.com/wazuh/wazuh/pull/7327))
  - The error log that appeared when the agent cannot connect to SCA has been switched to warning. ([#8201](https://github.com/wazuh/wazuh/pull/8201))
  - The agent now validates the Audit connection configuration when enabling whodata for FIM on Linux. ([#8921](https://github.com/wazuh/wazuh/pull/8921))

- **API:**
  - Removed ruleset version from `GET /cluster/{node_id}/info` and `GET /manager/info` as it was deprecated. ([#6904](https://github.com/wazuh/wazuh/issues/6904))
  - Changed the `POST /groups` endpoint to specify the group name in a JSON body instead of in a query parameter. ([#6909](https://github.com/wazuh/wazuh/pull/6909))
  - Changed the `PUT /active-response` endpoint function to create messages with the new JSON format. ([#7312](https://github.com/wazuh/wazuh/pull/7312))
  - New parameters added to `DELETE /agents` endpoint and `older_than` field removed from response. ([#6366](https://github.com/wazuh/wazuh/issues/6366))
  - Changed login security controller to avoid errors in Restful API reference links. ([#7909](https://github.com/wazuh/wazuh/pull/7909))
  - Changed the PUT /agents/group/{group_id}/restart response format when there are no agents assigned to the group. ([#8123](https://github.com/wazuh/wazuh/pull/8123))
  - Agent keys used when adding agents are now obscured in the API log. ([#8149](https://github.com/wazuh/wazuh/pull/8149))
  - Improved all agent restart endpoints by removing active-response check. ([#8457](https://github.com/wazuh/wazuh/pull/8457))
  - Improved API requests processing time by applying cache to token RBAC permissions extraction. It will be invalidated if any resource related to the token is modified. ([#8615](https://github.com/wazuh/wazuh/pull/8615))
  - Increased to 100000 the maximum value accepted for `limit` API parameter, default value remains at 500. ([#8841](https://github.com/wazuh/wazuh/pull/8841))

- **Framework:**
  - Improved agent insertion algorithm when Authd is not available. ([#8682](https://github.com/wazuh/wazuh/pull/8682))

- **Ruleset:**
  - The ruleset was normalized according to the Wazuh standard. ([#6867](https://github.com/wazuh/wazuh/pull/6867))
  - Rules
    - Changed Ossec Rules. ([#7260](https://github.com/wazuh/wazuh/pull/7260))
    - Changed Cisco IOS Rules. ([#7289](https://github.com/wazuh/wazuh/pull/7289))
    - Changed ID from 51000 to 51003 in Dropbear Rules. ([#7289](https://github.com/wazuh/wazuh/pull/7289))
    - Changed 6 new rules for Sophos Rules. ([#7289](https://github.com/wazuh/wazuh/pull/7289))
  - Decoders
    - Changed Active Response Decoders. ([#7317](https://github.com/wazuh/wazuh/pull/7317))
    - Changed Auditd Decoders. ([#7289](https://github.com/wazuh/wazuh/pull/7289))
    - Changed Checkpoint Smart1 Decoders. ([#8676](https://github.com/wazuh/wazuh/pull/8676))
    - Changed Cisco ASA Decoders. ([#7289](https://github.com/wazuh/wazuh/pull/7289))
    - Changed Cisco IOS Decoders. ([#7289](https://github.com/wazuh/wazuh/pull/7289))
    - Changed Kernel Decoders. ([#7837](https://github.com/wazuh/wazuh/pull/7837))
    - Changed OpenLDAP Decoders. ([#7289](https://github.com/wazuh/wazuh/pull/7289))
    - Changed Ossec Decoders. ([#7260](https://github.com/wazuh/wazuh/pull/7260))
    - Changed Sophos Decoders. ([#7289](https://github.com/wazuh/wazuh/pull/7289))
    - Changed PFsense Decoders. ([#7289](https://github.com/wazuh/wazuh/pull/7289))
    - Changed Panda PAPS Decoders. ([#8676](https://github.com/wazuh/wazuh/pull/8676))


- **External dependencies:**
  - Upgrade boto3, botocore, requests, s3transfer and urllib3 Python dependencies to latest stable versions. ([#8886](https://github.com/wazuh/wazuh/pull/8886))
  - Update Python to latest stable version (3.9.6). ([#9389](https://github.com/wazuh/wazuh/pull/9389))
  - Upgrade GCP dependencies and pip to latest stable version.
  - Upgrade python-jose to 3.1.0.
  - Add tabulate dependency.

### Fixed

- **Cluster:**
  - Fixed memory usage when creating cluster messages. ([#6736](https://github.com/wazuh/wazuh/pull/6736))
  - Fixed a bug when unpacking incomplete headers in cluster messages. ([#8142](https://github.com/wazuh/wazuh/pull/8142))
  - Changed error message to debug when iterating a file listed that is already deleted. ([#8499](https://github.com/wazuh/wazuh/pull/8499))
  - Fixed cluster timeout exceptions. ([#8901](https://github.com/wazuh/wazuh/pull/8901))
  - Fixed unhandled KeyError when an error command is received in any cluster node. ([#8872](https://github.com/wazuh/wazuh/pull/8872))
  - Fixed unhandled cluster error in send_string() communication protocol. ([#8943](https://github.com/wazuh/wazuh/pull/8943))

- **Core:**
  - Fixed a bug in FIM when setting scan_time to "12am" or "12pm". ([#6934](https://github.com/wazuh/wazuh/pull/6934))
  - Fixed a bug in FIM that produced wrong alerts when the file limit was reached. ([#6802](https://github.com/wazuh/wazuh/pull/6802))
  - Fixed a bug in Analysisd that reserved the static decoder field name "command" but never used it. ([#7105](https://github.com/wazuh/wazuh/pull/7105))
  - Fixed evaluation of fields in the tag `<description>` of rules. ([#7073](https://github.com/wazuh/wazuh/pull/7073))
  - Fixed bugs in FIM that caused symbolic links to not work correctly. ([#6789](https://github.com/wazuh/wazuh/pull/6789))
  - Fixed path validation in FIM configuration. ([#7018](https://github.com/wazuh/wazuh/pull/7018))
  - Fixed a bug in the "ignore" option on FIM where relative paths were not resolved. ([#7018](https://github.com/wazuh/wazuh/pull/7018))
  - Fixed a bug in FIM that wrongly detected that the file limit had been reached. ([#7268](https://github.com/wazuh/wazuh/pull/7268))
  - Fixed a bug in FIM that did not produce alerts when a domain user deleted a file. ([#7265](https://github.com/wazuh/wazuh/pull/7265))
  - Fixed Windows agent compilation with GCC 10. ([#7359](https://github.com/wazuh/wazuh/pull/7359))
  - Fixed a bug in FIM that caused to wrongly expand environment variables. ([#7332](https://github.com/wazuh/wazuh/pull/7332))
  - Fixed the inclusion of the rule description in archives when matched a rule that would not produce an alert. ([#7476](https://github.com/wazuh/wazuh/pull/7476))
  - Fixed a bug in the regex parser that did not accept empty strings. ([#7495](https://github.com/wazuh/wazuh/pull/7495))
  - Fixed a bug in FIM that did not report deleted files set with real-time in agents on Solaris. ([#7414](https://github.com/wazuh/wazuh/pull/7414))
  - Fixed a bug in Remoted that wrongly included the priority header in syslog when using TCP. ([#7633](https://github.com/wazuh/wazuh/pull/7633))
  - Fixed a stack overflow in the XML parser by limiting 1024 levels of recursion. ([#7782](https://github.com/wazuh/wazuh/pull/7782))
  - Prevented Vulnerability Detector from scanning all the agents in the master node that are connected to another worker. ([#7795](https://github.com/wazuh/wazuh/pull/7795))
  - Fixed an issue in the database sync module that left dangling agent group files. ([#7858](https://github.com/wazuh/wazuh/pull/7858))
  - Fixed memory leaks in the regex parser in Analysisd. ([#7919](https://github.com/wazuh/wazuh/pull/7919))
  - Fixed a typo in the initial value for the hotfix scan ID in the agents' database schema. ([#7905](https://github.com/wazuh/wazuh/pull/7905))
  - Fixed a segmentation fault in Vulnerability Detector when parsing an unsupported package version format. ([#8003](https://github.com/wazuh/wazuh/pull/8003))
  - Fixed false positives in FIM when the inode of multiple files change, due to file inode collisions in the engine database. ([#7990](https://github.com/wazuh/wazuh/pull/7990))
  - Fixed the error handling when wildcarded Redhat feeds are not found. ([#6932](https://github.com/wazuh/wazuh/pull/6932))
  - Fixed the `equals` comparator for OVAL feeds in Vulnerability Detector. ([#7862](https://github.com/wazuh/wazuh/pull/7862))
  - Fixed a bug in FIM that made the Windows agent crash when synchronizing a Windows Registry value that starts with a colon (`:`). ([#8098](https://github.com/wazuh/wazuh/pull/8098) [#8143](https://github.com/wazuh/wazuh/pull/8143))
  - Fixed a starving hazard in Wazuh DB that might stall incoming requests during the database commitment. ([#8151](https://github.com/wazuh/wazuh/pull/8151))
  - Fixed a race condition in Remoted that might make it crash when closing RID files. ([#8224](https://github.com/wazuh/wazuh/pull/8224))
  - Fixed a descriptor leak in the agent when failed to connect to Authd. ([#8789](https://github.com/wazuh/wazuh/pull/8789))
  - Fixed a potential error when starting the manager due to a delay in the creation of Analysisd PID file. ([#8828](https://github.com/wazuh/wazuh/pull/8828))
  - Fixed an invalid memory access hazard in Vulnerability Detector. ([#8551](https://github.com/wazuh/wazuh/pull/8551))
  - Fixed an error in the FIM decoder at the manager when the agent reports a file with an empty ACE list. ([#8571](https://github.com/wazuh/wazuh/pull/8571))
  - Prevented the agent on macOS from getting corrupted after an operating system upgrade. ([#8620](https://github.com/wazuh/wazuh/pull/8620))
  - Fixed an error in the manager that could not check its configuration after a change by the API when Active response is disabled. ([#8357](https://github.com/wazuh/wazuh/pull/8357))
  - Fixed a problem in the manager that left remote counter and agent group files when removing an agent. ([#8630](https://github.com/wazuh/wazuh/pull/8630))
  - Fixed an error in the agent on Windows that could corrupt the internal FIM databas due to disabling the disk sync. ([#8905](https://github.com/wazuh/wazuh/pull/8905))
  - Fixed a crash in Logcollector on Windows when handling the position of the file. ([#9364](https://github.com/wazuh/wazuh/pull/9364))
  - Fixed a buffer underflow hazard in Remoted when handling input messages. Thanks to Johannes Segitz (@jsegitz). ([#9285](https://github.com/wazuh/wazuh/pull/9285))
  - Fixed a bug in the agent that tried to verify the WPK CA certificate even when verification was disabled. ([#9547](https://github.com/wazuh/wazuh/pull/9547))

- **API:**
  - Fixed wrong API messages returned when getting agents' upgrade results. ([#7587](https://github.com/wazuh/wazuh/pull/7587))
  - Fixed wrong `user` string in API logs when receiving responses with status codes 308 or 404. ([#7709](https://github.com/wazuh/wazuh/pull/7709))
  - Fixed API errors when cluster is disabled and node_type is worker. ([#7867](https://github.com/wazuh/wazuh/pull/7867))
  - Fixed redundant paths and duplicated tests in API integration test mapping script. ([#7798](https://github.com/wazuh/wazuh/pull/7798))
  - Fixed an API integration test case failing in test_rbac_white_all and added a test case for the enable/disable run_as endpoint.([8014](https://github.com/wazuh/wazuh/pull/8014))
  - Fixed a thread race condition when adding or deleting agents without authd ([8148](https://github.com/wazuh/wazuh/pull/8148))
  - Fixed CORS in API configuration. ([#8496](https://github.com/wazuh/wazuh/pull/8496))
  - Fixed api.log to avoid unhandled exceptions on API timeouts. ([#8887](https://github.com/wazuh/wazuh/pull/8887))

- **Ruleset:**
  - Fixed usb-storage-attached regex pattern to support blank spaces. ([#7837](https://github.com/wazuh/wazuh/issues/7837))
  - Fixed SCA checks for RHEL7 and CentOS 7. Thanks to J. Daniel Medeiros (@jdmedeiros). ([#7645](https://github.com/wazuh/wazuh/pull/7645))
  - Fixed the match criteria of the AWS WAF rules. ([#8111](https://github.com/wazuh/wazuh/pull/8111))
  - Fixed sample log in sudo decoders.
  - Fixed Pix Decoders match regex. ([#7485](https://github.com/wazuh/wazuh/pull/7495))
  - Fixed regex in Syslog Rules. ([#7289](https://github.com/wazuh/wazuh/pull/7289))
  - Fixed category in PIX Rules. ([#7289](https://github.com/wazuh/wazuh/pull/7289))
  - Fixed authentication tag in group for MSauth Rules. ([#7289](https://github.com/wazuh/wazuh/pull/7289))
  - Fixed match on Nginx Rules. ([#7122](https://github.com/wazuh/wazuh/pull/7122))
  - Fixed sample log on Netscaler Rules. ([#7783](https://github.com/wazuh/wazuh/pull/7783))
  - Fixed match field for rules 80441 and 80442 in Amazon Rules. ([#8111](https://github.com/wazuh/wazuh/pull/8111))
  - Fixed sample logs in Owncloud Rules. ([#7122](https://github.com/wazuh/wazuh/pull/7122))
  - Fixed authentication tag in group for Win Security Rules. ([#7289](https://github.com/wazuh/wazuh/pull/7289))
  - Fixed sample log in Win Security Rules. ([#7783](https://github.com/wazuh/wazuh/pull/7783))
  - Fixed sample log in Win Application Rules. ([#7783](https://github.com/wazuh/wazuh/pull/7783))
  - Fixed mitre block in Paloalto Rules. ([#7783](https://github.com/wazuh/wazuh/pull/7783))

- **Modules:**
  - Fixed an error when trying to use a non-default aws profile with CloudWatchLogs ([#9331](https://github.com/wazuh/wazuh/pull/9331))

### Removed

- **Core:**
  - File /etc/ossec-init.conf does not exist anymore. ([#7175](https://github.com/wazuh/wazuh/pull/7175))
  - Unused files have been removed from the repository, including TAP tests. ([#7398](https://github.com/wazuh/wazuh/issues/7398))

- **API:**
  - Removed the `allow_run_as` parameter from endpoints `POST /security/users` and `PUT /security/users/{user_id}`. ([#7588](https://github.com/wazuh/wazuh/pull/7588))
  - Removed `behind_proxy_server` option from configuration. ([#7006](https://github.com/wazuh/wazuh/issues/7006))

- **Framework:**
  - Deprecated `update_ruleset` script. ([#6904](https://github.com/wazuh/wazuh/issues/6904))

- **Ruleset**
  - Removed rule 51004 from Dropbear Rules. ([#7289](https://github.com/wazuh/wazuh/pull/7289))
  - Remuved rules 23508, 23509 and 23510 from Vulnerability Detector Rules.

## [v4.1.5] - 2021-04-22

### Fixed

- **Core:**
  - Fixed a bug in Vulnerability Detector that made Modulesd crash while updating the NVD feed due to a missing CPE entry. ([4cbd1e8](https://github.com/wazuh/wazuh/commit/4cbd1e85eeee0eb0d8247fa7228f590a9dd24153))


## [v4.1.4] - 2021-03-25

### Fixed

- **Cluster:**
  - Fixed workers reconnection after restarting master node. Updated `asyncio.Task.all_tasks` method removed in Python 3.9. ([#8017](https://github.com/wazuh/wazuh/pull/8017))


## [v4.1.3] - 2021-03-23

### Changed

- **External dependencies:**
  - Upgraded Python version from 3.8.6 to 3.9.2 and several Python dependencies. ([#7943](https://github.com/wazuh/wazuh/pull/7943))

### Fixed

- **Core:**
  - Fixed an error in FIM when getting the files' modification time on Windows due to wrong permission flags. ([#7870](https://github.com/wazuh/wazuh/pull/7870))
  - Fixed a bug in Wazuh DB that truncated the output of the agents' status query towards the cluster. ([#7873](https://github.com/wazuh/wazuh/pull/7873))

- **API:**
  - Fixed validation for absolute and relative paths. ([#7906](https://github.com/wazuh/wazuh/pull/7906))


## [v4.1.2] - 2021-03-08

### Changed

- **Core:**
  - The default value of the agent disconnection time option has been increased to 10 minutes. ([#7744](https://github.com/wazuh/wazuh/pull/7744))
  - The warning log from Remoted about sending messages to disconnected agents has been changed to level-1 debug log. ([#7755](https://github.com/wazuh/wazuh/pull/7755))

- **API:**
  - API logs showing request parameters and body will be generated with API log level `info` instead of `debug`. ([#7735](https://github.com/wazuh/wazuh/issues/7735))

- **External dependencies:**
  - Upgraded aiohttp version from 3.6.2 to 3.7.4. ([#7734](https://github.com/wazuh/wazuh/pull/7734))

### Fixed

- **Core:**
  - Fix a bug in the unit tests that randomly caused false failures. ([#7723](https://github.com/wazuh/wazuh/pull/7723))
  - Fixed a bug in the Analysisd configuration that did not apply the setting `json_null_fields`. ([#7711](https://github.com/wazuh/wazuh/pull/7711))
  - Fixed the checking of the option `ipv6` in Remoted. ([#7737](https://github.com/wazuh/wazuh/pull/7737))
  - Fixed the checking of the option `rids_closing_time` in Remoted. ([#7746](https://github.com/wazuh/wazuh/pull/7746))


## [v4.1.1] - 2021-02-25

### Added

- **External dependencies:**
  - Added cython (0.29.21) library to Python dependencies. ([#7451](https://github.com/wazuh/wazuh/pull/7451))
  - Added xmltodict (0.12.0) library to Python dependencies. ([#7303](https://github.com/wazuh/wazuh/pull/7303))

- **API:**
  - Added new endpoints to manage rules files. ([#7178](https://github.com/wazuh/wazuh/issues/7178))
  - Added new endpoints to manage CDB lists files. ([#7180](https://github.com/wazuh/wazuh/issues/7180))
  - Added new endpoints to manage decoder files. ([#7179](https://github.com/wazuh/wazuh/issues/7179))
  - Added new manager and cluster endpoints to update Wazuh configuration (ossec.conf). ([#7181](https://github.com/wazuh/wazuh/issues/7181))

### Changed

- **External dependencies:**
  - Upgraded Python version from 3.8.2 to 3.8.6. ([#7451](https://github.com/wazuh/wazuh/pull/7451))
  - Upgraded Cryptography python library from 3.2.1 to 3.3.2. ([#7451](https://github.com/wazuh/wazuh/pull/7451))
  - Upgraded cffi python library from 1.14.0 to 1.14.4. ([#7451](https://github.com/wazuh/wazuh/pull/7451))

- **API:**
  - Added raw parameter to GET /manager/configuration and GET cluster/{node_id}/configuration to load ossec.conf in xml format. ([#7565](https://github.com/wazuh/wazuh/issues/7565))

### Fixed

- **API:**
  - Fixed an error with the RBAC permissions in the `GET /groups` endpoint. ([#7328](https://github.com/wazuh/wazuh/issues/7328))
  - Fixed a bug with Windows registries when parsing backslashes. ([#7309](https://github.com/wazuh/wazuh/pull/7309))
  - Fixed an error with the RBAC permissions when assigning multiple `agent:group` resources to a policy. ([#7393](https://github.com/wazuh/wazuh/pull/7393))
  - Fixed an error with search parameter when using special characters. ([#7301](https://github.com/wazuh/wazuh/pull/7301))
- **AWS Module:**
  - Fixed a bug that caused an error when attempting to use an IAM Role with **CloudWatchLogs** service. ([#7330](https://github.com/wazuh/wazuh/pull/7330))
- **Framework:**
  - Fixed a race condition bug when using RBAC expand_group function. ([#7353](https://github.com/wazuh/wazuh/pull/7353))
  - Fix migration process to overwrite default RBAC policies. ([#7594](https://github.com/wazuh/wazuh/pull/7594))
- **Core:**
  - Fixed a bug in Windows agent that did not honor the buffer's EPS limit. ([#7333](https://github.com/wazuh/wazuh/pull/7333))
  - Fixed a bug in Integratord that might lose alerts from Analysisd due to a race condition. ([#7338](https://github.com/wazuh/wazuh/pull/7338))
  - Silence the error message when the Syslog forwarder reads an alert with no rule object. ([#7539](https://github.com/wazuh/wazuh/pull/7539))
  - Fixed a memory leak in Vulnerability Detector when updating NVD feeds. ([#7559](https://github.com/wazuh/wazuh/pull/7559))
  - Prevent FIM from raising false positives about group name changes due to a thread unsafe function. ([#7589](https://github.com/wazuh/wazuh/pull/7589))

### Removed

- **API:**
  - Deprecated /manager/files and /cluster/{node_id}/files endpoints. ([#7209](https://github.com/wazuh/wazuh/issues/7209))


## [v4.1.0] - 2021-02-15

### Added

- **Core:**
  - Allow negation of expressions in rules. ([#6258](https://github.com/wazuh/wazuh/pull/6258))
  - Support for PCRE2 regular expressions in rules and decoders. ([#6480](https://github.com/wazuh/wazuh/pull/6480))
  - Added new **ruleset test module**. Allow testing and verification of rules and decoders using Wazuh User Interface. ([#5337](https://github.com/wazuh/wazuh/issues/5337))
  - Added new **upgrade module**. WPK upgrade feature has been moved to this module, which offers support for cluster architecture and simultaneous upgrades. ([#5387](https://github.com/wazuh/wazuh/issues/5387))
  - Added new **task module**. This module stores and manages all the tasks that are executed in the agents or managers. ([#5386](https://github.com/wazuh/wazuh/issues/5386))
  - Let the time interval to detect that an agent got disconnected configurable. Deprecate parameter `DISCON_TIME`. ([#6396](https://github.com/wazuh/wazuh/pull/6396))
  - Added support to macOS in Vulnerability Detector. ([#6532](https://github.com/wazuh/wazuh/pull/6532))
  - Added the capability to perform FIM on values in the Windows Registry. ([#6735](https://github.com/wazuh/wazuh/pull/6735))
- **API:**
  - Added endpoints to query and manage Rootcheck data. ([#6496](https://github.com/wazuh/wazuh/pull/6496))
  - Added new endpoint to check status of tasks. ([#6029](https://github.com/wazuh/wazuh/issues/6029))
  - Added new endpoints to run the logtest tool and delete a logtest session. ([#5984](https://github.com/wazuh/wazuh/pull/5984))
  - Added debug2 mode for API log and improved debug mode. ([#6822](https://github.com/wazuh/wazuh/pull/6822))
  - Added missing secure headers for API responses. ([#7024](https://github.com/wazuh/wazuh/issues/7024))
  - Added new config option to disable uploading configurations containing remote commands. ([#7016](https://github.com/wazuh/wazuh/issues/7016))
- **AWS Module:**
  - Added support for AWS load balancers (Application Load Balancer, Classic Load Balancer and Network Load Balancer). ([#6034](https://github.com/wazuh/wazuh/issues/6034))
- **Framework:**
  - Added new framework modules to use the logtest tool. ([#5870](https://github.com/wazuh/wazuh/pull/5870))
  - Improved `q` parameter on rules, decoders and cdb-lists modules to allow multiple nested fields. ([#6560](https://github.com/wazuh/wazuh/pull/6560))

### Changed

- **Core:**
  - Removed the limit of agents that a manager can support. ([#6097](https://github.com/wazuh/wazuh/issues/6097))
    - Migration of rootcheck results to Wazuh DB to remove the files with the results of each agent. ([#6096](https://github.com/wazuh/wazuh/issues/6096))
    - Designed new mechanism to close RIDS files when agents are disconnected. ([#6112](https://github.com/wazuh/wazuh/issues/6112))
  - Moved CA configuration section to verify WPK signatures from `active-response` section to `agent-upgrade` section. ([#5929](https://github.com/wazuh/wazuh/issues/5929))
  - The tool ossec-logtest has been renamed to wazuh-logtest, and it uses a new testing service integrated in Analysisd. ([#6103](https://github.com/wazuh/wazuh/pull/6103))
  - Changed error message to debug when multiple daemons attempt to remove an agent simultaneously ([#6185](https://github.com/wazuh/wazuh/pull/6185))
  - Changed error message to warning when the agent fails to reach a module. ([#5817](https://github.com/wazuh/wazuh/pull/5817))
- **API:**
  - Changed the `status` parameter behavior in the `DELETE /agents` endpoint to enhance security. ([#6829](https://github.com/wazuh/wazuh/pull/6829))
  - Changed upgrade endpoints to accept a list of agents, maximum 100 agents per request. ([#5336](https://github.com/wazuh/wazuh/issues/5536))
  - Improved input validation regexes for `names` and `array_names`. ([#7015](https://github.com/wazuh/wazuh/issues/7015))
- **Framework:**
  - Refactored framework to work with new upgrade module. ([#5537](https://github.com/wazuh/wazuh/issues/5537))
  - Refactored agent upgrade CLI to work with new ugprade module. It distributes petitions in a clustered environment. ([#5675](https://github.com/wazuh/wazuh/issues/5675))
  - Changed rule and decoder details structure to support PCRE2. ([#6318](https://github.com/wazuh/wazuh/issues/6318))
  - Changed access to agent's status. ([#6326](https://github.com/wazuh/wazuh/issues/6326))
  - Improved AWS Config integration to avoid performance issues by removing alert fields with variables such as Instance ID in its name. ([#6537](https://github.com/wazuh/wazuh/issues/6537))

### Fixed

- **Core:**
  - Fixed error in Analysisd when getting the ossec group ID. ([#6688](https://github.com/wazuh/wazuh/pull/6688))
  - Prevented FIM from reporting configuration error when setting patterns that match no files. ([#6187](https://github.com/wazuh/wazuh/pull/6187))
  - Fixed the array parsing when building JSON alerts. ([#6687](https://github.com/wazuh/wazuh/pull/6687))
  - Added Firefox ESR to the CPE helper to distinguish it from Firefox when looking for vulnerabilities. ([#6610](https://github.com/wazuh/wazuh/pull/6610))
  - Fixed the evaluation of packages from external sources with the official vendor feeds in Vulnerability Detector. ([#6611](https://github.com/wazuh/wazuh/pull/6611))
  - Fixed the handling of duplicated tags in the Vulnerability Detector configuration. ([#6683](https://github.com/wazuh/wazuh/pull/6683))
  - Fixed the validation of hotfixes gathered by Syscollector. ([#6706](https://github.com/wazuh/wazuh/pull/6706))
  - Fixed the reading of the Linux OS version when `/etc/os-release` doesn't provide it. ([#6674](https://github.com/wazuh/wazuh/pull/6674))
  - Fixed a false positive when comparing the minor target of CentOS packages in Vulnerability Detector. ([#6709](https://github.com/wazuh/wazuh/pull/6709))
  - Fixed a zombie process leak in Modulesd when using commands without a timeout. ([#6719](https://github.com/wazuh/wazuh/pull/6719))
  - Fixed a race condition in Remoted that might create agent-group files with wrong permissions. ([#6833](https://github.com/wazuh/wazuh/pull/6833))
  - Fixed a warning log in Wazuh DB when upgrading the global database. ([#6697](https://github.com/wazuh/wazuh/pull/6697))
  - Fixed a bug in FIM on Windows that caused false positive due to changes in the host timezone or the daylight saving time when monitoring files in a FAT32 filesystem. ([#6801](https://github.com/wazuh/wazuh/pull/6801))
  - Fixed the purge of the Redhat vulnerabilities database before updating it. ([#7050](https://github.com/wazuh/wazuh/pull/7050))
  - Fixed a condition race hazard in Authd that may prevent the daemon from updating client.keys after adding an agent. ([#7271](https://github.com/wazuh/wazuh/pull/7271))
- **API:**
  - Fixed an error with `/groups/{group_id}/config` endpoints (GET and PUT) when using complex `localfile` configurations. ([#6276](https://github.com/wazuh/wazuh/pull/6383))
- **Framework:**
  - Fixed a `cluster_control` bug that caused an error message when running `wazuh-clusterd` in foreground. ([#6724](https://github.com/wazuh/wazuh/pull/6724))
  - Fixed a bug with add_manual(agents) function when authd is disabled. ([#7062](https://github.com/wazuh/wazuh/pull/7062))


## [v4.0.4] - 2021-01-14

### Added

- **API:**
  - Added missing secure headers for API responses. ([#7138](https://github.com/wazuh/wazuh/issues/7138))
  - Added new config option to disable uploading configurations containing remote commands. ([#7134](https://github.com/wazuh/wazuh/issues/7134))
  - Added new config option to choose the SSL ciphers. Default value `TLSv1.2`. ([#7164](https://github.com/wazuh/wazuh/issues/7164))

### Changed

- **API:**
  - Deprecated endpoints to restore and update API configuration file. ([#7132](https://github.com/wazuh/wazuh/issues/7132))
  - Default expiration time of the JWT token set to 15 minutes. ([#7167](https://github.com/wazuh/wazuh/pull/7167))

### Fixed

- **API:**
  - Fixed a path traversal flaw ([CVE-2021-26814](https://nvd.nist.gov/vuln/detail/CVE-2021-26814)) affecting 4.0.0 to 4.0.3 at `/manager/files` and `/cluster/{node_id}/files` endpoints. ([#7131](https://github.com/wazuh/wazuh/issues/7131))
- **Framework:**
  - Fixed a bug with add_manual(agents) function when authd is disabled. ([#7135](https://github.com/wazuh/wazuh/issues/7135))
- **Core:**
  - Fixed the purge of the Redhat vulnerabilities database before updating it. ([#7133](https://github.com/wazuh/wazuh/pull/7133))

## [v4.0.3] - 2020-11-30

### Fixed

- **API:**
  - Fixed a problem with certain API calls exceeding timeout in highly loaded cluster environments. ([#6753](https://github.com/wazuh/wazuh/pull/6753))


## [v4.0.2] - 2020-11-24

### Added

- **Core:**
  - Added macOS Big Sur version detection in the agent. ([#6603](https://github.com/wazuh/wazuh/pull/6603))

### Changed

- **API:**
  - `GET /agents/summary/os`, `GET /agents/summary/status` and `GET /overview/agents` will no longer consider `000` as an agent. ([#6574](https://github.com/wazuh/wazuh/pull/6574))
  - Increased to 64 the maximum number of characters that can be used in security users, roles, rules, and policies names. ([#6657](https://github.com/wazuh/wazuh/issues/6657))

### Fixed

- **API:**
  - Fixed an error with `POST /security/roles/{role_id}/rules` when removing role-rule relationships with admin resources. ([#6594](https://github.com/wazuh/wazuh/issues/6594))
  - Fixed a timeout error with `GET /manager/configuration/validation` when using it in a slow environment. ([#6530](https://github.com/wazuh/wazuh/issues/6530))
- **Framework:**
  - Fixed an error with some distributed requests when the cluster configuration is empty. ([#6612](https://github.com/wazuh/wazuh/pull/6612))
  - Fixed special characters in default policies. ([#6575](https://github.com/wazuh/wazuh/pull/6575))
- **Core:**
  - Fixed a bug in Remoted that limited the maximum agent number to `MAX_AGENTS-3` instead of `MAX_AGENTS-2`. ([#4560](https://github.com/wazuh/wazuh/pull/4560))
  - Fixed an error in the network library when handling disconnected sockets. ([#6444](https://github.com/wazuh/wazuh/pull/6444))
  - Fixed an error in FIM when handling temporary files and registry keys exceeding the path size limit. ([#6538](https://github.com/wazuh/wazuh/pull/6538))
  - Fixed a bug in FIM that stopped monitoring folders pointed by a symbolic link. ([#6613](https://github.com/wazuh/wazuh/pull/6613))
  - Fixed a race condition in FIM that could cause Syscheckd to stop unexpectedly. ([#6696](https://github.com/wazuh/wazuh/pull/6696))


## [v4.0.1] - 2020-11-11

### Changed

- **Framework:**
  - Updated Python's cryptography library to version 3.2.1 ([#6442](https://github.com/wazuh/wazuh/issues/6442))

### Fixed

- **API:**
  - Added missing agent:group resource to RBAC's catalog. ([6427](https://github.com/wazuh/wazuh/issues/6427))
  - Changed `limit` parameter behaviour in `GET sca/{agent_id}/checks/{policy_id}` endpoint and fixed some loss of information when paginating `wdb`. ([#6464](https://github.com/wazuh/wazuh/pull/6464))
  - Fixed an error with `GET /security/users/me` when logged in with `run_as`. ([#6506](https://github.com/wazuh/wazuh/pull/6506))
- **Framework:**
  - Fixed zip files compression and handling in cluster integrity synchronization. ([#6367](https://github.com/wazuh/wazuh/issues/6367))
- **Core**
  - Fixed version matching when assigning feed in Vulnerability Detector. ([#6505](https://github.com/wazuh/wazuh/pull/6505))
  - Prevent unprivileged users from accessing the Wazuh Agent folder in Windows. ([#3593](https://github.com/wazuh/wazuh/pull/3593))
  - Fix a bug that may lead the agent to crash when reading an invalid Logcollector configuration. ([#6463](https://github.com/wazuh/wazuh/pull/6463))


## [v4.0.0] - 2020-10-23

### Added

- Added **enrollment capability**. Agents are now able to request a key from the manager if current key is missing or wrong. ([#5609](https://github.com/wazuh/wazuh/pull/5609))
- Migrated the agent-info data to Wazuh DB. ([#5541](https://github.com/wazuh/wazuh/pull/5541))
- **API:**
  - Embedded Wazuh API with Wazuh Manager, there is no need to install Wazuh API. ([9860823](https://github.com/wazuh/wazuh/commit/9860823d568f5e6d93550d9b139507c04d2c2eb9))
  - Migrated Wazuh API server from nodejs to python. ([#2640](https://github.com/wazuh/wazuh/pull/2640))
  - Added asynchronous aiohttp server for the Wazuh API. ([#4474](https://github.com/wazuh/wazuh/issues/4474))
  - New Wazuh API is approximately 5 times faster on average. ([#5834](https://github.com/wazuh/wazuh/issues/5834))
  - Added OpenAPI based Wazuh API specification. ([#2413](https://github.com/wazuh/wazuh/issues/2413))
  - Improved Wazuh API reference documentation based on OpenAPI spec using redoc. ([#4967](https://github.com/wazuh/wazuh/issues/4967))
  - Added new yaml Wazuh API configuration file. ([#2570](https://github.com/wazuh/wazuh/issues/2570))
  - Added new endpoints to manage API configuration and deprecated configure_api.sh. ([#2570](https://github.com/wazuh/wazuh/issues/4822))
  - Added RBAC support to Wazuh API. ([#3287](https://github.com/wazuh/wazuh/issues/3287))
  - Added new endpoints for Wazuh API security management. ([#3410](https://github.com/wazuh/wazuh/issues/3410))
  - Added SQLAlchemy ORM based database for RBAC. ([#3375](https://github.com/wazuh/wazuh/issues/3375))
  - Added new JWT authentication method. ([7080ac3](https://github.com/wazuh/wazuh/commit/7080ac352774bb0feaf07cab76df58ea5503ff4b))
  - Wazuh API up and running by default in all nodes for a clustered environment.
  - Added new and improved error handling. ([#2843](https://github.com/wazuh/wazuh/issues/2843) ([#5345](https://github.com/wazuh/wazuh/issues/5345))
  - Added tavern and docker based Wazuh API integration tests. ([#3612](https://github.com/wazuh/wazuh/issues/3612))
  - Added new and unified Wazuh API responses structure. ([3421015](https://github.com/wazuh/wazuh/commit/34210154016f0a63211a81707744dce0ec0a54f9))
  - Added new endpoints for Wazuh API users management. ([#3280](https://github.com/wazuh/wazuh/issues/3280))
  - Added new endpoint to restart agents which belong to a node. ([#5381](https://github.com/wazuh/wazuh/issues/5381))
  - Added and improved q filter in several endpoints. ([#5431](https://github.com/wazuh/wazuh/pull/5431))
  - Tested and improved Wazuh API security. ([#5318](https://github.com/wazuh/wazuh/issues/5318))
    - Added DDOS blocking system. ([#5318](https://github.com/wazuh/wazuh/issues/5318#issuecomment-654303933))
    - Added brute force attack blocking system. ([#5318](https://github.com/wazuh/wazuh/issues/5318#issuecomment-652892858))
    - Added content-type validation. ([#5318](https://github.com/wazuh/wazuh/issues/5318#issuecomment-654807980))
- **Vulnerability Detector:**
  - Redhat vulnerabilities are now fetched from OVAL benchmarks. ([#5352](https://github.com/wazuh/wazuh/pull/5352))
  - Debian vulnerable packages are now fetched from the Security Tracker. ([#5304](https://github.com/wazuh/wazuh/pull/5304))
  - The Debian Security Tracker feed can be loaded from a custom location. ([#5449](https://github.com/wazuh/wazuh/pull/5449))
  - The package vendor is used to discard vulnerabilities. ([#5330](https://github.com/wazuh/wazuh/pull/5330))
  - Allow compressed feeds for offline updates. ([#5745](https://github.com/wazuh/wazuh/pull/5745))
  - The manager now updates the MSU feed automatically. ([#5678](https://github.com/wazuh/wazuh/pull/5678))
  - CVEs with no affected version defined in all the feeds are now reported. ([#5284](https://github.com/wazuh/wazuh/pull/5284))
  - CVEs vulnerable for the vendor and missing in the NVD are now reported. ([#5305](https://github.com/wazuh/wazuh/pull/5305))
- **File Integrity Monitoring:**
  - Added options to limit disk usage using report changes option in the FIM module. ([#5157](https://github.com/wazuh/wazuh/pull/5157))
- Added and updated framework unit tests to increase coverage. ([#3287](https://github.com/wazuh/wazuh/issues/3287))
- Added improved support for monitoring paths from environment variables. ([#4961](https://github.com/wazuh/wazuh/pull/4961))
- Added `base64_log` format to the log builder for Logcollector. ([#5273](https://github.com/wazuh/wazuh/pull/5273))

### Changed

- Changed the default manager-agent connection protocol to **TCP**. ([#5696](https://github.com/wazuh/wazuh/pull/5696))
- Disable perpetual connection attempts to modules. ([#5622](https://github.com/wazuh/wazuh/pull/5622))
- Unified the behaviour of Wazuh daemons when reconnecting with unix sockets. ([#4510](https://github.com/wazuh/wazuh/pull/4510))
- Changed multiple Wazuh API endpoints. ([#2640](https://github.com/wazuh/wazuh/pull/2640)) ([#2413](https://github.com/wazuh/wazuh-documentation/issues/2413))
- Refactored framework module in SDK and core. ([#5263](https://github.com/wazuh/wazuh/issues/5263))
- Refactored FIM Windows events handling. ([#5144](https://github.com/wazuh/wazuh/pull/5144))
- Changed framework to access global.db using wazuh-db. ([#6095](https://github.com/wazuh/wazuh/pull/6095))
- Changed agent-info synchronization task in Wazuh cluster. ([#5585](https://github.com/wazuh/wazuh/issues/5585))
- Use the proper algorithm name for SHA-256 inside Prelude output. Thanks to François Poirotte (@fpoirotte). ([#5004](https://github.com/wazuh/wazuh/pull/5004))
- Elastic Stack configuration files have been adapted to Wazuh v4.x. ([#5796](https://github.com/wazuh/wazuh/pull/5796))
- Explicitly use Bash for the Pagerduty integration. Thanks to Chris Kruger (@montdidier). ([#4641](https://github.com/wazuh/wazuh/pull/4641))

### Fixed

- **Vulnerability Detector:**
  - Vulnerabilities of Windows Server 2019 which not affects to Windows 10 were not being reported. ([#5524](https://github.com/wazuh/wazuh/pull/5524))
  - Vulnerabilities patched by a Microsoft update with no supersedence were not being reported. ([#5524](https://github.com/wazuh/wazuh/pull/5524))
  - Vulnerabilities patched by more than one Microsoft update were not being evaluated agains all the patches. ([#5717](https://github.com/wazuh/wazuh/pull/5717))
  - Duplicated alerts in Windows 10. ([#5600](https://github.com/wazuh/wazuh/pull/5600))
  - Syscollector now discards hotfixes that are not fully installed. ([#5792](https://github.com/wazuh/wazuh/pull/5792))
  - Syscollector now collects hotfixes that were not being parsed. ([#5792](https://github.com/wazuh/wazuh/pull/5792))
  - Update Windows databases when `run_on_start` is disabled. ([#5335](https://github.com/wazuh/wazuh/pull/5335))
  - Fixed the NVD version comparator to remove undesired suffixes. ([#5362](https://github.com/wazuh/wazuh/pull/5362))
  - Fixed not escaped single quote in vuln detector SQL query. ([#5570](https://github.com/wazuh/wazuh/pull/5570))
  - Unified alerts title. ([#5826](https://github.com/wazuh/wazuh/pull/5826))
  - Fixed potential error in the GZlib when uncompressing NVD feeds. ([#5989](https://github.com/wazuh/wazuh/pull/5989))
- **File Integrity Monitoring:**
  - Fixed an error with last scan time in Syscheck API endpoints. ([a9acd3a](https://github.com/wazuh/wazuh/commit/a9acd3a216a7e0075a8efa5a91b2587659782fd8))
  - Fixed support for monitoring directories which contain commas. ([#4961](https://github.com/wazuh/wazuh/pull/4961))
  - Fixed a bug where configuring a directory to be monitored as real-time and whodata resulted in real-time prevailing. ([#4961](https://github.com/wazuh/wazuh/pull/4961))
  - Fixed using an incorrect mutex while deleting inotify watches. ([#5126](https://github.com/wazuh/wazuh/pull/5126))
  - Fixed a bug which could cause multiple FIM threads to request the same temporary file. ([#5213](https://github.com/wazuh/wazuh/issues/5213))
  - Fixed a bug where deleting a file permanently in Windows would not trigger an alert. ([#5144](https://github.com/wazuh/wazuh/pull/5144))
  - Fixed a typo in the file monitoring options log entry. ([#5591](https://github.com/wazuh/wazuh/pull/5591))
  - Fixed an error where monitoring a drive in Windows under scheduled or realtime mode would generate alerts from the recycle bin. ([#4771](https://github.com/wazuh/wazuh/pull/4771))
  - When monitoring a drive in Windows in the format `U:`, it will monitor `U:\` instead of the agent's working directory. ([#5259](https://github.com/wazuh/wazuh/pull/5259))
  - Fixed a bug where monitoring a drive in Windows with `recursion_level` set to 0 would trigger alerts from files inside its subdirectories. ([#5235](https://github.com/wazuh/wazuh/pull/5235))
- Fixed an Azure wodle dependency error. The package azure-storage-blob>12.0.0 does not include a component used. ([#6109](https://github.com/wazuh/wazuh/pull/6109))
- Fixed bugs reported by GCC 10.1.0. ([#5119](https://github.com/wazuh/wazuh/pull/5119))
- Fixed compilation errors with `USE_PRELUDE` enabled. Thanks to François Poirotte (@fpoirotte). ([#5003](https://github.com/wazuh/wazuh/pull/5003))
- Fixed default gateway data gathering in Syscollector on Linux 2.6. ([#5548](https://github.com/wazuh/wazuh/pull/5548))
- Fixed the Eventchannel collector to keep working when the Eventlog service is restarted. ([#5496](https://github.com/wazuh/wazuh/pull/5496))
- Fixed the OpenSCAP script to work over Python 3. ([#5317](https://github.com/wazuh/wazuh/pull/5317))
- Fixed the launcher.sh generation in macOS source installation. ([#5922](https://github.com/wazuh/wazuh/pull/5922))

### Removed

- Removed Wazuh API cache endpoints. ([#3042](https://github.com/wazuh/wazuh/pull/3042))
- Removed Wazuh API rootcheck endpoints. ([#5246](https://github.com/wazuh/wazuh/issues/5246))
- Deprecated Debian Jessie and Wheezy for Vulnerability Detector (EOL). ([#5660](https://github.com/wazuh/wazuh/pull/5660))
- Removed references to `manage_agents` in the installation process. ([#5840](https://github.com/wazuh/wazuh/pull/5840))
- Removed compatibility with deprecated configuration at Vulnerability Detector. ([#5879](https://github.com/wazuh/wazuh/pull/5879))


## [v3.13.6] - 2022-09-19

### Fixed

- Fixed a path traversal flaw in Active Response affecting agents from v3.6.1 (reported by @guragainroshan0). ([#14823](https://github.com/wazuh/wazuh/pull/14823))


## [v3.13.4] - 2022-05-30

### Fixed

- Fixed a crash in Vuln Detector when scanning agents running on Windows (backport from 4.3.2). ([#13624](https://github.com/wazuh/wazuh/pull/13624))


## [v3.13.3] - 2021-04-28

### Fixed

- Fixed a bug in Vulnerability Detector that made Modulesd crash while updating the NVD feed due to a missing CPE entry. ([#8346](https://github.com/wazuh/wazuh/pull/8346))


## [v3.13.2] - 2020-09-21

### Fixed

- Updated the default NVD feed URL from 1.0 to 1.1 in Vulnerability Detector. ([#6056](https://github.com/wazuh/wazuh/pull/6056))


## [v3.13.1] - 2020-07-14

### Added

- Added two new settings <max_retries> and <retry_interval> to adjust the agent failover interval. ([#5433](https://github.com/wazuh/wazuh/pull/5433))

### Fixed

- Fixed a crash in Modulesd caused by Vulnerability Detector when skipping a kernel package if the agent has OS info disabled. ([#5467](https://github.com/wazuh/wazuh/pull/5467))


## [v3.13.0] - 2020-06-29

### Added

- Vulnerability Detector improvements. ([#5097](https://github.com/wazuh/wazuh/pull/5097))
  - Include the NVD as feed for Linux agents in Vulnerability Detector.
  - Improve the Vulnerability Detector engine to correlate alerts between different feeds.
  - Add Vulnerability Detector module unit testing for Unix source code.
  - A timeout has been added to the updates of the vulnerability detector feeds to prevent them from getting hung up. ([#5153](https://github.com/wazuh/wazuh/pull/5153))
- New option for the JSON decoder to choose the treatment of Array structures. ([#4836](https://github.com/wazuh/wazuh/pull/4836))
- Added mode value (real-time, Who-data, or scheduled) as a dynamic field in FIM alerts. ([#5051](https://github.com/wazuh/wazuh/pull/5051))
- Set a configurable maximum limit of files to be monitored by FIM. ([#4717](https://github.com/wazuh/wazuh/pull/4717))
- New integration for pull logs from Google Cloud Pub/Sub. ([#4078](https://github.com/wazuh/wazuh/pull/4078))
- Added support for MITRE ATT&CK knowledge base. ([#3746](https://github.com/wazuh/wazuh/pull/3746))
- Microsoft Software Update Catalog used by vulnerability detector added as a dependency. ([#5101](https://github.com/wazuh/wazuh/pull/5101))
- Added support for `aarch64` and `armhf` architectures. ([#5030](https://github.com/wazuh/wazuh/pull/5030))

### Changed

- Internal variable rt_delay configuration changes to 5 milliseconds. ([#4760](https://github.com/wazuh/wazuh/pull/4760))
- Who-data includes new fields: process CWD, parent process id, and CWD of parent process. ([#4782](https://github.com/wazuh/wazuh/pull/4782))
- FIM opens files with shared deletion permission. ([#5018](https://github.com/wazuh/wazuh/pull/5018))
- Extended the statics fields comparison in the ruleset options. ([#4416](https://github.com/wazuh/wazuh/pull/4416))
- The state field was removed from vulnerability alerts. ([#5211](https://github.com/wazuh/wazuh/pull/5211))
- The NVD is now the primary feed for the vulnerability detector in Linux. ([#5097](https://github.com/wazuh/wazuh/pull/5097))
- Removed OpenSCAP policies installation and configuration block. ([#5061](https://github.com/wazuh/wazuh/pull/5061))
- Changed the internal configuration of Analysisd to be able to register by default a number of agents higher than 65536. ([#4332](https://github.com/wazuh/wazuh/pull/4332))
- Changed `same/different_systemname` for `same/different_system_name` in Analysisd static filters. ([#5131](https://github.com/wazuh/wazuh/pull/5131))
- Updated the internal Python interpreter from v3.7.2 to v3.8.2. ([#5030](https://github.com/wazuh/wazuh/pull/5030))

### Fixed

- Fixed a bug that, in some cases, kept the memory reserved when deleting monitored directories in FIM. ([#5115](https://github.com/wazuh/wazuh/issues/5115))
- Freed Inotify watches moving directories in the real-time mode of FIM. ([#4794](https://github.com/wazuh/wazuh/pull/4794))
- Fixed an error that caused deletion alerts with a wrong path in Who-data mode. ([#4831](https://github.com/wazuh/wazuh/pull/4831))
- Fixed generating alerts in Who-data mode when moving directories to the folder being monitored in Windows. ([#4762](https://github.com/wazuh/wazuh/pull/4762))
- Avoid truncating the full log field of the alert when the path is too long. ([#4792](https://github.com/wazuh/wazuh/pull/4792))
- Fixed the change of monitoring from Who-data to real-time when there is a failure to set policies in Windows. ([#4753](https://github.com/wazuh/wazuh/pull/4753))
- Fixed an error that prevents restarting Windows agents from the manager. ([#5212](https://github.com/wazuh/wazuh/pull/5212))
- Fixed an error that impedes the use of the tag URL by configuring the NVD in a vulnerability detector module. ([#5165](https://github.com/wazuh/wazuh/pull/5165))
- Fixed TOCTOU condition in Clusterd when merging agent-info files. ([#5159](https://github.com/wazuh/wazuh/pull/5159))
- Fixed race condition in Analysisd when handling accumulated events. ([#5091](https://github.com/wazuh/wazuh/pull/5091))
- Avoided to count links when generating alerts for ignored directories in Rootcheck. Thanks to Artur Molchanov (@Hexta). ([#4603](https://github.com/wazuh/wazuh/pull/4603))
- Fixed typo in the path used for logging when disabling an account. Thanks to Fontaine Pierre (@PierreFontaine). ([#4839](https://github.com/wazuh/wazuh/pull/4839))
- Fixed an error when receiving different Syslog events in the same TCP packet. ([#5087](https://github.com/wazuh/wazuh/pull/5087))
- Fixed a bug in Vulnerability Detector on Modulesd when comparing Windows software versions. ([#5168](https://github.com/wazuh/wazuh/pull/5168))
- Fixed a bug that caused an agent's disconnection time not to be displayed correctly. ([#5142](https://github.com/wazuh/wazuh/pull/5142))
- Optimized the function to obtain the default gateway. Thanks to @WojRep
- Fixed host verification when signing a certificate for the manager. ([#4963](https://github.com/wazuh/wazuh/pull/4963))
- Fixed possible duplicated ID on 'client.keys' adding new agent through the API with a specific ID. ([#4982](https://github.com/wazuh/wazuh/pull/4982))
- Avoid duplicate descriptors using wildcards in 'localfile' configuration. ([#4977](https://github.com/wazuh/wazuh/pull/4977))
- Added guarantee that all processes are killed when service stops. ([#4975](https://github.com/wazuh/wazuh/pull/4975))
- Fixed mismatch in integration scripts when the debug flag is set to active. ([#4800](https://github.com/wazuh/wazuh/pull/4800))


## [v3.12.3] - 2020-04-30

### Changed

- Disable WAL in databases handled by Wazuh DB to save disk space. ([#4949](https://github.com/wazuh/wazuh/pull/4949))

### Fixed

- Fixed a bug in Remoted that could prevent agents from connecting in UDP mode. ([#4897](https://github.com/wazuh/wazuh/pull/4897))
- Fixed a bug in the shared library that caused daemons to not find the ossec group. ([#4873](https://github.com/wazuh/wazuh/pull/4873))
- Prevent Syscollector from falling into an infinite loop when failed to collect the Windows hotfixes. ([#4878](https://github.com/wazuh/wazuh/pull/4878))
- Fixed a memory leak in the system scan by Rootcheck on Windows. ([#4948](https://github.com/wazuh/wazuh/pull/4948))
- Fixed a bug in Logcollector that caused the out_format option not to apply for the agent target. ([#4942](https://github.com/wazuh/wazuh/pull/4942))
- Fixed a bug that caused FIM to not handle large inode numbers correctly. ([#4914](https://github.com/wazuh/wazuh/pull/4914))
- Fixed a bug that made ossec-dbd crash due to a bad mutex initialization. ([#4552](https://github.com/wazuh/wazuh/pull/4552))


## [v3.12.2] - 2020-04-09

### Fixed

- Fixed a bug in Vulnerability Detector that made wazuh-modulesd crash when parsing the version of a package from a RHEL feed. ([#4885](https://github.com/wazuh/wazuh/pull/4885))


## [v3.12.1] - 2020-04-08

### Changed

- Updated MSU catalog on 31/03/2020. ([#4819](https://github.com/wazuh/wazuh/pull/4819))

### Fixed

- Fixed compatibility with the Vulnerability Detector feeds for Ubuntu from Canonical, that are available in a compressed format. ([#4834](https://github.com/wazuh/wazuh/pull/4834))
- Added missing field ‘database’ to the FIM on-demand configuration report. ([#4785](https://github.com/wazuh/wazuh/pull/4785))
- Fixed a bug in Logcollector that made it forward a log to an external socket infinite times. ([#4802](https://github.com/wazuh/wazuh/pull/4802))
- Fixed a buffer overflow when receiving large messages from Syslog over TCP connections. ([#4778](https://github.com/wazuh/wazuh/pull/4778))
- Fixed a malfunction in the Integrator module when analyzing events without a certain field. ([#4851](https://github.com/wazuh/wazuh/pull/4851))
- Fix XML validation with paths ending in `\`. ([#4783](https://github.com/wazuh/wazuh/pull/4783))

### Removed

- Removed support for Ubuntu 12.04 (Precise) in Vulneratiliby Detector as its feed is no longer available.


## [v3.12.0] - 2020-03-24

### Added

- Add synchronization capabilities for FIM. ([#3319](https://github.com/wazuh/wazuh/issues/3319))
- Add SQL database for the FIM module. Its storage can be switched between disk and memory. ([#3319](https://github.com/wazuh/wazuh/issues/3319))
- Add support for monitoring AWS S3 buckets in GovCloud regions. ([#3953](https://github.com/wazuh/wazuh/issues/3953))
- Add support for monitoring Cisco Umbrella S3 buckets. ([#3890](https://github.com/wazuh/wazuh/issues/3890))
- Add automatic reconnection with the Eventchannel service when it is restarted. ([#3836](https://github.com/wazuh/wazuh/pull/3836))
- Add a status validation when starting Wazuh. ([#4237](https://github.com/wazuh/wazuh/pull/4237))
- Add FIM module unit testing for Unix source code. ([#4688](https://github.com/wazuh/wazuh/pull/4688))
- Add multi-target support for unit testing. ([#4564](https://github.com/wazuh/wazuh/pull/4564))
- Add FIM module unit testing for Windows source code. ([#4633](https://github.com/wazuh/wazuh/pull/4633))

### Changed

- Move the FIM logic engine to the agent. ([#3319](https://github.com/wazuh/wazuh/issues/3319))
- Make Logcollector continuously attempt to reconnect with the agent daemon. ([#4435](https://github.com/wazuh/wazuh/pull/4435))
- Make Windows agents to send the keep-alive independently. ([#4077](https://github.com/wazuh/wazuh/pull/4077))
- Do not enforce source IP checking by default in the registration process. ([#4083](https://github.com/wazuh/wazuh/pull/4083))
- Updated API manager/configuration endpoint to also return the new synchronization and whodata syscheck fields ([#4241](https://github.com/wazuh/wazuh/pull/4241))
- Disabled the chroot jail in Agentd on UNIX.

### Fixed

- Avoid reopening the current socket when Logcollector fails to send a event. ([#4696](https://github.com/wazuh/wazuh/pull/4696))
- Prevent Logcollector from starving when has to reload files. ([#4730](https://github.com/wazuh/wazuh/pull/4730))
- Fix a small memory leak in clusterd. ([#4465](https://github.com/wazuh/wazuh/pull/4465))
- Fix a crash in the fluent forwarder when SSL is not enabled. ([#4675](https://github.com/wazuh/wazuh/pull/4675))
- Replace non-reentrant functions to avoid race condition hazards. ([#4081](https://github.com/wazuh/wazuh/pull/4081))
- Fixed the registration of more than one agent as `any` when forcing to use the source IP. ([#2533](https://github.com/wazuh/wazuh/pull/2533))
- Fix Windows upgrades in custom directories. ([#2534](https://github.com/wazuh/wazuh/pull/2534))
- Fix the format of the alert payload passed to the Slack integration. ([#3978](https://github.com/wazuh/wazuh/pull/3978))


## [v3.11.4] - 2020-02-25

### Changed

- Remove chroot in Agentd to allow it resolve DNS at any time. ([#4652](https://github.com/wazuh/wazuh/issues/4652))


## [v3.11.3] - 2020-01-28

### Fixed

- Fixed a bug in the Windows agent that made Rootcheck report false positives about file size mismatch. ([#4493](https://github.com/wazuh/wazuh/pull/4493))


## [v3.11.2] - 2020-01-22

### Changed

- Optimized memory usage in Vulnerability Detector when fetching the NVD feed. ([#4427](https://github.com/wazuh/wazuh/pull/4427))

### Fixed

- Rootcheck scan produced a 100% CPU peak in Syscheckd because it applied `<readall>` option even when disabled. ([#4415](https://github.com/wazuh/wazuh/pull/4415))
- Fixed a handler leak in Rootcheck and SCA on Windows agents. ([#4456](https://github.com/wazuh/wazuh/pull/4456))
- Prevent Remoted from exiting when a client closes a connection prematurely. ([#4390](https://github.com/wazuh/wazuh/pull/4390))
- Fixed crash in Slack integration when handling an alert with no description. ([#4426](https://github.com/wazuh/wazuh/pull/4426))
- Fixed Makefile to allow running scan-build for Windows agents. ([#4314](https://github.com/wazuh/wazuh/pull/4314))
- Fixed a memory leak in Clusterd. ([#4448](https://github.com/wazuh/wazuh/pull/4448))
- Disable TCP keepalive options at os_net library to allow building Wazuh on OpenBSD. ([#4462](https://github.com/wazuh/wazuh/pull/4462))


## [v3.11.1] - 2020-01-03

### Fixed

- The Windows Eventchannel log decoder in Analysisd maxed out CPU usage due to an infinite loop. ([#4412](https://github.com/wazuh/wazuh/pull/4412))


## [v3.11.0] - 2019-12-23

### Added

- Add support to Windows agents for vulnerability detector. ([#2787](https://github.com/wazuh/wazuh/pull/2787))
- Add support to Debian 10 Buster for vulnerability detector (by @aderumier). ([#4151](https://github.com/wazuh/wazuh/pull/4151))
- Make the Wazuh service to start after the network systemd unit (by @VAdamec). ([#1106](https://github.com/wazuh/wazuh/pull/1106))
- Add process inventory support for Mac OS X agents. ([#3322](https://github.com/wazuh/wazuh/pull/3322))
- Add port inventory support for MAC OS X agents. ([#3349](https://github.com/wazuh/wazuh/pull/3349))
- Make Analysisd compile the CDB list upon start. ([#3488](https://github.com/wazuh/wazuh/pull/3488))
- New rules option `global_frequency` to make frequency rules independent from the event source. ([#3931](https://github.com/wazuh/wazuh/pull/3931))
- Add a validation for avoiding agents to keep trying to connect to an invalid address indefinitely. ([#3951](https://github.com/wazuh/wazuh/pull/3951))
- Add the condition field of SCA checks to the agent databases. ([#3631](https://github.com/wazuh/wazuh/pull/3631))
- Display a warning message when registering to an unverified manager. ([#4207](https://github.com/wazuh/wazuh/pull/4207))
- Allow JSON escaping for logs on Logcollector's output format. ([#4273](https://github.com/wazuh/wazuh/pull/4273))
- Add TCP keepalive support for Fluent Forwarder. ([#4274](https://github.com/wazuh/wazuh/pull/4274))
- Add the host's primary IP to Logcollector's output format. ([#4380](https://github.com/wazuh/wazuh/pull/4380))

### Changed

- Now EventChannel alerts include the full message with the translation of coded fields. ([#3320](https://github.com/wazuh/wazuh/pull/3320))
- Changed `-G` agent-auth description in help message. ([#3856](https://github.com/wazuh/wazuh/pull/3856))
- Unified the Makefile flags allowed values. ([#4034](https://github.com/wazuh/wazuh/pull/4034))
- Let Logcollector queue file rotation and keepalive messages. ([#4222](https://github.com/wazuh/wazuh/pull/4222))
- Changed default paths for the OSQuery module in Windows agents. ([#4148](https://github.com/wazuh/wazuh/pull/4148))
- Fluent Forward now packs the content towards Fluentd into an object. ([#4334](https://github.com/wazuh/wazuh/pull/4334))

### Fixed

- Fix frequency rules to be increased for the same agent by default. ([#3931](https://github.com/wazuh/wazuh/pull/3931))
- Fix `protocol`, `system_name`, `data` and `extra_data` static fields detection. ([#3591](https://github.com/wazuh/wazuh/pull/3591))
- Fix overwriting agents by `Authd` when `force` option is less than 0. ([#3527](https://github.com/wazuh/wazuh/pull/3527))
- Fix Syscheck `nodiff` option for substring paths. ([#3015](https://github.com/wazuh/wazuh/pull/3015))
- Fix Logcollector wildcards to not detect directories as log files. ([#3788](https://github.com/wazuh/wazuh/pull/3788))
- Make Slack integration work with agentless alerts (by @dmitryax). ([#3971](https://github.com/wazuh/wazuh/pull/3971))
- Fix bugs reported by Clang analyzer. ([#3887](https://github.com/wazuh/wazuh/pull/3887))
- Fix compilation errors on OpenBSD platform. ([#3105](https://github.com/wazuh/wazuh/pull/3105))
- Fix on-demand configuration labels section to obtain labels attributes. ([#3490](https://github.com/wazuh/wazuh/pull/3490))
- Fixed race condition between `wazuh-clusterd` and `wazuh-modulesd` showing a 'No such file or directory' in `cluster.log` when synchronizing agent-info files in a cluster environment ([#4007](https://github.com/wazuh/wazuh/issues/4007))
- Fixed 'ConnectionError object has no attribute code' error when package repository is not available ([#3441](https://github.com/wazuh/wazuh/issues/3441))
- Fix the blocking of files monitored by Who-data in Windows agents. ([#3872](https://github.com/wazuh/wazuh/pull/3872))
- Fix the processing of EventChannel logs with unexpected characters. ([#3320](https://github.com/wazuh/wazuh/pull/3320))
- Active response Kaspersky script now logs the action request in _active-responses.log_ ([#2748](https://github.com/wazuh/wazuh/pull/2748))
- Fix service's installation path for CentOS 8. ([#4060](https://github.com/wazuh/wazuh/pull/4060))
- Add macOS Catalina to the list of detected versions. ([#4061](https://github.com/wazuh/wazuh/pull/4061))
- Prevent FIM from producing false negatives due to wrong checksum comparison. ([#4066](https://github.com/wazuh/wazuh/pull/4066))
- Fix `previous_output` count for alerts when matching by group. ([#4097](https://github.com/wazuh/wazuh/pull/4097))
- Fix event iteration when evaluating contextual rules. ([#4106](https://github.com/wazuh/wazuh/pull/4106))
- Fix the use of `prefilter_cmd` remotely by a new local option `allow_remote_prefilter_cmd`. ([#4178](https://github.com/wazuh/wazuh/pull/4178) & [4194](https://github.com/wazuh/wazuh/pull/4194))
- Fix restarting agents by group using the API when some of them are in a worker node. ([#4226](https://github.com/wazuh/wazuh/pull/4226))
- Fix error in Fluent Forwarder that requests an user and pass although the server does not need it. ([#3910](https://github.com/wazuh/wazuh/pull/3910))
- Fix FTS data length bound mishandling in Analysisd. ([#4278](https://github.com/wazuh/wazuh/pull/4278))
- Fix a memory leak in Modulesd and Agentd when Fluent Forward parses duplicate options. ([#4334](https://github.com/wazuh/wazuh/pull/4334))
- Fix an invalid memory read in Agentd when checking a remote configuration containing an invalid stanza inside `<labels>`. ([#4334](https://github.com/wazuh/wazuh/pull/4334))
- Fix error using force_reload and the eventchannel format in UNIX systems. ([#4294](https://github.com/wazuh/wazuh/pull/4294))


## [v3.10.2] - 2019-09-23

### Fixed

- Fix error in Logcollector when reloading localfiles with timestamp wildcards. ([#3995](https://github.com/wazuh/wazuh/pull/3995))


## [v3.10.1] - 2019-09-19

### Fixed

- Fix error after removing a high volume of agents from a group using the Wazuh API. ([#3907](https://github.com/wazuh/wazuh/issues/3907))
- Fix error in Remoted when reloading agent keys (busy resource). ([#3988](https://github.com/wazuh/wazuh/issues/3988))
- Fix invalid read in Remoted counters. ([#3989](https://github.com/wazuh/wazuh/issues/3989))


## [v3.10.0] - 2019-09-16

### Added

- Add framework function to obtain full summary of agents. ([#3842](https://github.com/wazuh/wazuh/pull/3842))
- SCA improvements. ([#3286](https://github.com/wazuh/wazuh/pull/3286))
  - Refactor de SCA internal logic and policy syntax. ([#3249](https://github.com/wazuh/wazuh/issues/3249))
  - Support to follow symbolic links. ([#3228](https://github.com/wazuh/wazuh/issues/3228))
  - Add numerical comparator for SCA rules. ([#3374](https://github.com/wazuh/wazuh/issues/3374))
  - Add SCA decoded events count to global stats. ([#3623](https://github.com/wazuh/wazuh/issues/3623))
- Extend duplicate file detection for LogCollector. ([#3867](https://github.com/wazuh/wazuh/pull/3867))
- Add HIPAA and NIST 800 53 compliance mapping as rule groups.([#3411](https://github.com/wazuh/wazuh/pull/3411) & [#3420](https://github.com/wazuh/wazuh/pull/3420))
- Add SCA compliance groups to rule groups in alerts. ([#3427](https://github.com/wazuh/wazuh/pull/3427))
- Add IPv6 loopback address to localhost list in DB output module (by @aquerubin). ([#3140](https://github.com/wazuh/wazuh/pull/3140))
- Accept `]` and `>` as terminal prompt characters for Agentless. ([#3209](https://github.com/wazuh/wazuh/pull/3209))

### Changed

- Modify logs for agent authentication issues by Remoted. ([#3662](https://github.com/wazuh/wazuh/pull/3662))
- Make Syscollector logging messages more user-friendly. ([#3397](https://github.com/wazuh/wazuh/pull/3397))
- Make SCA load by default all present policies at the default location. ([#3607](https://github.com/wazuh/wazuh/pull/3607))
- Increase IPSIZE definition for IPv6 compatibility (by @aquerubin). ([#3259](https://github.com/wazuh/wazuh/pull/3259))
- Replace local protocol definitions with Socket API definitions (by @aquerubin). ([#3260](https://github.com/wazuh/wazuh/pull/3260))
- Improved error message when some of required Wazuh daemons are down. Allow restarting cluster nodes except when `ossec-execd` is down. ([#3496](https://github.com/wazuh/wazuh/pull/3496))
- Allow existing aws_profile argument to work with vpcflowlogs in AWS wodle configuration. Thanks to Adam Williams (@awill1988). ([#3729](https://github.com/wazuh/wazuh/pull/3729))

### Fixed

- Fix exception handling when using an invalid bucket in AWS wodle ([#3652](https://github.com/wazuh/wazuh/pull/3652))
- Fix error message when an AWS bucket is empty ([#3743](https://github.com/wazuh/wazuh/pull/3743))
- Fix error when getting profiles in custom AWS buckets ([#3786](https://github.com/wazuh/wazuh/pull/3786))
- Fix SCA integrity check when switching between manager nodes. ([#3884](https://github.com/wazuh/wazuh/pull/3884))
- Fix alert email sending when no_full_log option is set in a rule. ([#3174](https://github.com/wazuh/wazuh/pull/3174))
- Fix error in Windows who-data when handling the directories list. ([#3883](https://github.com/wazuh/wazuh/pull/3883))
- Fix error in the hardware inventory collector for PowerPC architectures. ([#3624](https://github.com/wazuh/wazuh/pull/3624))
- Fix the use of mutexes in the `OS_Regex` library. ([#3533](https://github.com/wazuh/wazuh/pull/3533))
- Fix invalid read in the `OS_Regex` library. ([#3815](https://github.com/wazuh/wazuh/pull/3815))
- Fix compilation error on FreeBSD 13 and macOS 10.14. ([#3832](https://github.com/wazuh/wazuh/pull/3832))
- Fix typo in the license of the files. ([#3779](https://github.com/wazuh/wazuh/pull/3779))
- Fix error in `execd` when upgrading agents remotely while auto-restarting. ([#3437](https://github.com/wazuh/wazuh/pull/3437))
- Prevent integrations from inheriting descriptors. ([#3514](https://github.com/wazuh/wazuh/pull/3514))
- Overwrite rules label fix and rules features tests. ([#3414](https://github.com/wazuh/wazuh/pull/3414))
- Fix typo: replace `readed` with `read`. ([#3328](https://github.com/wazuh/wazuh/pull/3328))
- Introduce global mutex for Rootcheck decoder. ([#3530](https://github.com/wazuh/wazuh/pull/3530))
- Fix errors reported by scan-build. ([#3452](https://github.com/wazuh/wazuh/pull/3452) & [#3785](https://github.com/wazuh/wazuh/pull/3785))
- Fix the handling of `wm_exec()` output.([#3486](https://github.com/wazuh/wazuh/pull/3486))
- Fix FIM duplicated entries in Windows. ([#3504](https://github.com/wazuh/wazuh/pull/3504))
- Remove socket deletion from epoll. ([#3432](https://github.com/wazuh/wazuh/pull/3432))
- Let the sources installer support NetBSD. ([#3444](https://github.com/wazuh/wazuh/pull/3444))
- Fix error message from openssl v1.1.1. ([#3413](https://github.com/wazuh/wazuh/pull/3413))
- Fix compilation issue for local installation. ([#3339](https://github.com/wazuh/wazuh/pull/3339))
- Fix exception handling when /tmp have no permissions and tell the user the problem. ([#3401](https://github.com/wazuh/wazuh/pull/3401))
- Fix who-data alerts when audit logs contain hex fields. ([#3909](https://github.com/wazuh/wazuh/pull/3909))
- Remove useless `select()` calls in Analysisd decoders. ([#3964](https://github.com/wazuh/wazuh/pull/3964))


## [v3.9.5] - 2019-08-08

### Fixed

- Fixed a bug in the Framework that prevented Cluster and API from handling the file _client.keys_ if it's mounted as a volume on Docker.
- Fixed a bug in Analysisd that printed the millisecond part of the alerts' timestamp without zero-padding. That prevented Elasticsearch 7 from indexing those alerts. ([#3814](https://github.com/wazuh/wazuh/issues/3814))


## [v3.9.4] - 2019-08-07

### Changed

- Prevent agent on Windows from including who-data on FIM events for child directories without who-data enabled, even if it's available. ([#3601](https://github.com/wazuh/wazuh/issues/3601))
- Prevent Rootcheck configuration from including the `<ignore>` settings if they are empty. ([#3634](https://github.com/wazuh/wazuh/issues/3634))
- Wazuh DB will delete the agent DB-related files immediately when removing an agent. ([#3691](https://github.com/wazuh/wazuh/issues/3691))

### Fixed

- Fixed bug in Remoted when correlating agents and their sockets in TCP mode. ([#3602](https://github.com/wazuh/wazuh/issues/3602))
- Fix bug in the agent that truncated its IP address if it occupies 15 characters. ([#3615](https://github.com/wazuh/wazuh/issues/3615))
- Logcollector failed to overwrite duplicate `<localfile>` stanzas. ([#3616](https://github.com/wazuh/wazuh/issues/3616))
- Analysisd could produce a double free if an Eventchannel message contains an invalid XML member. ([#3626](https://github.com/wazuh/wazuh/issues/3626))
- Fixed defects in the code reported by Coverity. ([#3627](https://github.com/wazuh/wazuh/issues/3627))
- Fixed bug in Analysisd when handling invalid JSON input strings. ([#3648](https://github.com/wazuh/wazuh/issues/3648))
- Fix handling of SCA policies with duplicate ID in Wazuh DB. ([#3668](https://github.com/wazuh/wazuh/issues/3668))
- Cluster could fail synchronizing some files located in Docker volumes. ([#3669](https://github.com/wazuh/wazuh/issues/3669))
- Fix a handler leak in the FIM whodata engine for Windows. ([#3690](https://github.com/wazuh/wazuh/issues/3690))
- The Docker listener module was storing and ignoring the output of the integration. ([#3768](https://github.com/wazuh/wazuh/issues/3768))
- Fixed memory leaks in Syscollector for macOS agents. ([#3795](https://github.com/wazuh/wazuh/pull/3795))
- Fix dangerous mutex initialization in Windows hosts. ([#3805](https://github.com/wazuh/wazuh/issues/3805))


## [v3.9.3] - 2019-07-08

### Changed

- Windows Eventchannel log collector will no longer report bookmarked events by default (those that happened while the agent was stopped). ([#3485](https://github.com/wazuh/wazuh/pull/3485))
- Remoted will discard agent-info data not in UTF-8 format. ([#3581](https://github.com/wazuh/wazuh/pull/3581))

### Fixed

- Osquery integration did not follow the osquery results file (*osqueryd.results.log*) as of libc 2.28. ([#3494](https://github.com/wazuh/wazuh/pull/3494))
- Windows Eventchannnel log collector did not update the bookmarks so it reported old events repeatedly. ([#3485](https://github.com/wazuh/wazuh/pull/3485))
- The agent sent invalid info data in the heartbeat message if it failed to get the host IP address. ([#3555](https://github.com/wazuh/wazuh/pull/3555))
- Modulesd produced a memory leak when being queried for its running configuration. ([#3564](https://github.com/wazuh/wazuh/pull/3564))
- Analysisd and Logtest crashed when trying rules having `<different_geoip>` and no `<not_same_field>` stanza. ([#3587](https://github.com/wazuh/wazuh/pull/3587))
- Vulnerability Detector failed to parse the Canonical's OVAL feed due to a syntax change. ([#3563](https://github.com/wazuh/wazuh/pull/3563))
- AWS Macie events produced erros in Elasticsearch. ([#3608](https://github.com/wazuh/wazuh/pull/3608))
- Rules with `<list lookup="address_match_key" />` produced a false match if the CDB list file is missing. ([#3609](https://github.com/wazuh/wazuh/pull/3609))
- Remote configuration was missing the `<ignore>` stanzas for Syscheck and Rootcheck when defined as sregex. ([#3617](https://github.com/wazuh/wazuh/pull/3617))


## [v3.9.2] - 2019-06-10

### Added

- Added support for Ubuntu 12.04 to the SCA configuration template. ([#3361](https://github.com/wazuh/wazuh/pull/3361))

### Changed

- Prevent the agent from stopping if it fails to resolve the manager's hostname on startup. ([#3405](https://github.com/wazuh/wazuh/pull/3405))
- Prevent Remoted from logging agent connection timeout as an error, now it's a debugging log. ([#3426](https://github.com/wazuh/wazuh/pull/3426))

### Fixed

- A configuration request to Analysisd made it crash if the option `<white_list>` is empty. ([#3383](https://github.com/wazuh/wazuh/pull/3383))
- Fixed error when uploading some configuration files through API in wazuh-docker environments. ([#3335](https://github.com/wazuh/wazuh/issues/3335))
- Fixed error deleting temporary files during cluster synchronization. ([#3379](https://github.com/wazuh/wazuh/issues/3379))
- Fixed bad permissions on agent-groups files synchronized via wazuh-clusterd. ([#3438](https://github.com/wazuh/wazuh/issues/3438))
- Fixed bug in the database module that ignored agents registered with a network mask. ([#3351](https://github.com/wazuh/wazuh/pull/3351))
- Fixed a memory bug in the CIS-CAT module. ([#3406](https://github.com/wazuh/wazuh/pull/3406))
- Fixed a bug in the agent upgrade tool when checking the version number. ([#3391](https://github.com/wazuh/wazuh/pull/3391))
- Fixed error checking in the Windows Eventchannel log collector. ([#3393](https://github.com/wazuh/wazuh/pull/3393))
- Prevent Analysisd from crashing at SCA decoder due to a race condition calling a thread-unsafe function. ([#3466](https://github.com/wazuh/wazuh/pull/3466))
- Fix a file descriptor leak in Modulesd on timeout when running a subprocess. ([#3470](https://github.com/wazuh/wazuh/pull/3470))
  - OpenSCAP.
  - CIS-CAT.
  - Command.
  - Azure.
  - SCA.
  - AWS.
  - Docker.
- Prevent Modulesd from crashing at Vulnerability Detector when updating a RedHat feed. ([3458](https://github.com/wazuh/wazuh/pull/3458))


## [v3.9.1] - 2019-05-21

### Added

- Added directory existence checking for SCA rules. ([#3246](https://github.com/wazuh/wazuh/pull/3246))
- Added line number to error messages when parsing YAML files. ([#3325](https://github.com/wazuh/wazuh/pull/3325))
- Enhanced wildcard support for Windows Logcollector. ([#3236](https://github.com/wazuh/wazuh/pull/3236))

### Changed

- Changed the extraction point of the package name in the Vulnerability Detector OVALs. ([#3245](https://github.com/wazuh/wazuh/pull/3245))

### Fixed

- Fixed SCA request interval option limit. ([#3254](https://github.com/wazuh/wazuh/pull/3254))
- Fixed SCA directory checking. ([#3235](https://github.com/wazuh/wazuh/pull/3235))
- Fixed potential out of bounds memory access. ([#3285](https://github.com/wazuh/wazuh/pull/3285))
- Fixed CIS-CAT XML report parser. ([#3261](https://github.com/wazuh/wazuh/pull/3261))
- Fixed .ssh folder permissions for Agentless. ([#2660](https://github.com/wazuh/wazuh/pull/2660))
- Fixed repeated fields in SCA summary events. ([#3278](https://github.com/wazuh/wazuh/pull/3278))
- Fixed command output treatment for the SCA module. ([#3297](https://github.com/wazuh/wazuh/pull/3297))
- Fixed _agent_upgrade_ tool to set the manager version as the default one. ([#2721](https://github.com/wazuh/wazuh/pull/2721))
- Fixed execd crash when timeout list is not initialized. ([#3316](https://github.com/wazuh/wazuh/pull/3316))
- Fixed support for reading large files on Windows Logcollector. ([#3248](https://github.com/wazuh/wazuh/pull/3248))
- Fixed the manager restarting process via API on Docker. ([#3273](https://github.com/wazuh/wazuh/pull/3273))
- Fixed the _agent_info_ files synchronization between cluster nodes. ([#3272](https://github.com/wazuh/wazuh/pull/3272))

### Removed

- Removed 5-second reading timeout for File Integrity Monitoring scan. ([#3366](https://github.com/wazuh/wazuh/pull/3366))


## [v3.9.0] - 2019-05-02

### Added

- New module to perform **Security Configuration Assessment** scans. ([#2598](https://github.com/wazuh/wazuh/pull/2598))
- New **Logcollector** features. ([#2929](https://github.com/wazuh/wazuh/pull/2929))
  - Let Logcollector filter files by content. ([#2796](https://github.com/wazuh/wazuh/issues/2796))
  - Added a pattern exclusion option to Logcollector. ([#2797](https://github.com/wazuh/wazuh/issues/2797))
  - Let Logcollector filter files by date. ([#2799](https://github.com/wazuh/wazuh/issues/2799))
  - Let logcollector support wildcards on Windows. ([#2898](https://github.com/wazuh/wazuh/issues/2898))
- **Fluent forwarder** for agents. ([#2828](https://github.com/wazuh/wazuh/issues/2828))
- Collect network and port inventory for Windows XP/Server 2003. ([#2464](https://github.com/wazuh/wazuh/pull/2464))
- Included inventory fields as dynamic fields in events to use them in rules. ([#2441](https://github.com/wazuh/wazuh/pull/2441))
- Added an option _startup_healthcheck_ in FIM so that the the who-data health-check is optional. ([#2323](https://github.com/wazuh/wazuh/pull/2323))
- The real agent IP is reported by the agent and shown in alerts and the App interface. ([#2577](https://github.com/wazuh/wazuh/pull/2577))
- Added support for organizations in AWS wodle. ([#2627](https://github.com/wazuh/wazuh/pull/2627))
- Added support for hot added symbolic links in _Whodata_. ([#2466](https://github.com/wazuh/wazuh/pull/2466))
- Added `-t` option to `wazuh-clusterd` binary ([#2691](https://github.com/wazuh/wazuh/pull/2691)).
- Added options `same_field` and `not_same_field` in rules to correlate dynamic fields between events. ([#2689](https://github.com/wazuh/wazuh/pull/2689))
- Added optional daemons start by default. ([#2769](https://github.com/wazuh/wazuh/pull/2769))
- Make the Windows installer to choose the appropriate `ossec.conf` file based on the System version. ([#2773](https://github.com/wazuh/wazuh/pull/2773))
- Added writer thread preference for Logcollector. ([#2783](https://github.com/wazuh/wazuh/pull/2783))
- Added database deletion from Wazuh-DB for removed agents. ([#3123](https://github.com/wazuh/wazuh/pull/3123))

### Changed

- Introduced a network buffer in Remoted to cache incomplete messages from agents. This improves the performance by preventing Remoted from waiting for complete messages. ([#2528](https://github.com/wazuh/wazuh/pull/2528))
- Improved alerts about disconnected agents: they will contain the data about the disconnected agent, although the alert is actually produced by the manager. ([#2379](https://github.com/wazuh/wazuh/pull/2379))
- PagerDuty integration plain text alert support (by @spartantri). ([#2403](https://github.com/wazuh/wazuh/pull/2403))
- Improved Remoted start-up logging messages. ([#2460](https://github.com/wazuh/wazuh/pull/2460))
- Let _agent_auth_ warn when it receives extra input arguments. ([#2489](https://github.com/wazuh/wazuh/pull/2489))
- Update the who-data related SELinux rules for Audit 3.0. This lets who-data work on Fedora 29. ([#2419](https://github.com/wazuh/wazuh/pull/2419))
- Changed data source for network interface's MAC address in Syscollector so that it will be able to get bonded interfaces' MAC. ([#2550](https://github.com/wazuh/wazuh/pull/2550))
- Migrated unit tests from Check to TAP (Test Anything Protocol). ([#2572](https://github.com/wazuh/wazuh/pull/2572))
- Now labels starting with `_` are reserved for internal use. ([#2577](https://github.com/wazuh/wazuh/pull/2577))
- Now AWS wodle fetches aws.requestParameters.disableApiTermination with an unified format ([#2614](https://github.com/wazuh/wazuh/pull/2614))
- Improved overall performance in cluster ([#2575](https://github.com/wazuh/wazuh/pull/2575))
- Some improvements has been made in the _vulnerability-detector_ module. ([#2603](https://github.com/wazuh/wazuh/pull/2603))
- Refactor of decoded fields from the Windows eventchannel decoder. ([#2684](https://github.com/wazuh/wazuh/pull/2684))
- Deprecate global option `<queue_size>` for Analysisd. ([#2729](https://github.com/wazuh/wazuh/pull/2729))
- Excluded noisy events from Windows Eventchannel. ([#2763](https://github.com/wazuh/wazuh/pull/2763))
- Replaced `printf` functions in `agent-authd`. ([#2830](https://github.com/wazuh/wazuh/pull/2830))
- Replaced `strtoul()` using NULL arguments with `atol()` in wodles config files. ([#2801](https://github.com/wazuh/wazuh/pull/2801))
- Added a more descriptive message for SSL error when agent-auth fails. ([#2941](https://github.com/wazuh/wazuh/pull/2941))
- Changed the starting Analysisd messages about loaded rules from `info` to `debug` level. ([#2881](https://github.com/wazuh/wazuh/pull/2881))
- Re-structured messages for FIM module. ([#2926](https://github.com/wazuh/wazuh/pull/2926))
- Changed `diff` output in Syscheck for Windows. ([#2969](https://github.com/wazuh/wazuh/pull/2969))
- Replaced OSSEC e-mail subject with Wazuh in `ossec-maild`. ([#2975](https://github.com/wazuh/wazuh/pull/2975))
- Added keepalive in TCP to manage broken connections in `ossec-remoted`. ([#3069](https://github.com/wazuh/wazuh/pull/3069))
- Change default restart interval for Docker listener module to one minute. ([#2679](https://github.com/wazuh/wazuh/pull/2679))

### Fixed

- Fixed error in Syscollector for Windows older than Vista when gathering the hardware inventory. ([#2326](https://github.com/wazuh/wazuh/pull/2326))
- Fixed an error in the OSQuery configuration validation. ([#2446](https://github.com/wazuh/wazuh/pull/2446))
- Prevent Integrator, Syslog Client and Mail forwarded from getting stuck while reading _alerts.json_. ([#2498](https://github.com/wazuh/wazuh/pull/2498))
- Fixed a bug that could make an Agent running on Windows XP close unexpectedly while receiving a WPK file. ([#2486](https://github.com/wazuh/wazuh/pull/2486))
- Fixed _ossec-control_ script in Solaris. ([#2495](https://github.com/wazuh/wazuh/pull/2495))
- Fixed a compilation error when building Wazuh in static linking mode with the Audit library enabled. ([#2523](https://github.com/wazuh/wazuh/pull/2523))
- Fixed a memory hazard in Analysisd on log pre-decoding for short logs (less than 5 bytes). ([#2391](https://github.com/wazuh/wazuh/pull/2391))
- Fixed defects reported by Cppcheck. ([#2521](https://github.com/wazuh/wazuh/pull/2521))
  - Double free in GeoIP data handling with IPv6.
  - Buffer overlay when getting OS information.
  - Check for successful memory allocation in Syscollector.
- Fix out-of-memory error in Remoted when upgrading an agent with a big data chunk. ([#2594](https://github.com/wazuh/wazuh/pull/2594))
- Re-registered agent are reassigned to correct groups when the multigroup is empty. ([#2440](https://github.com/wazuh/wazuh/pull/2440))
- Wazuh manager starts regardless of the contents of _local_decoder.xml_. ([#2465](https://github.com/wazuh/wazuh/pull/2465))
- Let _Remoted_ wait for download module availability. ([#2517](https://github.com/wazuh/wazuh/pull/2517))
- Fix duplicate field names at some events for Windows eventchannel. ([#2500](https://github.com/wazuh/wazuh/pull/2500))
- Delete empty fields from Windows Eventchannel alerts. ([#2492](https://github.com/wazuh/wazuh/pull/2492))
- Fixed memory leak and crash in Vulnerability Detector. ([#2620](https://github.com/wazuh/wazuh/pull/2620))
- Prevent Analysisd from crashing when receiving an invalid Syscollector event. ([#2621](https://github.com/wazuh/wazuh/pull/2621))
- Fix a bug in the database synchronization module that left broken references of removed agents to groups. ([#2628](https://github.com/wazuh/wazuh/pull/2628))
- Fixed restart service in AIX. ([#2674](https://github.com/wazuh/wazuh/pull/2674))
- Prevent Execd from becoming defunct when Active Response disabled. ([#2692](https://github.com/wazuh/wazuh/pull/2692))
- Fix error in Syscollector when unable to read the CPU frequency on agents. ([#2740](https://github.com/wazuh/wazuh/pull/2740))
- Fix Windows escape format affecting non-format messages. ([#2725](https://github.com/wazuh/wazuh/pull/2725))
- Avoid a segfault in mail daemon due to the XML tags order in the `ossec.conf`. ([#2711](https://github.com/wazuh/wazuh/pull/2711))
- Prevent the key updating thread from starving in Remoted. ([#2761](https://github.com/wazuh/wazuh/pull/2761))
- Fixed error logging on Windows agent. ([#2791](https://github.com/wazuh/wazuh/pull/2791))
- Let CIS-CAT decoder reuse the Wazuh DB connection socket. ([#2800](https://github.com/wazuh/wazuh/pull/2800))
- Fixed issue with `agent-auth` options without argument. ([#2808](https://github.com/wazuh/wazuh/pull/2808))
- Fixed control of the frequency counter in alerts. ([#2854](https://github.com/wazuh/wazuh/pull/2854))
- Ignore invalid files for agent groups. ([#2895](https://github.com/wazuh/wazuh/pull/2895))
- Fixed invalid behaviour when moving files in Whodata mode. ([#2888](https://github.com/wazuh/wazuh/pull/2888))
- Fixed deadlock in Remoted when updating the `keyentries` structure. ([#2956](https://github.com/wazuh/wazuh/pull/2956))
- Fixed error in Whodata when one of the file permissions cannot be extracted. ([#2940](https://github.com/wazuh/wazuh/pull/2940))
- Fixed System32 and SysWOW64 event processing in Whodata. ([#2935](https://github.com/wazuh/wazuh/pull/2935))
- Fixed Syscheck hang when monitoring system directories. ([#3059](https://github.com/wazuh/wazuh/pull/3059))
- Fixed the package inventory for MAC OS X. ([#3035](https://github.com/wazuh/wazuh/pull/3035))
- Translated the Audit Policy fields from IDs for Windows events. ([#2950](https://github.com/wazuh/wazuh/pull/2950))
- Fixed broken pipe error when Wazuh-manager closes TCP connection. ([#2965](https://github.com/wazuh/wazuh/pull/2965))
- Fixed whodata mode on drives other than the main one. ([#2989](https://github.com/wazuh/wazuh/pull/2989))
- Fixed bug occurred in the database while removing an agent. ([#2997](https://github.com/wazuh/wazuh/pull/2997))
- Fixed duplicated alerts for Red Hat feed in `vulnerability-detector`. ([#3000](https://github.com/wazuh/wazuh/pull/3000))
- Fixed bug when processing symbolic links in Whodata. ([#3025](https://github.com/wazuh/wazuh/pull/3025))
- Fixed option for ignoring paths in rootcheck. ([#3058](https://github.com/wazuh/wazuh/pull/3058))
- Allow Wazuh service on MacOSX to be available without restart. ([#3119](https://github.com/wazuh/wazuh/pull/3119))
- Ensure `internal_options.conf` file is overwritten on Windows upgrades. ([#3153](https://github.com/wazuh/wazuh/pull/3153))
- Fixed the reading of the setting `attempts` of the Docker module. ([#3067](https://github.com/wazuh/wazuh/pull/3067))
- Fix a memory leak in Docker listener module. ([#2679](https://github.com/wazuh/wazuh/pull/2679))


## [v3.8.2] - 2019-01-30

### Fixed

- Analysisd crashed when parsing a log from OpenLDAP due to a bug in the option `<accumulate>`. ([#2456](https://github.com/wazuh/wazuh/pull/2456))
- Modulesd closed unexpectedly if a command was defined without a `<tag>` option. ([#2470](https://github.com/wazuh/wazuh/pull/2470))
- The Eventchannel decoder was not being escaping backslashes correctly. ([#2483](https://github.com/wazuh/wazuh/pull/2483))
- The Eventchannel decoder was leaving spurious trailing spaces in some fields. ([#2484](https://github.com/wazuh/wazuh/pull/2484))


## [v3.8.1] - 2019-01-25

### Fixed

- Fixed memory leak in Logcollector when reading Windows eventchannel. ([#2450](https://github.com/wazuh/wazuh/pull/2450))
- Fixed script parsing error in Solaris 10. ([#2449](https://github.com/wazuh/wazuh/pull/2449))
- Fixed version comparisons on Red Hat systems. (By @orlando-jamie) ([#2445](https://github.com/wazuh/wazuh/pull/2445))


## [v3.8.0] - 2019-01-19

### Added

- Logcollector **extension for Windows eventchannel logs in JSON format.** ([#2142](https://github.com/wazuh/wazuh/pull/2142))
- Add options to detect **attribute and file permission changes** for Windows. ([#1918](https://github.com/wazuh/wazuh/pull/1918))
- Added **Audit health-check** in the Whodata initialization. ([#2180](https://github.com/wazuh/wazuh/pull/2180))
- Added **Audit rules auto-reload** in Whodata. ([#2180](https://github.com/wazuh/wazuh/pull/2180))
- Support for **new AWS services** in the AWS wodle ([#2242](https://github.com/wazuh/wazuh/pull/2242)):
    - AWS Config
    - AWS Trusted Advisor
    - AWS KMS
    - AWS Inspector
    - Add support for IAM roles authentication in EC2 instances.
- New module "Agent Key Polling" to integrate agent key request to external data sources. ([#2127](https://github.com/wazuh/wazuh/pull/2127))
  - Look for missing or old agent keys when Remoted detects an authorization failure.
  - Request agent keys by calling a defined executable or connecting to a local socket.
- Get process inventory for Windows natively. ([#1760](https://github.com/wazuh/wazuh/pull/1760))
- Improved vulnerability detection in Red Hat systems. ([#2137](https://github.com/wazuh/wazuh/pull/2137))
- Add retries to download the OVAL files in vulnerability-detector. ([#1832](https://github.com/wazuh/wazuh/pull/1832))
- Auto-upgrade FIM databases in Wazuh-DB. ([#2147](https://github.com/wazuh/wazuh/pull/2147))
- New dedicated thread for AR command running on Windows agent. ([#1725](https://github.com/wazuh/wazuh/pull/1725))
  -  This will prevent the agent from delaying due to an AR execution.
- New internal option to clean residual files of agent groups. ([#1985](https://github.com/wazuh/wazuh/pull/1985))
- Add a manifest to run `agent-auth.exe` with elevated privileges. ([#1998](https://github.com/wazuh/wazuh/pull/1998))
- Compress `last-entry` files to check differences by FIM. ([#2034](https://github.com/wazuh/wazuh/pull/2034))
- Add error messages to integration scripts. ([#2143](https://github.com/wazuh/wazuh/pull/2143))
- Add CDB lists building on install. ([#2167](https://github.com/wazuh/wazuh/pull/2167))
- Update Wazuh copyright for internal files. ([#2343](https://github.com/wazuh/wazuh/pull/2343))
- Added option to allow maild select the log file to read from. ([#977](https://github.com/wazuh/wazuh/pull/977))
- Add table to control the metadata of the vuln-detector DB. ([#2402](https://github.com/wazuh/wazuh/pull/2402))

### Changed

- Now Wazuh manager can be started with an empty configuration in ossec.conf. ([#2086](https://github.com/wazuh/wazuh/pull/2086))
- The Authentication daemon is now enabled by default. ([#2129](https://github.com/wazuh/wazuh/pull/2129))
- Make FIM show alerts for new files by default. ([#2213](https://github.com/wazuh/wazuh/pull/2213))
- Reduce the length of the query results from Vulnerability Detector to Wazuh DB. ([#1798](https://github.com/wazuh/wazuh/pull/1798))
- Improved the build system to automatically detect a big-endian platform. ([#2031](https://github.com/wazuh/wazuh/pull/2031))
  - Building option `USE_BIG_ENDIAN` is not already needed on Solaris (SPARC) or HP-UX.
- Expanded the regex pattern maximum size from 2048 to 20480 bytes. ([#2036](https://github.com/wazuh/wazuh/pull/2036))
- Improved IP address validation in the option `<white_list>` (by @pillarsdotnet). ([#1497](https://github.com/wazuh/wazuh/pull/1497))
- Improved rule option `<info>` validation (by @pillarsdotnet). ([#1541](https://github.com/wazuh/wazuh/pull/1541))
- Deprecated the Syscheck option `<remove_old_diff>` by making it mandatory. ([#1915](https://github.com/wazuh/wazuh/pull/1915))
- Fix invalid error "Unable to verity server certificate" in _ossec-authd_ (server). ([#2045](https://github.com/wazuh/wazuh/pull/2045))
- Remove deprecated flag `REUSE_ID` from the Makefile options. ([#2107](https://github.com/wazuh/wazuh/pull/2107))
- Syscheck first queue error message changed into a warning. ([#2146](https://github.com/wazuh/wazuh/pull/2146))
- Do the DEB and RPM package scan regardless of Linux distribution. ([#2168](https://github.com/wazuh/wazuh/pull/2168))
- AWS VPC configuration in the AWS wodle ([#2242](https://github.com/wazuh/wazuh/pull/2242)).
- Hide warning log by FIM when cannot open a file that has just been removed. ([#2201](https://github.com/wazuh/wazuh/pull/2201))
- The default FIM configuration will ignore some temporary files. ([#2202](https://github.com/wazuh/wazuh/pull/2202))

### Fixed

- Fixed error description in the osquery configuration parser (by @pillarsdotnet). ([#1499](https://github.com/wazuh/wazuh/pull/1499))
- The FTS comment option `<ftscomment>` was not being read (by @pillarsdotnet). ([#1536](https://github.com/wazuh/wazuh/pull/1536))
- Fixed error when multigroup files are not found. ([#1792](https://github.com/wazuh/wazuh/pull/1792))
- Fix error when assigning multiple groups whose names add up to more than 4096 characters. ([#1792](https://github.com/wazuh/wazuh/pull/1792))
- Replaced "getline" function with "fgets" in vulnerability-detector to avoid compilation errors with older versions of libC. ([#1822](https://github.com/wazuh/wazuh/pull/1822))
- Fix bug in Wazuh DB when trying to store multiple network interfaces with the same IP from Syscollector. ([#1928](https://github.com/wazuh/wazuh/pull/1928))
- Improved consistency of multigroups. ([#1985](https://github.com/wazuh/wazuh/pull/1985))
- Fixed the reading of the OS name and version in HP-UX systems. ([#1990](https://github.com/wazuh/wazuh/pull/1990))
- Prevent the agent from producing an error on platforms that don't support network timeout. ([#2001](https://github.com/wazuh/wazuh/pull/2001))
- Logcollector could not set the maximum file limit on HP-UX platform. ([2030](https://github.com/wazuh/wazuh/pull/2030))
- Allow strings up to 64KB long for log difference analysis. ([#2032](https://github.com/wazuh/wazuh/pull/2032))
- Now agents keep their registration date when upgrading the manager. ([#2033](https://github.com/wazuh/wazuh/pull/2033))
- Create an empty `client.keys` file on a fresh installation of a Windows agent. ([2040](https://github.com/wazuh/wazuh/pull/2040))
- Allow CDB list keys and values to have double quotes surrounding. ([#2046](https://github.com/wazuh/wazuh/pull/2046))
- Remove file `queue/db/.template.db` on upgrade / restart. ([2073](https://github.com/wazuh/wazuh/pull/2073))
- Fix error on Analysisd when `check_value` doesn't exist. ([2080](https://github.com/wazuh/wazuh/pull/2080))
- Prevent Rootcheck from looking for invalid link count in agents running on Solaris (by @ecsc-georgew). ([2087](https://github.com/wazuh/wazuh/pull/2087))
- Fixed the warning messages when compiling the agent on AIX. ([2099](https://github.com/wazuh/wazuh/pull/2099))
- Fix missing library when building Wazuh with MySQL support. ([#2108](https://github.com/wazuh/wazuh/pull/2108))
- Fix compile warnings for the Solaris platform. ([#2121](https://github.com/wazuh/wazuh/pull/2121))
- Fixed regular expression for audit.key in audit decoder. ([#2134](https://github.com/wazuh/wazuh/pull/2134))
- Agent's ossec-control stop should wait a bit after killing a process. ([#2149](https://github.com/wazuh/wazuh/pull/2149))
- Fixed error ocurred while monitoring symbolic links in Linux. ([#2152](https://github.com/wazuh/wazuh/pull/2152))
- Fixed some bugs in Logcollector: ([#2154](https://github.com/wazuh/wazuh/pull/2154))
  - If Logcollector picks up a log exceeding 65279 bytes, that log may lose the null-termination.
  - Logcollector crashes if multiple wildcard stanzas resolve the same file.
  - An error getting the internal file position may lead to an undefined condition.
- Execd daemon now runs even if active response is disabled ([#2177](https://github.com/wazuh/wazuh/pull/2177))
- Fix high precision timestamp truncation in rsyslog messages. ([#2128](https://github.com/wazuh/wazuh/pull/2128))
- Fix missing Whodata section to the remote configuration query. ([#2173](https://github.com/wazuh/wazuh/pull/2173))
- Bugfixes in AWS wodle ([#2242](https://github.com/wazuh/wazuh/pull/2242)):
    - Fixed bug in AWS Guard Duty alerts when there were multiple remote IPs.
    - Fixed bug when using flag `remove_from_bucket`.
    - Fixed bug when reading buckets generating more than 1000 logs in the same day.
    - Increase `qty` of `aws.eventNames` and remove usage of `aws.eventSources`.
- Fix bug in cluster configuration when using Kubernetes ([#2227](https://github.com/wazuh/wazuh/pull/2227)).
- Fix network timeout setup in agent running on Windows. ([#2185](https://github.com/wazuh/wazuh/pull/2185))
- Fix default values for the `<auto_ignore>` option. ([#2210](https://github.com/wazuh/wazuh/pull/2210))
- Fix bug that made Modulesd and Remoted crash on ARM architecture. ([#2214](https://github.com/wazuh/wazuh/pull/2214))
- The regex parser included the next character after a group:
  - If the input string just ends after that character. ([#2216](https://github.com/wazuh/wazuh/pull/2216))
  - The regex parser did not accept a group terminated with an escaped byte or a class. ([#2224](https://github.com/wazuh/wazuh/pull/2224))
- Fixed buffer overflow hazard in FIM when performing change report on long paths on macOS platform. ([#2285](https://github.com/wazuh/wazuh/pull/2285))
- Fix sending of the owner attribute when a file is created in Windows. ([#2292](https://github.com/wazuh/wazuh/pull/2292))
- Fix audit reconnection to the Whodata socket ([#2305](https://github.com/wazu2305h/wazuh/pull/2305))
- Fixed agent connection in TCP mode on Windows XP. ([#2329](https://github.com/wazuh/wazuh/pull/2329))
- Fix log shown when a command reaches its timeout and `ignore_output` is enabled. ([#2316](https://github.com/wazuh/wazuh/pull/2316))
- Analysisd and Syscollector did not detect the number of cores on Raspberry Pi. ([#2304](https://github.com/wazuh/wazuh/pull/2304))
- Analysisd and Syscollector did not detect the number of cores on CentOS 5. ([#2340](https://github.com/wazuh/wazuh/pull/2340))


## [v3.7.2] - 2018-12-17

### Changed

- Logcollector will fully read a log file if it reappears after being deleted. ([#2041](https://github.com/wazuh/wazuh/pull/2041))

### Fixed

- Fix some bugs in Logcollector: ([#2041](https://github.com/wazuh/wazuh/pull/2041))
  - Logcollector ceases monitoring any log file containing a binary zero-byte.
  - If a local file defined with wildcards disappears, Logcollector incorrectly shows a negative number of remaining open attempts.
  - Fixed end-of-file detection for text-based file formats.
- Fixed a bug in Analysisd that made it crash when decoding a malformed FIM message. ([#2089](https://github.com/wazuh/wazuh/pull/2089))


## [v3.7.1] - 2018-12-05

### Added

- New internal option `remoted.guess_agent_group` allowing agent group guessing by Remoted to be optional. ([#1890](https://github.com/wazuh/wazuh/pull/1890))
- Added option to configure another audit keys to monitor. ([#1882](https://github.com/wazuh/wazuh/pull/1882))
- Added option to create the SSL certificate and key with the install.sh script. ([#1856](https://github.com/wazuh/wazuh/pull/1856))
- Add IPv6 support to `host-deny.sh` script. (by @iasdeoupxe). ([#1583](https://github.com/wazuh/wazuh/pull/1583))
- Added tracing information (PID, function, file and line number) to logs when debugging is enabled. ([#1866](https://github.com/wazuh/wazuh/pull/1866))

### Changed

- Change errors messages to descriptive warnings in Syscheck when a files is not reachable. ([#1730](https://github.com/wazuh/wazuh/pull/1730))
- Add default values to global options to let the manager start. ([#1894](https://github.com/wazuh/wazuh/pull/1894))
- Improve Remoted performance by reducing interaction between threads. ([#1902](https://github.com/wazuh/wazuh/pull/1902))

### Fixed

- Prevent duplicates entries for denied IP addresses by `host-deny.sh`. (by @iasdeoupxe). ([#1583](https://github.com/wazuh/wazuh/pull/1583))
- Fix issue in Logcollector when reaching the file end before getting a full line. ([#1744](https://github.com/wazuh/wazuh/pull/1744))
- Throw an error when a nonexistent CDB file is added in the ossec.conf file. ([#1783](https://github.com/wazuh/wazuh/pull/1783))
- Fix bug in Remoted that truncated control messages to 1024 bytes. ([#1847](https://github.com/wazuh/wazuh/pull/1847))
- Avoid that the attribute `ignore` of rules silence alerts. ([#1874](https://github.com/wazuh/wazuh/pull/1874))
- Fix race condition when decoding file permissions. ([#1879](https://github.com/wazuh/wazuh/pull/1879)
- Fix to overwrite FIM configuration when directories come in the same tag separated by commas. ([#1886](https://github.com/wazuh/wazuh/pull/1886))
- Fixed issue with hash table handling in FTS and label management. ([#1889](https://github.com/wazuh/wazuh/pull/1889))
- Fixed id's and description of FIM alerts. ([#1891](https://github.com/wazuh/wazuh/pull/1891))
- Fix log flooding by Logcollector when monitored files disappear. ([#1893](https://github.com/wazuh/wazuh/pull/1893))
- Fix bug configuring empty blocks in FIM. ([#1897](https://github.com/wazuh/wazuh/pull/1897))
- Let the Windows agent reset the random generator context if it's corrupt. ([#1898](https://github.com/wazuh/wazuh/pull/1898))
- Prevent Remoted from logging errors if the cluster configuration is missing or invalid. ([#1900](https://github.com/wazuh/wazuh/pull/1900))
- Fix race condition hazard in Remoted when handling control messages. ([#1902](https://github.com/wazuh/wazuh/pull/1902))
- Fix uncontrolled condition in the vulnerability-detector version checker. ([#1932](https://github.com/wazuh/wazuh/pull/1932))
- Restore support for Amazon Linux in vulnerability-detector. ([#1932](https://github.com/wazuh/wazuh/pull/1932))
- Fixed starting wodles after a delay specified in `interval` when `run_on_start` is set to `no`, on the first run of the agent. ([#1906](https://github.com/wazuh/wazuh/pull/1906))
- Prevent `agent-auth` tool from creating the file _client.keys_ outside the agent's installation folder. ([#1924](https://github.com/wazuh/wazuh/pull/1924))
- Fix symbolic links attributes reported by `syscheck` in the alerts. ([#1926](https://github.com/wazuh/wazuh/pull/1926))
- Added some improvements and fixes in Whodata. ([#1929](https://github.com/wazuh/wazuh/pull/1929))
- Fix FIM decoder to accept Windows user containing spaces. ([#1930](https://github.com/wazuh/wazuh/pull/1930))
- Add missing field `restrict` when querying the FIM configuration remotely. ([#1931](https://github.com/wazuh/wazuh/pull/1931))
- Fix values of FIM scan showed in agent_control info. ([#1940](https://github.com/wazuh/wazuh/pull/1940))
- Fix agent group updating in database module. ([#2004](https://github.com/wazuh/wazuh/pull/2004))
- Logcollector prevents vmhgfs from synchronizing the inode. ([#2022](https://github.com/wazuh/wazuh/pull/2022))
- File descriptor leak that may impact agents running on UNIX platforms. ([#2021](https://github.com/wazuh/wazuh/pull/2021))
- CIS-CAT events were being processed by a wrong decoder. ([#2014](https://github.com/wazuh/wazuh/pull/2014))


## [v3.7.0] - 2018-11-10

### Added

- Adding feature to **remotely query agent configuration on demand.** ([#548](https://github.com/wazuh/wazuh/pull/548))
- **Boost Analysisd performance with multithreading.** ([#1039](https://github.com/wazuh/wazuh/pull/1039))
- Adding feature to **let agents belong to multiple groups.** ([#1135](https://github.com/wazuh/wazuh/pull/1135))
  - API support for multiple groups. ([#1300](https://github.com/wazuh/wazuh/pull/1300) [#1135](https://github.com/wazuh/wazuh/pull/1135))
- **Boost FIM decoding performance** by storing data into Wazuh DB using SQLite databases. ([#1333](https://github.com/wazuh/wazuh/pull/1333))
  - FIM database is cleaned after restarting agent 3 times, deleting all entries that left being monitored.
  - Added script to migrate older Syscheck databases to WazuhDB. ([#1504](https://github.com/wazuh/wazuh/pull/1504)) ([#1333](https://github.com/wazuh/wazuh/pull/1333))
- Added rule testing output when restarting manager. ([#1196](https://github.com/wazuh/wazuh/pull/1196))
- New wodle for **Azure environment log and process collection.** ([#1306](https://github.com/wazuh/wazuh/pull/1306))
- New wodle for **Docker container monitoring.** ([#1368](https://github.com/wazuh/wazuh/pull/1368))
- Disconnect manager nodes in cluster if no keep alive is received or sent during two minutes. ([#1482](https://github.com/wazuh/wazuh/pull/1482))
- API requests are forwarded to the proper manager node in cluster. ([#885](https://github.com/wazuh/wazuh/pull/885))
- Centralized configuration pushed from manager overwrite the configuration of directories that exist with the same path in ossec.conf. ([#1740](https://github.com/wazuh/wazuh/pull/1740))

### Changed

- Refactor Python framework code to standardize database requests and support queries. ([#921](https://github.com/wazuh/wazuh/pull/921))
- Replaced the `execvpe` function by `execvp` for the Wazuh modules. ([#1207](https://github.com/wazuh/wazuh/pull/1207))
- Avoid the use of reference ID in Syscollector network tables. ([#1315](https://github.com/wazuh/wazuh/pull/1315))
- Make Syscheck case insensitive on Windows agent. ([#1349](https://github.com/wazuh/wazuh/pull/1349))
- Avoid conflicts with the size of time_t variable in wazuh-db. ([#1366](https://github.com/wazuh/wazuh/pull/1366))
- Osquery integration updated: ([#1369](https://github.com/wazuh/wazuh/pull/1369))
  - Nest the result data into a "osquery" object.
  - Extract the pack name into a new field.
  - Include the query name in the alert description.
  - Minor fixes.
- Increased AWS S3 database entry limit to 5000 to prevent reprocessing repeated events. ([#1391](https://github.com/wazuh/wazuh/pull/1391))
- Increased the limit of concurrent agent requests: 1024 by default, configurable up to 4096. ([#1473](https://github.com/wazuh/wazuh/pull/1473))
- Change the default vulnerability-detector interval from 1 to 5 minutes. ([#1729](https://github.com/wazuh/wazuh/pull/1729))
- Port the UNIX version of Auth client (_agent_auth_) to the Windows agent. ([#1790](https://github.com/wazuh/wazuh/pull/1790))
  - Support of TLSv1.2 through embedded OpenSSL library.
  - Support of SSL certificates for agent and manager validation.
  - Unify Auth client option set.

### Fixed

- Fixed email_alerts configuration for multiple recipients. ([#1193](https://github.com/wazuh/wazuh/pull/1193))
- Fixed manager stopping when no command timeout is allowed. ([#1194](https://github.com/wazuh/wazuh/pull/1194))
- Fixed getting RAM memory information from mac OS X and FreeBSD agents. ([#1203](https://github.com/wazuh/wazuh/pull/1203))
- Fixed mandatory configuration labels check. ([#1208](https://github.com/wazuh/wazuh/pull/1208))
- Fix 0 value at check options from Syscheck. ([1209](https://github.com/wazuh/wazuh/pull/1209))
- Fix bug in whodata field extraction for Windows. ([#1233](https://github.com/wazuh/wazuh/issues/1233))
- Fix stack overflow when monitoring deep files. ([#1239](https://github.com/wazuh/wazuh/pull/1239))
- Fix typo in whodata alerts. ([#1242](https://github.com/wazuh/wazuh/issues/1242))
- Fix bug when running quick commands with timeout of 1 second. ([#1259](https://github.com/wazuh/wazuh/pull/1259))
- Prevent offline agents from generating vulnerability-detector alerts. ([#1292](https://github.com/wazuh/wazuh/pull/1292))
- Fix empty SHA256 of rotated alerts and log files. ([#1308](https://github.com/wazuh/wazuh/pull/1308))
- Fixed service startup on error. ([#1324](https://github.com/wazuh/wazuh/pull/1324))
- Set connection timeout for Auth server ([#1336](https://github.com/wazuh/wazuh/pull/1336))
- Fix the cleaning of the temporary folder. ([#1361](https://github.com/wazuh/wazuh/pull/1361))
- Fix check_mtime and check_inode views in Syscheck alerts. ([#1364](https://github.com/wazuh/wazuh/pull/1364))
- Fixed the reading of the destination address and type for PPP interfaces. ([#1405](https://github.com/wazuh/wazuh/pull/1405))
- Fixed a memory bug in regex when getting empty strings. ([#1430](https://github.com/wazuh/wazuh/pull/1430))
- Fixed report_changes with a big ammount of files. ([#1465](https://github.com/wazuh/wazuh/pull/1465))
- Prevent Logcollector from null-terminating socket output messages. ([#1547](https://github.com/wazuh/wazuh/pull/1547))
- Fix timeout overtaken message using infinite timeout. ([#1604](https://github.com/wazuh/wazuh/pull/1604))
- Prevent service from crashing if _global.db_ is not created. ([#1485](https://github.com/wazuh/wazuh/pull/1485))
- Set new agent.conf template when creating new groups. ([#1647](https://github.com/wazuh/wazuh/pull/1647))
- Fix bug in Wazuh Modules that tried to delete PID folders if a subprocess call failed. ([#1836](https://github.com/wazuh/wazuh/pull/1836))


## [v3.6.1] - 2018-09-07

### Fixed

- Fixed ID field length limit in JSON alerts, by @gandalfn. ([#1052](https://github.com/wazuh/wazuh/pull/1052))
- Fix segmentation fault when the agent version is empty in Vulnerability Detector. ([#1191](https://github.com/wazuh/wazuh/pull/1191))
- Fix bug that removes file extensions in rootcheck. ([#1197](https://github.com/wazuh/wazuh/pull/1197))
- Fixed incoherence in Client Syslog between plain-text and JSON alert input in `<location>` filter option. ([#1204](https://github.com/wazuh/wazuh/pull/1204))
- Fixed missing agent name and invalid predecoded hostname in JSON alerts. ([#1213](https://github.com/wazuh/wazuh/pull/1213))
- Fixed invalid location string in plain-text alerts. ([#1213](https://github.com/wazuh/wazuh/pull/1213))
- Fixed default stack size in threads on AIX and HP-UX. ([#1215](https://github.com/wazuh/wazuh/pull/1215))
- Fix socket error during agent restart due to daemon start/stop order. ([#1221](https://github.com/wazuh/wazuh/issues/1221))
- Fix bug when checking agent configuration in logcollector. ([#1225](https://github.com/wazuh/wazuh/issues/1225))
- Fix bug in folder recursion limit count in FIM real-time mode. ([#1226](https://github.com/wazuh/wazuh/issues/1226))
- Fixed errors when parsing AWS events in Elasticsearch. ([#1229](https://github.com/wazuh/wazuh/issues/1229))
- Fix bug when launching osquery from Wazuh. ([#1230](https://github.com/wazuh/wazuh/issues/1230))


## [v3.6.0] - 2018-08-29

### Added

- Add rescanning of expanded files with wildcards in logcollector ([#332](https://github.com/wazuh/wazuh/pull/332))
- Parallelization of logcollector ([#627](https://github.com/wazuh/wazuh/pull/672))
  - Now the input of logcollector is multithreaded, reading logs in parallel.
  - A thread is created for each type of output socket.
  - Periodically rescan of new files.
  - New options have been added to internal_options.conf file.
- Added statistical functions to remoted. ([#682](https://github.com/wazuh/wazuh/pull/682))
- Rootcheck and Syscheck (FIM) will run independently. ([#991](https://github.com/wazuh/wazuh/pull/991))
- Add hash validation for binaries executed by the wodle `command`. ([#1027](https://github.com/wazuh/wazuh/pull/1027))
- Added a recursion level option to Syscheck to set the directory scanning depth. ([#1081](https://github.com/wazuh/wazuh/pull/1081))
- Added inactive agent filtering option to agent_control, syscheck_control and rootcheck control_tools. ([#1088](https://github.com/wazuh/wazuh/pull/1088))
- Added custom tags to FIM directories and registries. ([#1096](https://github.com/wazuh/wazuh/pull/1096))
- Improved AWS CloudTrail wodle by @UranusBytes ([#913](https://github.com/wazuh/wazuh/pull/913) & [#1105](https://github.com/wazuh/wazuh/pull/1105)).
- Added support to process logs from more AWS services: Guard Duty, IAM, Inspector, Macie and VPC. ([#1131](https://github.com/wazuh/wazuh/pull/1131)).
- Create script for blocking IP's using netsh-advfirewall. ([#1172](https://github.com/wazuh/wazuh/pull/1172)).

### Changed

- The maximum log length has been extended up to 64 KiB. ([#411](https://github.com/wazuh/wazuh/pull/411))
- Changed logcollector analysis message order. ([#675](https://github.com/wazuh/wazuh/pull/675))
- Let hostname field be the name of the agent, without the location part. ([#1080](https://github.com/wazuh/wazuh/pull/1080))
- The internal option `syscheck.max_depth` has been renamed to `syscheck.default_max_depth`. ([#1081](https://github.com/wazuh/wazuh/pull/1081))
- Show warning message when configuring vulnerability-detector for an agent. ([#1130](https://github.com/wazuh/wazuh/pull/1130))
- Increase the minimum waiting time from 0 to 1 seconds in Vulnerability-Detector. ([#1132](https://github.com/wazuh/wazuh/pull/1132))
- Prevent Windows agent from not loading the configuration if an AWS module block is found. ([#1143](https://github.com/wazuh/wazuh/pull/1143))
- Set the timeout to consider an agent disconnected to 1800 seconds in the framework. ([#1155](https://github.com/wazuh/wazuh/pull/1155))

### Fixed

- Fix agent ID zero-padding in alerts coming from Vulnerability Detector. ([#1083](https://github.com/wazuh/wazuh/pull/1083))
- Fix multiple warnings when agent is offline. ([#1086](https://github.com/wazuh/wazuh/pull/1086))
- Fixed minor issues in the Makefile and the sources installer on HP-UX, Solaris on SPARC and AIX systems. ([#1089](https://github.com/wazuh/wazuh/pull/1089))
- Fixed SHA256 changes messages in alerts when it is disabled. ([#1100](https://github.com/wazuh/wazuh/pull/1100))
- Fixed empty configuration blocks for Wazuh modules. ([#1101](https://github.com/wazuh/wazuh/pull/1101))
- Fix broken pipe error in Wazuh DB by Vulnerability Detector. ([#1111](https://github.com/wazuh/wazuh/pull/1111))
- Restored firewall-drop AR script for Linux. ([#1114](https://github.com/wazuh/wazuh/pull/1114))
- Fix unknown severity in Red Hat systems. ([#1118](https://github.com/wazuh/wazuh/pull/1118))
- Added a building flag to compile the SQLite library externally for the API. ([#1119](https://github.com/wazuh/wazuh/issues/1119))
- Fixed variables length when storing RAM information by Syscollector. ([#1124](https://github.com/wazuh/wazuh/pull/1124))
- Fix Red Hat vulnerability database update. ([#1127](https://github.com/wazuh/wazuh/pull/1127))
- Fix allowing more than one wodle command. ([#1128](https://github.com/wazuh/wazuh/pull/1128))
- Fixed `after_regex` offset for the decoding algorithm. ([#1129](https://github.com/wazuh/wazuh/pull/1129))
- Prevents some vulnerabilities from not being checked for Debian. ([#1166](https://github.com/wazuh/wazuh/pull/1166))
- Fixed legacy configuration for `vulnerability-detector`. ([#1174](https://github.com/wazuh/wazuh/pull/1174))
- Fix active-response scripts installation for Windows. ([#1182](https://github.com/wazuh/wazuh/pull/1182)).
- Fixed `open-scap` deadlock when opening large files. ([#1206](https://github.com/wazuh/wazuh/pull/1206)). Thanks to @juergenc for detecting this issue.


### Removed

- The 'T' multiplier has been removed from option `max_output_size`. ([#1089](https://github.com/wazuh/wazuh/pull/1089))


## [v3.5.0] - 2018-08-10

### Added

- Improved configuration of OVAL updates. ([#416](https://github.com/wazuh/wazuh/pull/416))
- Added selective agent software request in vulnerability-detector. ([#404](https://github.com/wazuh/wazuh/pull/404))
- Get Linux packages inventory natively. ([#441](https://github.com/wazuh/wazuh/pull/441))
- Get Windows packages inventory natively. ([#471](https://github.com/wazuh/wazuh/pull/471))
- Supporting AES encryption for manager and agent. ([#448](https://github.com/wazuh/wazuh/pull/448))
- Added Debian and Ubuntu 18 support in vulnerability-detector. ([#470](https://github.com/wazuh/wazuh/pull/470))
- Added Rids Synchronization. ([#459](https://github.com/wazuh/wazuh/pull/459))
- Added option for setting the group that the agent belongs to when registering it with authd ([#460](https://github.com/wazuh/wazuh/pull/460))
- Added option for setting the source IP when the agent registers with authd ([#460](https://github.com/wazuh/wazuh/pull/460))
- Added option to force the vulnerability detection in unsupported OS. ([#462](https://github.com/wazuh/wazuh/pull/462))
- Get network inventory natively. ([#546](https://github.com/wazuh/wazuh/pull/546))
- Add arch check for Red Hat's OVAL in vulnerability-detector. ([#625](https://github.com/wazuh/wazuh/pull/625))
- Integration with Osquery. ([#627](https://github.com/wazuh/wazuh/pull/627))
    - Enrich osquery configuration with pack files aggregation and agent labels as decorators.
    - Launch osquery daemon in background.
    - Monitor results file and send them to the manager.
    - New option in rules `<location>` to filter events by osquery.
    - Support folders in shared configuration. This makes easy to send pack folders to agents.
    - Basic ruleset for osquery events and daemon logs.
- Boost Remoted performance with multithreading. ([#649](https://github.com/wazuh/wazuh/pull/649))
    - Up to 16 parallel threads to decrypt messages from agents.
    - Limit the frequency of agent keys reloading.
    - Message input buffer in Analysisd to prevent control messages starvation in Remoted.
- Module to download shared files for agent groups dinamically. ([#519](https://github.com/wazuh/wazuh/pull/519))
    - Added group creation for files.yml if the group does not exist. ([#1010](https://github.com/wazuh/wazuh/pull/1010))
- Added scheduling options to CIS-CAT integration. ([#586](https://github.com/wazuh/wazuh/pull/586))
- Option to download the wpk using http in `agent_upgrade`. ([#798](https://github.com/wazuh/wazuh/pull/798))
- Add `172.0.0.1` as manager IP when creating `global.db`. ([#970](https://github.com/wazuh/wazuh/pull/970))
- New requests for Syscollector. ([#728](https://github.com/wazuh/wazuh/pull/728))
- `cluster_control` shows an error if the status does not exist. ([#1002](https://github.com/wazuh/wazuh/pull/1002))
- Get Windows hardware inventory natively. ([#831](https://github.com/wazuh/wazuh/pull/831))
- Get processes and ports inventory by the Syscollector module.
- Added an integration with Kaspersky Endpoint Security for Linux via Active Response. ([#1056](https://github.com/wazuh/wazuh/pull/1056))

### Changed

- Add default value for option -x in agent_control tool.
- External libraries moved to an external repository.
- Ignore OverlayFS directories on Rootcheck system scan.
- Extracts agent's OS from the database instead of the agent-info.
- Increases the maximum size of XML parser to 20KB.
- Extract CVE instead of RHSA codes into vulnerability-detector. ([#549](https://github.com/wazuh/wazuh/pull/549))
- Store CIS-CAT results into Wazuh DB. ([#568](https://github.com/wazuh/wazuh/pull/568))
- Add profile information to CIS-CAT reports. ([#658](https://github.com/wazuh/wazuh/pull/658))
- Merge external libraries into a unique shared library. ([#620](https://github.com/wazuh/wazuh/pull/620))
- Cluster log rotation: set correct permissions and store rotations in /logs/ossec. ([#667](https://github.com/wazuh/wazuh/pull/667))
- `Distinct` requests don't allow `limit=0` or `limit>maximun_limit`. ([#1007](https://github.com/wazuh/wazuh/pull/1007))
- Deprecated arguments -i, -F and -r for Authd. ([#1013](https://github.com/wazuh/wazuh/pull/1013))
- Increase the internal memory for real-time from 12 KiB to 64 KiB. ([#1062](https://github.com/wazuh/wazuh/pull/1062))

### Fixed

- Fixed invalid alerts reported by Syscollector when the event contains the word "error". ([#461](https://github.com/wazuh/wazuh/pull/461))
- Silenced Vuls integration starting and ending alerts. ([#541](https://github.com/wazuh/wazuh/pull/541))
- Fix problem comparing releases of ubuntu packages. ([#556](https://github.com/wazuh/wazuh/pull/556))
- Windows delete pending active-responses before reset agent. ([#563](https://github.com/wazuh/wazuh/pull/563))
- Fix bug in Rootcheck for Windows that searches for keys in 32-bit mode only. ([#566](https://github.com/wazuh/wazuh/pull/566))
- Alert when unmerge files fails on agent. ([#731](https://github.com/wazuh/wazuh/pull/731))
- Fixed bugs reading logs in framework. ([#856](https://github.com/wazuh/wazuh/pull/856))
- Ignore uppercase and lowercase sorting an array in framework. ([#814](https://github.com/wazuh/wazuh/pull/814))
- Cluster: reject connection if the client node has a different cluster name. ([#892](https://github.com/wazuh/wazuh/pull/892))
- Prevent `the JSON object must be str, not 'bytes'` error. ([#997](https://github.com/wazuh/wazuh/pull/997))
- Fix long sleep times in vulnerability detector.
- Fix inconsistency in the alerts format for the manager in vulnerability-detector.
- Fix bug when processing the packages in vulnerability-detector.
- Prevent to process Syscollector events by the JSON decoder. ([#674](https://github.com/wazuh/wazuh/pull/674))
- Stop Syscollector data storage into Wazuh DB when an error appears. ([#674](https://github.com/wazuh/wazuh/pull/674))
- Fix bug in Syscheck that reported false positive about removed files. ([#1044](https://github.com/wazuh/wazuh/pull/1044))
- Fix bug in Syscheck that misinterpreted no_diff option. ([#1046](https://github.com/wazuh/wazuh/pull/1046))
- Fixes in file integrity monitoring for Windows. ([#1062](https://github.com/wazuh/wazuh/pull/1062))
  - Fix Windows agent crash if FIM fails to extract the file owner.
  - Prevent FIM real-time mode on Windows from stopping if the internal buffer gets overflowed.
- Prevent large logs from flooding the log file by Logcollector. ([#1067](https://github.com/wazuh/wazuh/pull/1067))
- Fix allowing more than one wodle command and compute command timeout when ignore_output is enabled. ([#1102](https://github.com/wazuh/wazuh/pull/1102))

### Removed

- Deleted Lua language support.
- Deleted integration with Vuls. ([#879](https://github.com/wazuh/wazuh/issues/879))
- Deleted agent_list tool, replaced by agent_control. ([ba0265b](https://github.com/wazuh/wazuh/commit/ba0265b6e9e3fed133d60ef2df3450fdf26f7da4#diff-f57f2991a6aa25fe45d8036c51bf8b4d))

## [v3.4.0] - 2018-07-24

### Added

- Support for SHA256 checksum in Syscheck (by @arshad01). ([#410](https://github.com/wazuh/wazuh/pull/410))
- Added an internal option for Syscheck to tune the RT alerting delay. ([#434](https://github.com/wazuh/wazuh/pull/434))
- Added two options in the tag <auto_ignore> `frequency` and `timeframe` to hide alerts when they are played several times in a given period of time. ([#857](https://github.com/wazuh/wazuh/pull/857))
- Include who-data in Syscheck for file integrity monitoring. ([#756](https://github.com/wazuh/wazuh/pull/756))
  - Linux Audit setup and monitoring to watch directories configured with who-data.
  - Direct communication with Auditd on Linux to catch who-data related events.
  - Setup of SACL for monitored directories on Windows.
  - Windows Audit events monitoring through Windows Event Channel.
  - Auto setup of audit configuration and reset when the agent quits.
- Syscheck in frequency time show alerts from deleted files. ([#857](https://github.com/wazuh/wazuh/pull/857))
- Added an option `target` to customize output format per-target in Logcollector. ([#863](https://github.com/wazuh/wazuh/pull/863))
- New option for the JSON decoder to choose the treatment of NULL values. ([#677](https://github.com/wazuh/wazuh/pull/677))
- Remove old snapshot files for FIM. ([#872](https://github.com/wazuh/wazuh/pull/872))
- Distinct operation in agents. ([#920](https://github.com/wazuh/wazuh/pull/920))
- Added support for unified WPK. ([#865](https://github.com/wazuh/wazuh/pull/865))
- Added missing debug options for modules in the internal options file. ([#901](https://github.com/wazuh/wazuh/pull/901))
- Added recursion limits when reading directories. ([#947](https://github.com/wazuh/wazuh/pull/947))

### Changed

- Renamed cluster _client_ node type to ___worker___ ([#850](https://github.com/wazuh/wazuh/pull/850)).
- Changed a descriptive message in the alert showing what attributes changed. ([#857](https://github.com/wazuh/wazuh/pull/857))
- Change visualization of Syscheck alerts. ([#857](https://github.com/wazuh/wazuh/pull/857))
- Add all the available fields in the Syscheck messages from the Wazuh configuration files. ([#857](https://github.com/wazuh/wazuh/pull/857))
- Now the no_full_log option only affects JSON alerts. ([#881](https://github.com/wazuh/wazuh/pull/881))
- Delete temporary files when stopping Wazuh. ([#732](https://github.com/wazuh/wazuh/pull/732))
- Send OpenSCAP checks results to a FIFO queue instead of temporary files. ([#732](https://github.com/wazuh/wazuh/pull/732))
- Default behavior when starting Syscheck and Rootcheck components. ([#829](https://github.com/wazuh/wazuh/pull/829))
  - They are disabled if not appear in the configuration.
  - They can be set up as empty blocks in the configuration, applying their default values.
  - Improvements of error and information messages when they start.
- Improve output of `DELETE/agents` when no agents were removed. ([#868](https://github.com/wazuh/wazuh/pull/868))
- Include the file owner SID in Syscheck alerts.
- Change no previous checksum error message to information log. ([#897](https://github.com/wazuh/wazuh/pull/897))
- Changed default Syscheck scan speed: 100 files per second. ([#975](https://github.com/wazuh/wazuh/pull/975))
- Show network protocol used by the agent when connecting to the manager. ([#980](https://github.com/wazuh/wazuh/pull/980))

### Fixed

- Syscheck RT process granularized to make frequency option more accurate. ([#434](https://github.com/wazuh/wazuh/pull/434))
- Fixed registry_ignore problem on Syscheck for Windows when arch="both" was used. ([#525](https://github.com/wazuh/wazuh/pull/525))
- Allow more than 256 directories in real-time for Windows agent using recursive watchers. ([#540](https://github.com/wazuh/wazuh/pull/540))
- Fix weird behavior in Syscheck when a modified file returns back to its first state. ([#434](https://github.com/wazuh/wazuh/pull/434))
- Replace hash value xxx (not enabled) for n/a if the hash couldn't be calculated. ([#857](https://github.com/wazuh/wazuh/pull/857))
- Do not report uid, gid or gname on Windows (avoid user=0). ([#857](https://github.com/wazuh/wazuh/pull/857))
- Several fixes generating sha256 hash. ([#857](https://github.com/wazuh/wazuh/pull/857))
- Fixed the option report_changes configuration. ([#857](https://github.com/wazuh/wazuh/pull/857))
- Fixed the 'report_changes' configuration when 'sha1' option is not set. ([#857](https://github.com/wazuh/wazuh/pull/857))
- Fix memory leak reading logcollector config. ([#884](https://github.com/wazuh/wazuh/pull/884))
- Fixed crash in Slack integration for alerts that don't have full log. ([#880](https://github.com/wazuh/wazuh/pull/880))
- Fixed active-responses.log definition path on Windows configuration. ([#739](https://github.com/wazuh/wazuh/pull/739))
- Added warning message when updating Syscheck/Rootcheck database to restart the manager. ([#817](https://github.com/wazuh/wazuh/pull/817))
- Fix PID file creation checking. ([#822](https://github.com/wazuh/wazuh/pull/822))
  - Check that the PID file was created and written.
  - This would prevent service from running multiple processes of the same daemon.
- Fix reading of Windows platform for 64 bits systems. ([#832](https://github.com/wazuh/wazuh/pull/832))
- Fixed Syslog output parser when reading the timestamp from the alerts in JSON format. ([#843](https://github.com/wazuh/wazuh/pull/843))
- Fixed filter for `gpg-pubkey` packages in Syscollector. ([#847](https://github.com/wazuh/wazuh/pull/847))
- Fixed bug in configuration when reading the `repeated_offenders` option in Active Response. ([#873](https://github.com/wazuh/wazuh/pull/873))
- Fixed variables parser when loading rules. ([#855](https://github.com/wazuh/wazuh/pull/855))
- Fixed parser files names in the Rootcheck scan. ([#840](https://github.com/wazuh/wazuh/pull/840))
- Removed frequency offset in rules. ([#827](https://github.com/wazuh/wazuh/pull/827)).
- Fix memory leak reading logcollector config. ([#884](https://github.com/wazuh/wazuh/pull/884))
- Fixed sort agents by status in `GET/agents` API request. ([#810](https://github.com/wazuh/wazuh/pull/810))
- Added exception when no agents are selected to restart. ([#870](https://github.com/wazuh/wazuh/pull/870))
- Prevent files from remaining open in the cluster. ([#874](https://github.com/wazuh/wazuh/pull/874))
- Fix network unreachable error when cluster starts. ([#800](https://github.com/wazuh/wazuh/pull/800))
- Fix empty rules and decoders file check. ([#887](https://github.com/wazuh/wazuh/pull/887))
- Prevent to access an unexisting hash table from 'whodata' thread. ([#911](https://github.com/wazuh/wazuh/pull/911))
- Fix CA verification with more than one 'ca_store' definitions. ([#927](https://github.com/wazuh/wazuh/pull/927))
- Fix error in syscollector API calls when Wazuh is installed in a directory different than `/var/ossec`. ([#942](https://github.com/wazuh/wazuh/pull/942)).
- Fix error in CentOS 6 when `wazuh-cluster` is disabled. ([#944](https://github.com/wazuh/wazuh/pull/944)).
- Fix Remoted connection failed warning in TCP mode due to timeout. ([#958](https://github.com/wazuh/wazuh/pull/958))
- Fix option 'rule_id' in syslog client. ([#979](https://github.com/wazuh/wazuh/pull/979))
- Fixed bug in legacy agent's server options that prevented it from setting port and protocol.

## [v3.3.1] - 2018-06-18

### Added

- Added `total_affected_agents` and `total_failed_ids` to the `DELETE/agents` API request. ([#795](https://github.com/wazuh/wazuh/pull/795))

### Changed

- Management of empty blocks in the configuration files. ([#781](https://github.com/wazuh/wazuh/pull/781))
- Verify WPK with Wazuh CA by default. ([#799](https://github.com/wazuh/wazuh/pull/799))

### Fixed

- Windows prevents agent from renaming file. ([#773](https://github.com/wazuh/wazuh/pull/773))
- Fix manager-agent version comparison in remote upgrades. ([#765](https://github.com/wazuh/wazuh/pull/765))
- Fix log flooding when restarting agent while the merged file is being receiving. ([#788](https://github.com/wazuh/wazuh/pull/788))
- Fix issue when overwriting rotated logs in Windows agents. ([#776](https://github.com/wazuh/wazuh/pull/776))
- Prevent OpenSCAP module from running on Windows agents (incompatible). ([#777](https://github.com/wazuh/wazuh/pull/777))
- Fix issue in file changes report for FIM on Linux when a directory contains a backslash. ([#775](https://github.com/wazuh/wazuh/pull/775))
- Fixed missing `minor` field in agent data managed by the framework. ([#771](https://github.com/wazuh/wazuh/pull/771))
- Fixed missing `build` and `key` fields in agent data managed by the framework. ([#802](https://github.com/wazuh/wazuh/pull/802))
- Fixed several bugs in upgrade agents ([#784](https://github.com/wazuh/wazuh/pull/784)):
    - Error upgrading an agent with status `Never Connected`.
    - Fixed API support.
    - Sockets were not closing properly.
- Cluster exits showing an error when an error occurs. ([#790](https://github.com/wazuh/wazuh/pull/790))
- Fixed bug when cluster control or API cannot request the list of nodes to the master. ([#762](https://github.com/wazuh/wazuh/pull/762))
- Fixed bug when the `agent.conf` contains an unrecognized module. ([#796](https://github.com/wazuh/wazuh/pull/796))
- Alert when unmerge files fails on agent. ([#731](https://github.com/wazuh/wazuh/pull/731))
- Fix invalid memory access when parsing ruleset configuration. ([#787](https://github.com/wazuh/wazuh/pull/787))
- Check version of python in cluster control. ([#760](https://github.com/wazuh/wazuh/pull/760))
- Removed duplicated log message when Rootcheck is disabled. ([#783](https://github.com/wazuh/wazuh/pull/783))
- Avoid infinite attempts to download CVE databases when it fails. ([#792](https://github.com/wazuh/wazuh/pull/792))


## [v3.3.0] - 2018-06-06

### Added

- Supporting multiple socket output in Logcollector. ([#395](https://github.com/wazuh/wazuh/pull/395))
- Allow inserting static field parameters in rule comments. ([#397](https://github.com/wazuh/wazuh/pull/397))
- Added an output format option for Logcollector to build custom logs. ([#423](https://github.com/wazuh/wazuh/pull/423))
- Included millisecond timing in timestamp to JSON events. ([#467](https://github.com/wazuh/wazuh/pull/467))
- Added an option in Analysisd to set input event offset for plugin decoders. ([#512](https://github.com/wazuh/wazuh/pull/512))
- Allow decoders mix plugin and multiregex children. ([#602](https://github.com/wazuh/wazuh/pull/602))
- Added the option to filter by any field in `get_agents_overview`, `get_agent_group` and `get_agents_without_group` functions of the Python framework. ([#743](https://github.com/wazuh/wazuh/pull/743))

### Changed

- Add default value for option -x in agent_upgrade tool.
- Changed output of agents in cluster control. ([#741](https://github.com/wazuh/wazuh/pull/741))

### Fixed

- Fix bug in Logcollector when removing duplicate localfiles. ([#402](https://github.com/wazuh/wazuh/pull/402))
- Fix memory error in Logcollector when using wildcards.
- Prevent command injection in Agentless daemon. ([#600](https://github.com/wazuh/wazuh/pull/600))
- Fixed bug getting the agents in cluster control. ([#741](https://github.com/wazuh/wazuh/pull/741))
- Prevent Logcollector from reporting an error when a path with wildcards matches no files.
- Fixes the feature to group with the option multi-line. ([#754](https://github.com/wazuh/wazuh/pull/754))


## [v3.2.4] - 2018-06-01

### Fixed
- Fixed segmentation fault in maild when `<queue-size>` is included in the global configuration.
- Fixed bug in Framework when retrieving mangers logs. ([#644](https://github.com/wazuh/wazuh/pull/644))
- Fixed bug in clusterd to prevent the synchronization of `.swp` files. ([#694](https://github.com/wazuh/wazuh/pull/694))
- Fixed bug in Framework parsing agent configuration. ([#681](https://github.com/wazuh/wazuh/pull/681))
- Fixed several bugs using python3 with the Python framework. ([#701](https://github.com/wazuh/wazuh/pull/701))


## [v3.2.3] - 2018-05-28

### Added

- New internal option to enable merged file creation by Remoted. ([#603](https://github.com/wazuh/wazuh/pull/603))
- Created alert item for GDPR and GPG13. ([#608](https://github.com/wazuh/wazuh/pull/608))
- Add support for Amazon Linux in vulnerability-detector.
- Created an input queue for Analysisd to prevent Remoted starvation. ([#661](https://github.com/wazuh/wazuh/pull/661))

### Changed

- Set default agent limit to 14.000 and file descriptor limit to 65.536 per process. ([#624](https://github.com/wazuh/wazuh/pull/624))
- Cluster improvements.
    - New protocol for communications.
    - Inverted communication flow: clients start communications with the master.
    - Just the master address is required in the `<nodes>` list configuration.
    - Improved synchronization algorithm.
    - Reduced the number of processes to one: `wazuh-clusterd`.
- Cluster control tool improvements: outputs are the same regardless of node type.
- The default input queue for remote events has been increased to 131072 events. ([#660](https://github.com/wazuh/wazuh/pull/660))
- Disconnected agents will no longer report vulnerabilities. ([#666](https://github.com/wazuh/wazuh/pull/666))

### Fixed

- Fixed agent wait condition and improve logging messages. ([#550](https://github.com/wazuh/wazuh/pull/550))
- Fix race condition in settings load time by Windows agent. ([#551](https://github.com/wazuh/wazuh/pull/551))
- Fix bug in Authd that prevented it from deleting agent-info files when removing agents.
- Fix bug in ruleset that did not overwrite the `<info>` option. ([#584](https://github.com/wazuh/wazuh/issues/584))
- Fixed bad file descriptor error in Wazuh DB ([#588](https://github.com/wazuh/wazuh/issues/588))
- Fixed unpredictable file sorting when creating merged files. ([#599](https://github.com/wazuh/wazuh/issues/599))
- Fixed race condition in Remoted when closing connections.
- Fix epoch check in vulnerability-detector.
- Fixed hash sum in logs rotation. ([#636](https://github.com/wazuh/wazuh/issues/636))
- Fixed cluster CPU usage.
- Fixed invalid deletion of agent timestamp entries. ([#639](https://github.com/wazuh/wazuh/issues/639))
- Fixed segmentation fault in logcollector when multi-line is applied to a remote configuration. ([#641](https://github.com/wazuh/wazuh/pull/641))
- Fixed issue in Syscheck that may leave the process running if the agent is stopped quickly. ([#671](https://github.com/wazuh/wazuh/pull/671))

### Removed

- Removed cluster database and internal cluster daemon.


## [v3.2.2] - 2018-05-07

### Added

- Created an input queue for Remoted to prevent agent connection starvation. ([#509](https://github.com/wazuh/wazuh/pull/509))

### Changed

- Updated Slack integration. ([#443](https://github.com/wazuh/wazuh/pull/443))
- Increased connection timeout for remote upgrades. ([#480](https://github.com/wazuh/wazuh/pull/480))
- Vulnerability-detector does not stop agents detection if it fails to find the software for one of them.
- Improve the version comparator algorithm in vulnerability-detector. ([#508](https://github.com/wazuh/wazuh/pull/508))

### Fixed

- Fixed bug in labels settings parser that may make Agentd or Logcollector crash.
- Fixed issue when setting multiple `<server-ip>` stanzas in versions 3.0 - 3.2.1. ([#433](https://github.com/wazuh/wazuh/pull/433))
- Fixed bug when socket database messages are not sent correctly. ([#435](https://github.com/wazuh/wazuh/pull/435))
- Fixed unexpected stop in the sources installer when overwriting a previous corrupt installation.
- Added a synchronization timeout in the cluster to prevent it from blocking ([#447](https://github.com/wazuh/wazuh/pull/447))
- Fixed issue in CSyslogd when filtering by rule group. ([#446](https://github.com/wazuh/wazuh/pull/446))
- Fixed error on DB daemon when parsing rules with options introduced in version 3.0.0.
- Fixed unrecognizable characters error in Windows version name. ([#478](https://github.com/wazuh/wazuh/pull/478))
- Fix Authd client in old versions of Windows ([#479](https://github.com/wazuh/wazuh/pull/479))
- Cluster's socket management improved to use persistent connections ([#481](https://github.com/wazuh/wazuh/pull/481))
- Fix memory corruption in Syscollector decoder and memory leaks in Vulnerability Detector. ([#482](https://github.com/wazuh/wazuh/pull/482))
- Fixed memory corruption in Wazuh DB autoclosing procedure.
- Fixed dangling db files at DB Sync module folder. ([#489](https://github.com/wazuh/wazuh/pull/489))
- Fixed agent group file deletion when using Authd.
- Fix memory leak in Maild with JSON input. ([#498](https://github.com/wazuh/wazuh/pull/498))
- Fixed remote command switch option. ([#504](https://github.com/wazuh/wazuh/pull/504))

## [v3.2.1] - 2018-03-03

### Added

- Added option in Makefile to disable CIS-CAT module. ([#381](https://github.com/wazuh/wazuh/pull/381))
- Added field `totalItems` to `GET/agents/purgeable/:timeframe` API call. ([#385](https://github.com/wazuh/wazuh/pull/385))

### Changed

- Giving preference to use the selected Java over the default one in CIS-CAT wodle.
- Added delay between message delivery for every module. ([#389](https://github.com/wazuh/wazuh/pull/389))
- Verify all modules for the shared configuration. ([#408](https://github.com/wazuh/wazuh/pull/408))
- Updated OpenSSL library to 1.1.0g.
- Insert agent labels in JSON archives no matter the event matched a rule.
- Support for relative/full/network paths in the CIS-CAT configuration. ([#419](https://github.com/wazuh/wazuh/pull/419))
- Improved cluster control to give more information. ([#421](https://github.com/wazuh/wazuh/pull/421))
- Updated rules for CIS-CAT.
- Removed unnecessary compilation of vulnerability-detector in agents.
- Increased wazuh-modulesd's subprocess pool.
- Improved the agent software recollection by Syscollector.

### Fixed

- Fixed crash in Agentd when testing Syscollector configuration from agent.conf file.
- Fixed duplicate alerts in Vulnerability Detector.
- Fixed compiling issues in Solaris and HP-UX.
- Fixed bug in Framework when listing directories due to permissions issues.
- Fixed error handling in CIS-CAT module. ([#401](https://github.com/wazuh/wazuh/pull/401))
- Fixed some defects reported by Coverity. ([#406](https://github.com/wazuh/wazuh/pull/406))
- Fixed OS name detection in macOS and old Linux distros. ([#409](https://github.com/wazuh/wazuh/pull/409))
- Fixed linked in HP-UX.
- Fixed Red Hat detection in vulnerability-detector.
- Fixed segmentation fault in wazuh-cluster when files path is too long.
- Fixed a bug getting groups and searching by them in `GET/agents` API call. ([#390](https://github.com/wazuh/wazuh/pull/390))
- Several fixes and improvements in cluster.
- Fixed bug in wazuh-db when closing exceeded databases in transaction.
- Fixed bug in vulnerability-detector that discarded valid agents.
- Fixed segmentation fault in Windows agents when getting OS info.
- Fixed memory leaks in vulnerability-detector and CIS-CAT wodle.
- Fixed behavior when working directory is not found in CIS-CAT wodle.

## [v3.2.0] - 2018-02-13

### Added
- Added support to synchronize custom rules and decoders in the cluster.([#344](https://github.com/wazuh/wazuh/pull/344))
- Add field `status` to `GET/agents/groups/:group_id` API call.([#338](https://github.com/wazuh/wazuh/pull/338))
- Added support for Windows to CIS-CAT integration module ([#369](https://github.com/wazuh/wazuh/pull/369))
- New Wazuh Module "aws-cloudtrail" fetching logs from S3 bucket. ([#351](https://github.com/wazuh/wazuh/pull/351))
- New Wazuh Module "vulnerability-detector" to detect vulnerabilities in agents and managers.

### Fixed
- Fixed oscap.py to support new versions of OpenSCAP scanner.([#331](https://github.com/wazuh/wazuh/pull/331))
- Fixed timeout bug when the cluster port was closed. ([#343](https://github.com/wazuh/wazuh/pull/343))
- Improve exception handling in `cluster_control`. ([#343](https://github.com/wazuh/wazuh/pull/343))
- Fixed bug in cluster when receive an error response from client. ([#346](https://github.com/wazuh/wazuh/pull/346))
- Fixed bug in framework when the manager is installed in different path than /var/ossec. ([#335](https://github.com/wazuh/wazuh/pull/335))
- Fixed predecoder hostname field in JSON event output.
- Several fixes and improvements in cluster.

## [v3.1.0] - 2017-12-22

### Added

- New Wazuh Module "command" for asynchronous command execution.
- New field "predecoder.timestamp" for JSON alerts including timestamp from logs.
- Added reload action to ossec-control in local mode.
- Add duration control of a cluster database synchronization.
- New internal option for agents to switch applying shared configuration.
- Added GeoIP address finding for input logs in JSON format.
- Added alert and archive output files rotation capabilities.
- Added rule option to discard field "firedtimes".
- Added VULS integration for running vulnerability assessments.
- CIS-CAT Wazuh Module to scan CIS policies.

### Changed

- Keepping client.keys file permissions when modifying it.
- Improve Rootcheck formula to select outstanding defects.
- Stop related daemon when disabling components in ossec-control.
- Prevented cluster daemon from starting on RHEL 5 or older.
- Let Syscheck report file changes on first scan.
- Allow requests by node name in cluster_control binary.
- Improved help of cluster_control binary.
- Integrity control of files in the cluster.

### Fixed

- Fixed netstat command in localfile configuration.
- Fixed error when searching agents by ID.
- Fixed syslog format pre-decoder for logs with missing (optional) space after tag.
- Fixed alert ID when plain-text alert output disabled.
- Fixed Monitord freezing when a sendmail-like executable SMTP server is set.
- Fixed validation of Active Response used by agent_control.
- Allow non-ASCII characters in Windows version string.

## [v3.0.0] - 2017-12-12

### Added

- Added group property for agents to customize shared files set.
- Send shared files to multiple agents in parallel.
- New decoder plugin for logs in JSON format with dynamic fields definition.
- Brought framework from API to Wazuh project.
- Show merged files MD5 checksum by agent_control and framework.
- New reliable request protocol for manager-agent communication.
- Remote agent upgrades with signed WPK packages.
- Added option for Remoted to prevent it from writing shared merged file.
- Added state for Agentd and Windows agent to notify connection state and metrics.
- Added new JSON log format for local file monitoring.
- Added OpenSCAP SSG datastream content for Ubuntu Trusty Tahr.
- Field "alert_id" in JSON alerts (by Dan Parriott).
- Added support of "any" IP address to OSSEC batch manager (by Jozef Reisinger).
- Added ossec-agent SElinux module (by kreon).
- Added previous output to JSON output (by João Soares).
- Added option for Authd to specify the allowed cipher list (by James Le Cuirot).
- Added option for cipher suites in Authd settings.
- Added internal option for Remoted to set the shared configuration reloading time.
- Auto restart agents when new shared configuration is pushed from the manager.
- Added native support for Systemd.
- Added option to register unlimited agents in Authd.
- New internal option to limit the number of file descriptors in Analysisd and Remoted.
- Added new state "pending" for agents.
- Added internal option to disable real-time DB synchronization.
- Allow multiple manager stanzas in Agentd settings.
- New internal option to limit the receiving time in TCP mode.
- Added manager hostname data to agent information.
- New option for rotating internal logs by size.
- Added internal option to enable or disable daily rotation of internal logs.
- Added command option for Monitord to overwrite 'day_wait' parameter.
- Adding templates and sample alert for Elasticsearch 6.0.
- Added option to enable/disable Authd on install and auto-generate certificates.
- Pack secure TCP messages into a single packet.
- Added function to install SCAP policies depending on OS version.
- Added integration with Virustotal.
- Added timeout option for TCP sockets in Remoted and Agentd.
- Added option to start the manager after installing.
- Added a cluster of managers (`wazuh-clusterd`) and a script to control it (`cluster_control`).

### Changed

- Increased shared file delivery speed when using TCP.
- Increased TCP listening socket backlog.
- Changed Windows agent UI panel to show revision number instead of installation date.
- Group every decoded field (static and dynamic fields) into a data object for JSON alerts.
- Reload shared files by Remoted every 10 minutes.
- Increased string size limit for XML reader to 4096 bytes.
- Updated Logstash configuration and Elasticsearch mappings.
- Changed template fields structure for Kibana dashboards.
- Increased dynamic field limit to 1024, and default to 256.
- Changed agent buffer 'length' parameter to 'queue_size'.
- Changed some Rootcheck error messages to verbose logs.
- Removed unnecessary message by manage_agents advising to restart Wazuh manager.
- Update PF tables Active response (by d31m0).
- Create the users and groups as system users and groups in specs (by Dan Parriott).
- Show descriptive errors when an agent loses the connection using TCP.
- Prevent agents with the same name as the manager host from getting added.
- Changed 'message' field to 'data' for successful agent removing response in Authd API.
- Changed critical error to standard error in Syslog Remoted when no access list has been configured.
- Ignore hidden files in shared folder for merged file.
- Changed agent notification time values: notify time to 1 minute and reconnect time to 5 minutes.
- Prevent data field from being inserted into JSON alerts when it's empty.
- Spelling corrections (by Josh Soref).
- Moved debug messages when updating shared files to level 2.
- Do not create users ossecm or ossecr on agents.
- Upgrade netstat command in Logcollector.
- Prevent Monitord and DB sync module from dealing with agent files on local installations.
- Speed up DB syncing by keeping databases opened and an inotify event queue.
- Merge server's IP and hostname options to one setting.
- Enabled Active Response by default in both Windows and UNIX.
- Make Monitord 'day_wait' internal option affect log rotation.
- Extend Monitord 'day_wait' internal option range.
- Prevent Windows agent from log error when the manager disconnected.
- Improve Active Response filtering options.
- Use init system (Systemd/SysVinit) to restart Wazuh when upgrading.
- Added possibility of filtering agents by manager hostname in the Framework.
- Prevent installer from overwriting agent.conf file.
- Cancel file sending operation when agent socket is closed.
- Clean up agent shared folder before unmerging shared configuration.
- Print descriptive error when request socket refuses connection due to AR disabled.
- Extend Logcollector line burst limit range.
- Fix JSON alert file reloading when the file is rotated.
- Merge IP and Hostname server configuration into "Address" field.
- Improved TCP transmission performance by packing secure messages.

### Fixed

- Fixed wrong queries to get last Syscheck and Rootcheck date.
- Prevent Logcollector keep-alives from being stored on archives.json.
- Fixed length of random message within keep-alives.
- Fixed Windows version detection for Windows 8 and newer.
- Fixed incorrect CIDR writing on client.keys by Authd.
- Fixed missing buffer flush by Analysisd when updating Rootcheck database.
- Stop Wazuh service before removing folder to reinstall.
- Fixed Remoted service for Systemd (by Phil Porada).
- Fixed Administrator account mapping in Windows agent installation (by andrewm0374@gmail.com).
- Fixed MySQL support in dbd (by andrewm0374@gmail.com).
- Fixed incorrect warning when unencrypting messages (by Dan Parriott).
- Fixed Syslog mapping for alerts via Csyslogd (by Dan Parriott).
- Fixed syntax error in the creation of users in Solaris 11.2 (by Pedro Flor).
- Fixed some warnings that appeared when compiling on Fedora 26.
- Fixed permission issue in logs folder.
- Fixed issue in Remoted that prevented it from send shared configuration when it changed.
- Fixed Windows agent compilation compability with CentOS.
- Supporting different case from password prompt in Agentless (by Jesus Fidalgo).
- Fix bad detection of inotify queue overflowed.
- Fix repetitive error when a rule's diff file is empty.
- Fixed log group permission when created by a daemon running as root.
- Prevented Agentd from logging too many errors when restarted while receiving the merged file.
- Prevented Remoted from sending data to disconnected agents in TCP mode.
- Fixed alerts storage in PostgreSQL databases.
- Fixed invalid previous output data in JSON alerts.
- Fixed memory error in modulesd for invalid configurations.
- Fixed default Auth configuration to support custom install directory.
- Fixed directory transversal vulnerability in Active response commands.
- Fixed Active response timeout accuracy.
- Fixed race conditions in concurrent transmissions over TCP.

### Removed

- Removed Picviz support (by Dan Parriott).


## [v2.1.1] - 2017-09-21

### Changed

- Improved errors messages related to TCP connection queue.
- Changed info log about unsupported FS checking in Rootcheck scan to debug messages.
- Prevent Modules daemon from giving critical error when no wodles are enabled.

### Fixed

- Fix endianess incompatibility in agents on SPARC when connecting via TCP.
- Fix bug in Authd that made it crash when removing keys.
- Fix race condition in Remoted when writing logs.
- Avoid repeated errors by Remoted when sending data to a disconnected agent.
- Prevented Monitord from rotating non-existent logs.
- Some fixes to support HP-UX.
- Prevent processes from sending events when TCP connection is lost.
- Fixed output header by Syslog client when reading JSON alerts.
- Fixed bug in Integrator settings parser when reading rules list.

## [v2.1.0] - 2017-08-14

### Added

- Rotate and compress log feature.
- Labeling data for agents to be shown in alerts.
- New 'auth' configuration template.
- Make manage_agents capable of add and remove agents via Authd.
- Implemented XML configuration for Authd.
- Option -F for Authd to force insertion if it finds duplicated name.
- Local auth client to manage agent keys.
- Added OS name and version into global.db.
- Option for logging in JSON format.
- Allow maild to send through a sendmail-like executable (by James Le Cuirot).
- Leaky bucket-like buffer for agents to prevent network flooding.
- Allow Syslog client to read JSON alerts.
- Allow Mail reporter to read JSON alerts.
- Added internal option to tune Rootcheck sleep time.
- Added route-null Active Response script for Windows 2012 (by @CrazyLlama).

### Changed

- Updated SQLite library to 3.19.2.
- Updated zlib to 1.2.11.
- Updated cJSON library to 1.4.7.
- Change some manage_agents option parameters.
- Run Auth in background by default.
- Log classification as debug, info, warning, error and critical.
- Limit number of reads per cycle by Logcollector to prevent log starvation.
- Limit OpenSCAP module's event forwarding speed.
- Increased debug level of repeated Rootcheck messages.
- Send events when OpenSCAP starts and finishes scans.
- Delete PID files when a process exits not due to a signal.
- Change error messages due to SSL handshake failure to debug messages.
- Force group addition on installation for compatibility with LDAP (thanks to Gary Feltham).

### Fixed

- Fixed compiling error on systems with no OpenSSL.
- Fixed compiling warning at manage_agents.
- Fixed ossec-control enable/disable help message.
- Fixed unique aperture of random device on Unix.
- Fixed file sum comparison bug at Syscheck realtime engine. (Thanks to Arshad Khan)
- Close analysisd if alert outputs are disabled for all formats.
- Read Windows version name for versions newer than Windows 8 / Windows Server 2012.
- Fixed error in Analysisd that wrote Syscheck and Rootcheck databases of re-added agents on deleted files.
- Fixed internal option to configure the maximum labels' cache time.
- Fixed Auth password parsing on client side.
- Fix bad agent ID assignation in Authd on i686 architecture.
- Fixed Logcollector misconfiguration in Windows agents.

### Removed

- Remove unused message queue to send alerts from Authd.


## [v2.0.1] - 2017-07-19

### Changed

- Changed random data generator for a secure OS-provided generator.
- Changed Windows installer file name (depending on version).
- Linux distro detection using standard os-release file.
- Changed some URLs to documentation.
- Disable synchronization with SQLite databases for Syscheck by default.
- Minor changes at Rootcheck formatter for JSON alerts.
- Added debugging messages to Integrator logs.
- Show agent ID when possible on logs about incorrectly formatted messages.
- Use default maximum inotify event queue size.
- Show remote IP on encoding format errors when unencrypting messages.
- Remove temporary files created by Syscheck changes reports.
- Remove temporary Syscheck files for changes reporting by Windows installer when upgrading.

### Fixed

- Fixed resource leaks at rules configuration parsing.
- Fixed memory leaks at rules parser.
- Fixed memory leaks at XML decoders parser.
- Fixed TOCTOU condition when removing directories recursively.
- Fixed insecure temporary file creation for old POSIX specifications.
- Fixed missing agentless devices identification at JSON alerts.
- Fixed FIM timestamp and file name issue at SQLite database.
- Fixed cryptographic context acquirement on Windows agents.
- Fixed debug mode for Analysisd.
- Fixed bad exclusion of BTRFS filesystem by Rootcheck.
- Fixed compile errors on macOS.
- Fixed option -V for Integrator.
- Exclude symbolic links to directories when sending FIM diffs (by Stephan Joerrens).
- Fixed daemon list for service reloading at ossec-control.
- Fixed socket waiting issue on Windows agents.
- Fixed PCI_DSS definitions grouping issue at Rootcheck controls.
- Fixed segmentation fault bug when stopping on CentOS 5.
- Fixed compatibility with AIX.
- Fixed race conditions in ossec-control script.
- Fixed compiling issue on Windows.
- Fixed compatibility with Solaris.
- Fixed XML parsing error due to byte stashing issue.
- Fixed false error by Syscheck when creating diff snapshots of empty files.
- Fixed segmentation fault in Authd on i386 platform.
- Fixed agent-auth exit code for controlled server's errors.
- Fixed incorrect OVAL patch results classification.

## [v2.0.0] - 2017-03-14

### Added

- Wazuh modules manager.
- Wazuh module for OpenSCAP.
- Ruleset for OpenSCAP alerts.
- Kibana dashboards for OpenSCAP.
- Option at agent_control to restart all agents.
- Dynamic fields to rules and decoders.
- Dynamic fields to JSON in alerts/archives.
- CDB list lookup with dynamic fields.
- FTS for dynamic fields.
- Logcollector option to set the frequency of file checking.
- GeoIP support in Alerts (by Scott R Shinn).
- Internal option to output GeoIP data on JSON alerts.
- Matching pattern negation (by Daniel Cid).
- Syscheck and Rootcheck events on SQLite databases.
- Data migration tool to SQLite databases.
- Jenkins QA.
- 64-bit Windows registry keys support.
- Complete FIM data output to JSON and alerts.
- Username, date and inode attributes to FIM events on Unix.
- Username attribute to FIM events on Windows.
- Report changes (FIM file diffs) to Windows agent.
- File diffs to JSON output.
- Elastic mapping updated for new FIM events.
- Title and file fields extracted at Rootcheck alerts.
- Rule description formatting with dynamic field referencing.
- Multithreaded design for Authd server for fast and reliable client dispatching, with key caching and write scheduling.
- Auth registration client for Windows (by Gael Muller).
- Auth password authentication for Windows client.
- New local decoder file by default.
- Show server certificate and key paths at Authd help.
- New option for Authd to verify agent's address.
- Added support for new format at predecoder (by Brad Lhotsky).
- Agentless passlist encoding to Base64.
- New Auditd-specific log format for Logcollector.
- Option for Authd to auto-choose TLS/SSL method.
- Compile option for Authd to make it compatible with legacy OSs.
- Added new templates layout to auto-compose configuration file.
- New wodle for SQLite database syncing (agent information and fim/pm data).
- Added XML settings options to exclude some rules or decoders files.
- Option for agent_control to broadcast AR on all agents.
- Extended FIM event information forwarded by csyslogd (by Sivakumar Nellurandi).
- Report Syscheck's new file events on real time.

### Changed

- Isolated logtest directory from analysisd.
- Remoted informs Analysisd about agent ID.
- Updated Kibana dashboards.
- Syscheck FIM attributes to dynamic fields.
- Force services to exit if PID file creation fails.
- Atomic writing of client.keys through temporary files.
- Disabled remote message ID verification by default.
- Show actual IP on debug message when agents get connected.
- Enforce rules IDs to max 6 digits.
- OSSEC users and group as system (UI-hidden) users (by Dennis Golden).
- Increases Authd connection pool size.
- Use general-purpose version-flexible SSL/TLS methods for Authd registration.
- Enforce minimum 3-digit agent ID format.
- Exclude BTRFS from Rootcheck searching for hidden files inside directories (by Stephan Joerrens).
- Moved OSSEC and Wazuh decoders to one directory.
- Prevent manage_agents from doing invalid actions (such methods for manager at agent).
- Disabled capturing of security events 5145 and 5156 on Windows agent.
- Utilities to rename an agent or change the IP address (by Antonio Querubin).
- Added quiet option for Logtest (by Dan Parriott).
- Output decoder information onto JSON alerts.
- Enable mail notifications by default for server installation.
- Agent control option to restart all agents' Syscheck will also restart manager's Syscheck.
- Make ossec-control to check Authd PID.
- Enforce every rule to contain a description.
- JSON output won't contain field "agentip" if tis value is "any".
- Don't broadcast Active Response messages to disconnected agents.
- Don't print Syscheck logs if it's disabled.
- Set default Syscheck and Rootcheck frequency to 12 hours.
- Generate FIM new file alert by default.
- Added option for Integrator to set the maximum log length.
- JSON output nested objects modelling through dynamic fields.
- Disable TCP for unsupported OSs.
- Show previous log on JSON alert.
- Removed confirmation prompt when importing an agent key successfully.
- Made Syscheck not to ignore files that change more than 3 times by default.
- Enabled JSON output by default.
- Updated default syscheck configuration for Windows agents.
- Limited agent' maximum connection time for notification time.
- Improved client.keys changing detection method by remoted: use date and inode.
- Changed boot service name to Wazuh.
- Active response enabled on Windows agents by default.
- New folder structure for rules and decoders.
- More descriptive logs about syscheck real-time monitoring.
- Renamed XML tags related to rules and decoders inclusion.
- Set default maximum agents to 8000.
- Removed FTS numeric bitfield from JSON output.
- Fixed ID misassignment by manage_agents when the greatest ID exceeds 32512.
- Run Windows Registry Syscheck scan on first stage when scan_on_start enabled.
- Set all Syscheck delay stages to a multiple of internal_options.conf/syscheck.sleep value.
- Changed JSON timestamp format to ISO8601.
- Overwrite @timestamp field from Logstash with the alert timestamp.
- Moved timestamp JSON field to the beginning of the object.
- Changed random data generator for a secure OS-provided generator.

### Fixed

- Logcollector bug that inhibited alerts about file reduction.
- Memory issue on string manipulation at JSON.
- Memory bug at JSON alerts.
- Fixed some CLang warnings.
- Issue on marching OSSEC user on installing.
- Memory leaks at configuration.
- Memory leaks at Analysisd.
- Bugs and memory errors at agent management.
- Mistake with incorrect name for PID file (by Tickhon Clearscale).
- Agent-auth name at messages (it appeared to be the server).
- Avoid Monitord to log errors when the JSON alerts file doesn't exists.
- Agents numbering issue (minimum 3 digits).
- Avoid no-JSON message at agent_control when client.keys empty.
- Memory leaks at manage_agents.
- Authd error messages about connection to queue passed to warning.
- Issue with Authd password checking.
- Avoid ossec-control to use Dash.
- Fixed false error about disconnected agent when trying to send it the shared files.
- Avoid Authd to close when it reaches the maximum concurrency.
- Fixed memory bug at event diff execution.
- Fixed resource leak at file operations.
- Hide help message by useadd and groupadd on OpenBSD.
- Fixed error that made Analysisd to crash if it received a missing FIM file entry.
- Fixed compile warnings at cJSON library.
- Fixed bug that made Active Response to disable all commands if one of them was disabled (by Jason Thomas).
- Fixed segmentation fault at logtest (by Dan Parriott).
- Fixed SQL injection vulnerability at Database.
- Fixed Active Response scripts for Slack and Twitter.
- Fixed potential segmentation fault at file queue operation.
- Fixed file permissions.
- Fixed failing test for Apache 2.2 logs (by Brad Lhotsky).
- Fixed memory error at net test.
- Limit agent waiting time for retrying to connect.
- Fixed compile warnings on i386 architecture.
- Fixed Monitord crash when sending daily report email.
- Fixed script to null route an IP address on Windows Server 2012+ (by Theresa Meiksner).
- Fixed memory leak at Logtest.
- Fixed manager with TCP support on FreeBSD (by Dave Stoddard).
- Fixed Integrator launching at local-mode installation.
- Fixed issue on previous alerts counter (rules with if_matched_sid option).
- Fixed compile and installing error on Solaris.
- Fixed segmentation fault on syscheck when no configuration is defined.
- Fixed bug that prevented manage_agents from removing syscheck/rootcheck database.
- Fixed bug that made agents connected on TCP to hang if they are rejected by the manager.
- Fixed segmentation fault on remoted due to race condition on managing keystore.
- Fixed data lossing at remoted when reloading keystore.
- Fixed compile issue on MacOS.
- Fixed version reading at ruleset updater.
- Fixed detection of BSD.
- Fixed memory leak (by Byron Golden).
- Fixed misinterpretation of octal permissions given by Agentless (by Stephan Leemburg).
- Fixed mistake incorrect openssl flag at Makefile (by Stephan Leemburg).
- Silence Slack integration transmission messages (by Dan Parriott).
- Fixed OpenSUSE Systemd misconfiguration (By Stephan Joerrens).
- Fixed case issue on JSON output for Rootcheck alerts.
- Fixed potential issue on duplicated agent ID detection.
- Fixed issue when creating agent backups.
- Fixed hanging problem on Windows Auth client when negotiation issues.
- Fixed bug at ossec-remoted that mismatched agent-info files.
- Fixed resource leaks at rules configuration parsing.
- Fixed memory leaks at rules parser.
- Fixed memory leaks at XML decoders parser.
- Fixed TOCTOU condition when removing directories recursively.
- Fixed insecure temporary file creation for old POSIX specifications.
- Fixed missing agentless devices identification at JSON alerts.

### Removed

- Deleted link to LUA sources.
- Delete ZLib generated files on cleaning.
- Removed maximum lines limit from diff messages (that remain limited by length).

## [v1.1.1] - 2016-05-12

### Added

- agent_control: maximum number of agents can now be extracted using option "-m".
- maild: timeout limitation, preventing it from hang in some cases.
- Updated decoders, ruleset and rootchecks from Wazuh Ruleset v1.0.8.
- Updated changes from ossec-hids repository.

### Changed

- Avoid authd to rename agent if overplaced.
- Changed some log messages.
- Reordered directories for agent backups.
- Don't exit when client.keys is empty by default.
- Improved client.keys reloading capabilities.

### Fixed

- Fixed JSON output at rootcheck_control.
- Fixed agent compilation on OS X.
- Fixed memory issue on removing timestamps.
- Fixed segmentation fault at reported.
- Fixed segmentation fault at logcollector.

### Removed

- Removed old rootcheck options.

## [v1.1.0] - 2016-04-06

### Added

- Re-usage of agent ID in manage_agents and authd, with time limit.
- Added option to avoid manager from exiting when there are no keys.
- Backup of the information about an agent that's going to be deleted.
- Alerting if Authd can't add an agent because of a duplicated IP.
- Integrator with Slack and PagerDuty.
- Simplified keywords for the option "frequency".
- Added custom Reply-to e-mail header.
- Added option to syscheck to avoid showing diffs on some files.
- Created agents-timestamp file to save the agents' date of adding.

### Changed

- client.keys: No longer overwrite the name of an agent with "#-#-#-" to mark it as deleted. Instead, the name will appear with a starting "!".
- API: Distinction between duplicated and invalid name for agent.
- Stop the "ERROR: No such file or directory" for Apache.
- Changed defaults to analysisd event counter.
- Authd won't use password by default.
- Changed name of fields at JSON output from binaries.
- Upgraded rules to Wazuh Ruleset v1.07

### Fixed

- Fixed merged.mg push on Windows Agent
- Fixed Windows agent compilation issue
- Fixed glob broken implementation.
- Fixed memory corruption on the OSSEC alert decoder.
- Fixed command "useradd" on OpenBSD.
- Fixed some PostgreSQL issues.
- Allow to disable syscheck:check_perm after enable check_all.

## [v1.0.4] - 2016-02-24
​
### Added

- JSON output for manage_agents.
- Increased analysis daemon's memory size.
- Authd: Added password authorization.
- Authd: Boost speed performance at assignation of ID for agents
- Authd: New option -f *sec*. Force addding new agent (even with duplicated IP) if it was not active for the last *sec* seconds.
- manage_agents: new option -d. Force adding new agent (even with duplicated IP)
- manage_agents: Printing new agent ID on adding.

### Changed

- Authd and manage_agents won't add agents with duplicated IP.

### Fixed

- Solved duplicate IP conflicts on client.keys which prevented the new agent to connect.
- Hashing files in binary mode. Solved some problems related to integrity checksums on Windows.
- Fixed issue that made console programs not to work on Windows.

### Removed

- RESTful API no longer included in extensions/api folder. Available now at https://github.com/wazuh/wazuh-api


## [v1.0.3] - 2016-02-11

### Added

- JSON CLI outputs: ossec-control, rootcheck_control, syscheck_control, ossec-logtest and more.
- Preparing integration with RESTful API
- Upgrade version scripts
- Merge commits from ossec-hids
- Upgraded rules to Wazuh Ruleset v1.06

### Fixed

- Folders are no longer included on etc/shared
- Fixes typos on rootcheck files
- Kibana dashboards fixes

## [v1.0.2] - 2016-01-29

### Added

- Added Wazuh Ruleset updater
- Added extensions files to support ELK Stack latest versions (ES 2.x, LS 2.1, Kibana 4.3)

### Changed

- Upgraded rules to Wazuh Ruleset v1.05
- Fixed crash in reportd
- Fixed Windows EventChannel syntaxis issue
- Fixed manage_agents bulk option bug. No more "randombytes" errors.
- Windows deployment script improved

## [v1.0.1] - 2015-12-10

### Added

- Wazuh version info file
- ossec-init.conf now includes wazuh version
- Integrated with wazuh OSSEC ruleset updater
- Several new fields at JSON output (archives and alerts)
- Wazuh decoders folder

### Changed

- Decoders are now splitted in differents files.
- jsonout_out enable by default
- JSON groups improvements
- Wazuh ruleset updated to 1.0.2
- Extensions: Improved Kibana dashboards
- Extensions: Improved Windows deployment script

## [v1.0.0] - 2015-11-23
- Initial Wazuh version v1.0<|MERGE_RESOLUTION|>--- conflicted
+++ resolved
@@ -1,7 +1,6 @@
 # Change Log
 All notable changes to this project will be documented in this file.
 
-<<<<<<< HEAD
 ## [v4.8.0]
 
 ### Manager
@@ -17,7 +16,7 @@
 - Extended wazuh-analysisd EPS metrics with events dropped by overload and remaining credits in the previous cycle. ([#18988](https://github.com/wazuh/wazuh/pull/18988))
 - Replaced Filebeat's date index name processor. ([#19819](https://github.com/wazuh/wazuh/pull/19819))
 - Updated API and framework packages installation commands to use pip instead of direct invocation of setuptools. ([#18466](https://github.com/wazuh/wazuh/pull/18466))
-- Upgraded docker-compose V1 to V2 in API Integration test scripts. ([#17750](https://github.com/wazuh/wazuh/pull/17750)) 
+- Upgraded docker-compose V1 to V2 in API Integration test scripts. ([#17750](https://github.com/wazuh/wazuh/pull/17750))
 - Refactored how cluster status dates are treated in the cluster. ([#17015](https://github.com/wazuh/wazuh/pull/17015))
 
 #### Fixed
@@ -64,9 +63,6 @@
 - Upgraded external numpy library dependency version to 1.26.0. ([#20003](https://github.com/wazuh/wazuh/pull/20003))
 - Upgraded external grpcio library dependency version to 1.58.0. ([#20003](https://github.com/wazuh/wazuh/pull/20003))
 - Upgraded embedded Python version to 3.10.13. ([#20003](https://github.com/wazuh/wazuh/pull/20003))
-=======
-## [v4.7.2]
->>>>>>> f35570b0
 
 
 ## [v4.7.1]
