# Change Log
All notable changes to this project will be documented in this file.

<<<<<<< HEAD
## [v4.13.0]


## [v4.12.0]

### Manager

#### Added
=======
## [v4.12.1]
>>>>>>> cbf3be15


## [v4.12.0]

### Manager

#### Added

- Added new compilation flags for the Vulnerability Detector module. ([#26652](https://github.com/wazuh/wazuh/pull/26652))
- Added support for central components in ARM architectures. ([#26083](https://github.com/wazuh/wazuh/issues/26083))
- Added functionality to navigate to CTI links related to specific CVE detections from states and alerts. ([#28220](https://github.com/wazuh/wazuh/issues/28220))
- Added package condition field in indexed vulnerabilities. ([#27603](https://github.com/wazuh/wazuh/pull/27603))

#### Changed

- Updated curl dependency to 8.11.0. ([#27614](https://github.com/wazuh/wazuh/pull/27614))
- Upgraded cryptography package to version 44.0.1. ([#28298](https://github.com/wazuh/wazuh/pull/28298))
- Converted server logs timestamp to UTC. ([#28047](https://github.com/wazuh/wazuh/pull/28047))
- Delete restriction for aws_profile in Security Lake. ([#28149](https://github.com/wazuh/wazuh/pull/28149))
- Removed error logs when the response is 409 for certain OpenSearch calls. ([#28038](https://github.com/wazuh/wazuh/pull/28038))
- Upgraded packages python-multipart to 0.0.20, starlette to 0.42.0 and Werkzeug to 3.1.3. ([#27451](https://github.com/wazuh/wazuh/pull/27451))
- Removed `WARNING` about events in cloudwatchlogs. ([#27990](https://github.com/wazuh/wazuh/pull/27990))

#### Fixed

- Fixed inconsistent vulnerability severity categorization by correcting CVSS version prioritization. ([#26720](https://github.com/wazuh/wazuh/pull/26720))
- Fixed a potential crash in Wazuh-DB by improving the PID parsing method. ([#26769](https://github.com/wazuh/wazuh/pull/26769))
- Fixed concurrent mechanism on column family rocksDB. ([#28185](https://github.com/wazuh/wazuh/pull/28185))
- Fixed unused variables in Analysisd. ([#28185](hhttps://github.com/wazuh/wazuh/pull/28503))
- Fixed analysisd startup failure caused by mixing static and dynamic rules with the same ID. ([#29050](https://github.com/wazuh/wazuh/pull/29050))
- Fixed crash in Vulnerability Scanner when processing delayed events during agent re-scan. ([#27834](https://github.com/wazuh/wazuh/pull/27834))
- Improved the signal handling during processes stop. ([#26679](https://github.com/wazuh/wazuh/pull/26679))
- Improved cleanup logic for the content folder for the VD module. ([#27750](https://github.com/wazuh/wazuh/pull/27750))
- Sanitized invalid size values from package data provider events. ([#27806](https://github.com/wazuh/wazuh/pull/27806))
- Fixed crash when reading email alerts missing the `email_to` attribute. ([#26704](https://github.com/wazuh/wazuh/pull/26704))

### Agent

#### Fixed

- Fixed a bug that might make wazuh-modulesd crash on startup. ([#26647](https://github.com/wazuh/wazuh/pull/26647))
- Fixed invalid UTF-8 character checking in FIM. Thanks to @zbalkan. ([#26289](https://github.com/wazuh/wazuh/pull/26289))
- Improved URL validations in Maltiverse Integration. ([#27100](https://github.com/wazuh/wazuh/pull/27100))

### Ruleset

#### Added

- Added SCA content for Windows Server 2025. ([#26732](https://github.com/wazuh/wazuh/issues/26732))
- Added SCA content for Fedora 41. ([#26736](https://github.com/wazuh/wazuh/issues/26736))
- Create SCA policy for Distribution Independent Linux. ([#26837](https://github.com/wazuh/wazuh/issues/26837))
- Create SCA policy for Ubuntu 24.04 LTS. ([#23194](https://github.com/wazuh/wazuh/issues/23194))

#### Changed

- SCA rule Improvement for MacOS 15 SCA. ([#26982](https://github.com/wazuh/wazuh/issues/26982))


## [v4.11.2]

### Manager

#### Changed

- Improved Wazuh DB performance using built-in types. ([#28797](https://github.com/wazuh/wazuh/pull/28797))

### RESTful API

#### Added

- Added the `authentication_pool_size` option to customize the number of authentication processes in the Wazuh API configuration. ([#28653](https://github.com/wazuh/wazuh/pull/28653))


## [v4.11.1]

### Manager

#### Fixed

- Fixed the OS CPE build for package scans with data from Wazuh-DB. ([#28294](https://github.com/wazuh/wazuh/pull/28294))
- Added delete by query logic when indexer is disabled. ([#28292](https://github.com/wazuh/wazuh/pull/28292))
- Fixed heap buffer overflow in Analysisd rule parser. ([#28396](https://github.com/wazuh/wazuh/pull/28396))
- Fixed unnecesary data copy during the curl calls. ([#28429](https://github.com/wazuh/wazuh/pull/28429))

### Agent

#### Fixed

- Improved agent connectivity. ([#28339](https://github.com/wazuh/wazuh/pull/28339))

#### Changed

- Changed ms-graph page size to 50. ([#28075](https://github.com/wazuh/wazuh/pull/28075))
- Removed "ca.com" domain filter from Rootcheck malware ruleset. ([#28045](https://github.com/wazuh/wazuh/pull/28045))


## [v4.11.0]

### Manager

#### Fixed

- Enabled inventory synchronization in Vulnerability Detector when the Indexer module is disabled. ([#26132](https://github.com/wazuh/wazuh/pull/26132))

#### Added

- Added CISA vulnerability content and prioritized over NVD in vulnerability scanner. ([#27692](https://github.com/wazuh/wazuh/pull/27692))

#### Changed

- Improved delimiters on XML. ([#27771](https://github.com/wazuh/wazuh/pull/27771))
- Improved FIM decoder. ([#27893](https://github.com/wazuh/wazuh/pull/27893))
- Improved SCA and Syscheck decoders. ([#27835](https://github.com/wazuh/wazuh/pull/27835))
- Improved CISCAT decoder detection messages. ([#27914](https://github.com/wazuh/wazuh/pull/27914))
- Changed ms-graph page size. ([#28195](https://github.com/wazuh/wazuh/pull/28195))

### Agent

#### Fixed

- Fixed error in event processing on AWS Custom Logs Buckets module. ([#27739](https://github.com/wazuh/wazuh/pull/27739))

#### Added

- Improved Syscollector hotfix coverage on Windows by integrating WMI and WUA APIs. ([#26706](https://github.com/wazuh/wazuh/pull/26706))
- Extended Syscollector capabilities to detect installed .pkg packages. ([#26782](https://github.com/wazuh/wazuh/pull/26782))

#### Changed

- Updated standard Python and NPM package location in Syscollector to align with common installation paths. ([#26236](https://github.com/wazuh/wazuh/pull/26236))

### RESTful API

#### Fixed

- Added the `security:revoke` action to the `PUT /security/user/revoke` endpoint. ([#26255](https://github.com/wazuh/wazuh/pull/26255))


## [v4.10.1]

### Manager

#### Fixed

- Handled HTTP 413 response code in the Indexer connector. ([#27502](https://github.com/wazuh/wazuh/pull/27502))


## [v4.10.0]

### Manager

#### Fixed

- Added support for multiple Certificate Authorities files in the indexer connector. ([#24620](https://github.com/wazuh/wazuh/pull/24620))
- Removed hardcoded cipher text size from the RSA decryption method. ([#24529](https://github.com/wazuh/wazuh/pull/24529))
- Avoid infinite loop while updating the vulnerability detector content. ([#25094](https://github.com/wazuh/wazuh/pull/25094))
- Fixed repeated OS vulnerability reports. ([#26223](https://github.com/wazuh/wazuh/pull/26223))
- Fixed inconsistencies between reported context and vulnerability data. ([#25479](https://github.com/wazuh/wazuh/issues/25479))
- Fixed concurrency issues in LRU caches ([#26073](https://github.com/wazuh/wazuh/pull/26073))
- Removed all CVEs related to a deleted agent from the indexer. ([#26232](https://github.com/wazuh/wazuh/pull/26232))
- Prevented an infinite loop when indexing events in the Vulnerability Detector. ([#26922](https://github.com/wazuh/wazuh/pull/26922))
- Fixed vulnerability scanner re-scan triggers in cluster environment. ([#24034](https://github.com/wazuh/wazuh/pull/24034))
- Fixed an issue where elements in the delayed list were not purged when changing nodes. ([#27145](https://github.com/wazuh/wazuh/pull/27145))
- Added logic to avoid re-scanning disconnected agents. ([#27145](https://github.com/wazuh/wazuh/pull/27145))

#### Changed

- Added self-recovery mechanism for rocksDB databases. ([#24333](https://github.com/wazuh/wazuh/pull/24333))
- Improve logging for indexer connector monitoring class. ([#25189](https://github.com/wazuh/wazuh/pull/25189))
- Added generation of debug symbols. ([#23760](https://github.com/wazuh/wazuh/pull/23760))
- Updated CURL version to 8.10.0. ([#23266](https://github.com/wazuh/wazuh/issues/23266))
- Improved Vulnerability Scanner performance by optimizing the PEP440 version matcher. ([#27320](https://github.com/wazuh/wazuh/pull/27320))
- Improved Vulnerability Scanner performance by optimizing version matcher object creation. ([#27324](https://github.com/wazuh/wazuh/pull/27324))
- Improved Vulnerability Scanner performance by optimizing global data handling. ([#27321](https://github.com/wazuh/wazuh/pull/27321))

### Agent

#### Fixed

- Fixed macOS agent upgrade timeout. ([#25452](https://github.com/wazuh/wazuh/pull/25452))
- Fixed macOS agent startup error by properly redirecting cat command errors in wazuh-control. ([#24531](https://github.com/wazuh/wazuh/pull/24531))
- Fixed inconsistent package inventory size information in Syscollector across operating systems ([#24516](https://github.com/wazuh/wazuh/pull/24516))
- Fixed missing Python path locations for macOS in Data Provider. ([#24125](https://github.com/wazuh/wazuh/pull/24125))
- Fixed permission error on Windows 11 agents after remote upgrade. ([#25429](https://github.com/wazuh/wazuh/pull/25429))
- Fixed increase of the variable containing file size in FIM for Windows. ([#24387](https://github.com/wazuh/wazuh/pull/24387))
- Fixed timeout issue when upgrading Windows agent via WPK. ([#25699](https://github.com/wazuh/wazuh/pull/25699))
- Allowed unknown syslog identifiers in Logcollector's journald reader. ([#26748](https://github.com/wazuh/wazuh/pull/26748))
- Prevented agent termination during package upgrades in containers by removing redundant kill commands. ([#26828](https://github.com/wazuh/wazuh/pull/26828))
- Fixed handle leak in FIM's realtime mode on Windows. ([#26861](https://github.com/wazuh/wazuh/pull/26861))
- Fixed errors on AIX 7.2 by adapting the blibpath variable. ([#26900](https://github.com/wazuh/wazuh/pull/26900))
- Sanitized agent paths to prevent issues with parent folder references. ([#26944](https://github.com/wazuh/wazuh/pull/26944))
- Fixed an issue in the DEB package that prevented the agent from restarting after an upgrade. ([#26633](https://github.com/wazuh/wazuh/pull/26633))
- Improved file path handling in agent communications to avoid references to parent folders. ([#26944](https://github.com/wazuh/wazuh/pull/26944))
- Set RPM package vendor to `UNKNOWN_VALUE` when the value is missing. ([#27054](https://github.com/wazuh/wazuh/pull/27054))
- Updated Solaris package generation to use the correct `wazuh-packages` reference. ([#27059](https://github.com/wazuh/wazuh/issues/27059))

#### Changed

- Added generation of debug symbols. ([#23760](https://github.com/wazuh/wazuh/pull/23760))
- Changed how the AWS module handles non-existent regions. ([#23998](https://github.com/wazuh/wazuh/pull/23998))
- Changed macOS packages building tool. ([#2006](https://github.com/wazuh/wazuh-packages/issues/2006))
- Enhance Wazuh macOS agent installation instructions ([#7498](https://github.com/wazuh/wazuh-documentation/pull/7498))
- Enhance Windows agent signing procedure. ([#2826](https://github.com/wazuh/wazuh-packages/issues/2826))
- Enhance security by implementing a mechanism to prevent unauthorized uninstallation of Wazuh agent on Linux endpoints. ([#23466](https://github.com/wazuh/wazuh/issues/23466))
- Enhance integration with Microsoft Intune MDM to pull audit logs for security alert generation. ([#24498](https://github.com/wazuh/wazuh/issues/24498))
- Updated rootcheck old signatures. ([#26137](https://github.com/wazuh/wazuh/issues/26137))

### RESTful API

#### Added

- Created new endpoint for agent uninstall process. ([#24621](https://github.com/wazuh/wazuh/pull/24621))

### Other

#### Changed

- Updated the embedded Python version up to 3.10.15. ([#25374](https://github.com/wazuh/wazuh/issues/25374))
- Upgraded `certifi` and removed unused packages. ([#25324](https://github.com/wazuh/wazuh/pull/25324))
- Upgraded external `cryptography` library dependency version to 43.0.1. ([#25893](https://github.com/wazuh/wazuh/pull/25893))
- Upgraded external `starlette` and `uvicorn` dependencies. ([#26252](https://github.com/wazuh/wazuh/pull/26252))

### Ruleset

#### Added

- Create SCA Policy for Windows Server 2012 (non R2). ([#21794](https://github.com/wazuh/wazuh/pull/21794))

#### Changed

- Rework SCA Policy for Windows Server 2019. ([#21434](https://github.com/wazuh/wazuh/pull/21434))
- Rework SCA Policy for Red Hat Enterprise Linux 9. ([#24667](https://github.com/wazuh/wazuh/pull/24667))
- Rework SCA Policy for Microsoft Windows Server 2012 R2. ([#24991](https://github.com/wazuh/wazuh/pull/24991))
- Rework SCA Policy for Ubuntu Linux 18.04 LTS. Fix incorrect checks in Ubuntu 22.04 LTS. ([#24957](https://github.com/wazuh/wazuh/pull/24957))
- Rework SCA Policy for Amazon Linux 2 SCA. ([#24969](https://github.com/wazuh/wazuh/pull/24969))
- Rework SCA for SUSE Linux Enterprise 15 SCA. ([#24975](https://github.com/wazuh/wazuh/pull/24975))
- Rework SCA Policy for Apple macOS 13.0 Ventura. ([#24992](https://github.com/wazuh/wazuh/pull/24992))
- Rework SCA Policy for Microsoft Windows 11 Enterprise. ([#25710](https://github.com/wazuh/wazuh/pull/25710))

#### Fixed

- Fixed Logical errors in Windows Server 2022 SCA checks. ([#22597](https://github.com/wazuh/wazuh/pull/22597))
- Fixed wrong regulatory compliance in several Windows rules. ([#25224](https://github.com/wazuh/wazuh/pull/25224))
- Fixed incorrect checks in Ubuntu 22.04 LTS. ([#24733](https://github.com/wazuh/wazuh/pull/24733))
- Removal of check with high CPU utilization in multiple SCA. ([#25190](https://github.com/wazuh/wazuh/pull/25190))


## [v4.9.2]

### Manager

#### Fixed

- Fixed an unhandled exception during IPC event parsing. ([#26453](https://github.com/wazuh/wazuh/pull/26453))


## [v4.9.1]

### Manager

#### Fixed

- Fixed vulnerability detector issue where RPM upgrade wouldn't download new content. ([#24909](https://github.com/wazuh/wazuh/pull/24909))
- Fixed uncaught exception at Keystore test tool. ([#25667](https://github.com/wazuh/wazuh/pull/25667))
- Replaced `eval` calls with `ast.literal_eval`. Thanks to @DanielFi. ([#25705](https://github.com/wazuh/wazuh/pull/25705))
- Fixed the cluster being disabled by default when loading configurations. ([#26277](https://github.com/wazuh/wazuh/pull/26277))
- Added support ARM packages for wazuh-manager. ([#25945](https://github.com/wazuh/wazuh/pull/25945))

#### Changed

- Improved provisioning method for wazuh-keystore to enhance security. ([#24110](https://github.com/wazuh/wazuh/issues/24110))

### Agent

#### Added

- Added support for macOS 15 "Sequoia" in Wazuh Agent. ([#25652](https://github.com/wazuh/wazuh/issues/25652))

#### Fixed

- Fixed agent crash on Windows version 4.8.0. ([#24910](https://github.com/wazuh/wazuh/pull/24910))
- Fixed data race conditions at FIM's `run_check`. ([#25209](https://github.com/wazuh/wazuh/pull/25209))
- Fixed Windows agent crashes related to `syscollector.dll`. ([#24376](https://github.com/wazuh/wazuh/issues/24376))
- Fixed errors related to 'libatomic.a' library on AIX 7.X. ([#25445](https://github.com/wazuh/wazuh/pull/25445))
- Fixed errors in Windows Agent: `EvtFormatMessage` returned errors 15027 and 15033. ([#24932](https://github.com/wazuh/wazuh/pull/24932))
- Fixed FIM issue where it couldn't fetch group entries longer than 1024 bytes. ([#25459](https://github.com/wazuh/wazuh/pull/25459))
- Fixed Wazuh Agent crash at `syscollector`. ([#25469](https://github.com/wazuh/wazuh/pull/25469))
- Fixed a bug in the processed dates in the AWS module related to the AWS Config type. ([#23528](https://github.com/wazuh/wazuh/pull/23528))
- Fixed an error in Custom Logs Buckets when parsing a CSV file that exceeds a certain size. ([#24694](https://github.com/wazuh/wazuh/pull/24694))
- Fixed macOS syslog and ULS not configured out-of-the-box. ([#26108](https://github.com/wazuh/wazuh/issues/26108))

### RESTful API

#### Fixed

- Fixed requests logging to obtain the hash_auth_context from JWT tokens. ([#25764](https://github.com/wazuh/wazuh/pull/25764))
- Enabled API to listen IPV4 and IPV6 stacks. ([#25216](https://github.com/wazuh/wazuh/pull/25216))

#### Changed

- Changed the error status code thrown when basic services are down to 500. ([#26103](https://github.com/wazuh/wazuh/pull/26103))


## [v4.9.0]

### Manager

#### Added

- The manager now supports alert forwarding to Fluentd. ([#17306](https://github.com/wazuh/wazuh/pull/17306))
- Added missing functionality for vulnerability scanner translations. ([#23518](https://github.com/wazuh/wazuh/issues/23518))
- Improved performance for vulnerability scanner translations. ([#23722](https://github.com/wazuh/wazuh/pull/23722))
- Enhanced vulnerability scanner logging to be more expressive. ([#24536](https://github.com/wazuh/wazuh/pull/24536))
- Added the HAProxy helper to manage load balancer configuration and automatically balance agents. ([#23513](https://github.com/wazuh/wazuh/pull/23513))
- Added a validation to avoid killing processes from external services. ([#23222](https://github.com/wazuh/wazuh/pull/23222))
- Enabled ceritificates validation in the requests to the HAProxy helper using the default CA bundle. ([#23996](https://github.com/wazuh/wazuh/pull/23996))

#### Fixed

- Fixed compilation issue for local installation. ([#20505](https://github.com/wazuh/wazuh/pull/20505))
- Fixed malformed JSON error in wazuh-analysisd. ([#16666](https://github.com/wazuh/wazuh/pull/16666))
- Fixed a warning when uninstalling the Wazuh manager if the VD feed is missing. ([#24375](https://github.com/wazuh/wazuh/pull/24375))
- Ensured vulnerability detection scanner log messages end with a period. ([#24393](https://github.com/wazuh/wazuh/pull/24393))

#### Changed

- Changed error messages about `recv()` messages from wazuh-db to debug logs. ([#20285](https://github.com/wazuh/wazuh/pull/20285))
- Sanitized the `integrations` directory code. ([#21195](https://github.com/wazuh/wazuh/pull/21195))

### Agent

#### Added

- Added debug logging in FIM to detect invalid report change registry values. Thanks to Zafer Balkan (@zbalkan). ([#21690](https://github.com/wazuh/wazuh/pull/21690))
- Added Amazon Linux 1 and 2023 support for the installation script. ([#21287](https://github.com/wazuh/wazuh/pull/21287))
- Added Journald support in Logcollector. ([#23137](https://github.com/wazuh/wazuh/pull/23137))
- Added support for Amazon Security Hub via AWS SQS. ([#23203](https://github.com/wazuh/wazuh/pull/23203))

#### Fixed

- Fixed loading of whodata through timeouts and retries. ([#21455](https://github.com/wazuh/wazuh/pull/21455))
- Avoided backup failures during WPK update by adding dependency checking for the tar package. ([#21729](https://github.com/wazuh/wazuh/pull/21729))
- Fixed a crash in the agent due to a library incompatibility. ([#22210](https://github.com/wazuh/wazuh/pull/22210))
- Fixed an error in the osquery integration on Windows that avoided loading osquery.conf. ([#21728](https://github.com/wazuh/wazuh/pull/21728))
- Fixed a crash in the agent's Rootcheck component when using `<ignore>`. ([#22588](https://github.com/wazuh/wazuh/pull/22588))
- Fixed command wodle to support UTF-8 characters on windows agent. ([#19146](https://github.com/wazuh/wazuh/pull/19146))
- Fixed Windows agent to delete wazuh-agent.state file when stopped. ([#20425](https://github.com/wazuh/wazuh/pull/20425))
- Fixed Windows Agent 4.8.0 permission errors on Windows 11 after upgrade. ([#20727](https://github.com/wazuh/wazuh/pull/20727))
- Fixed alerts are created when syscheck diff DB is full. ([#16487](https://github.com/wazuh/wazuh/pull/16487))
- Fixed Wazuh deb uninstallation to remove non-config files. ([#2195](https://github.com/wazuh/wazuh-packages/issues/2195))
- Fixed improper Windows agent ACL on non-default installation directory. ([#23273](https://github.com/wazuh/wazuh/pull/23273))
- Fixed socket configuration of an agent is displayed. ([#17664](https://github.com/wazuh/wazuh/pull/17664))
- Fixed wazuh-modulesd printing child process not found error. ([#18494](https://github.com/wazuh/wazuh/pull/18494))
- Fixed issue with an agent starting automatically without reason. ([#23848](https://github.com/wazuh/wazuh/pull/23848))
- Fixed GET /syscheck to properly report size for files larger than 2GB. ([#17415](https://github.com/wazuh/wazuh/pull/17415))
- Fixed error in packages generation centos 7. ([#24412](https://github.com/wazuh/wazuh/pull/24412))
- Fixed Wazuh deb uninstallation to remove non-config files from the installation directory. ([#2195](https://github.com/wazuh/wazuh/issues/2195))
- Fixed Azure auditLogs/signIns status parsing (thanks to @Jmnis for the contribution). ([#22392](https://github.com/wazuh/wazuh/pull/22392))
- Fixed how the S3 object keys with special characters are handled in the Custom Logs Buckets integration. ([#22621](https://github.com/wazuh/wazuh/pull/22621))

#### Changed

- The directory /boot has been removed from the default FIM settings for AIX. ([#19753](https://github.com/wazuh/wazuh/pull/19753))
- Refactored and modularized the Azure integration code. ([#20624](https://github.com/wazuh/wazuh/pull/20624))
- Improved logging of errors in Azure and AWS modules. ([#16314](https://github.com/wazuh/wazuh/issues/16314))

#### Removed

- Dropped support for Python 3.7 in cloud integrations. ([#22583](https://github.com/wazuh/wazuh/pull/22583))

### RESTful API

#### Added

- Added support in the Wazuh API to parse `journald` configurations from the `ossec.conf` file. ([#23094](https://github.com/wazuh/wazuh/pull/23094))
- Added user-agent to the CTI service request. ([#24360](https://github.com/wazuh/wazuh/pull/24360))

#### Changed

- Merged group files endpoints into one (`GET /groups/{group_id}/files/{filename}`) that uses the `raw` parameter to receive plain text data. ([#21653](https://github.com/wazuh/wazuh/pull/21653))
- Removed the hardcoded fields returned by the `GET /agents/outdated` endpoint and added the select parameter to the specification. ([#22388](https://github.com/wazuh/wazuh/pull/22388))
- Updated the regex used to validate CDB lists. ([#22423](https://github.com/wazuh/wazuh/pull/22423))
- Changed the default value for empty fields in the `GET /agents/stats/distinct` endpoint response. ([#22413](https://github.com/wazuh/wazuh/pull/22413))
- Changed the Wazuh API endpoint responses when receiving the `Expect` header. ([#22380](https://github.com/wazuh/wazuh/pull/22380))
- Enhanced Authorization header values decoding errors to avoid showing the stack trace and fail gracefully. ([#22745](https://github.com/wazuh/wazuh/pull/22745))
- Updated the format of the fields that can be N/A in the API specification. ([#22908](https://github.com/wazuh/wazuh/pull/22908))
- Updated the WAZUH API specification to conform with the current endpoint requests and responses. ([#22954](https://github.com/wazuh/wazuh/pull/22954))
- Replaced the used aiohttp server with uvicorn. ([#23199](https://github.com/wazuh/wazuh/pull/23199))
    - Changed the `PUT /groups/{group_id}/configuration` endpoint response error code when uploading an empty file.
    - Changed the `GET, PUT and DELETE /lists/files/{filename}` endpoints response status code when an invalid file is used.
    - Changed the `PUT /manager/configuration` endpoint response status code when uploading a file with invalid content-type.

#### Fixed

- Improved XML validation to match the Wazuh internal XML validator. ([#20507](https://github.com/wazuh/wazuh/pull/20507))
- Fixed bug in `GET /groups`. ([#22428](https://github.com/wazuh/wazuh/pull/22428))
- Fixed the `GET /agents/outdated` endpoint query. ([#24946](https://github.com/wazuh/wazuh/pull/24946))

#### Removed

- Removed the `cache` configuration option from the Wazuh API. ([#22416](https://github.com/wazuh/wazuh/pull/22416))

### Ruleset

#### Changed

- The solved vulnerability rule has been clarified. ([#19754](https://github.com/wazuh/wazuh/pull/19754))

#### Fixed

- Fixed audit decoders to parse the new heading field "node=". ([#22178](https://github.com/wazuh/wazuh/pull/22178))

### Other

#### Changed

- Upgraded external OpenSSL library dependency version to 3.0. ([#20778](https://github.com/wazuh/wazuh/pull/20778))
- Migrated QA framework. ([#17427](https://github.com/wazuh/wazuh/issues/17427))
- Improved WPKs. ([#21152](https://github.com/wazuh/wazuh/issues/21152))
- Migrated and adapted Wazuh subsystem repositories as part of Wazuh packages redesign. ([#23508](https://github.com/wazuh/wazuh/pull/23508))
- Upgraded external connexion library dependency version to 3.0.5 and its related interdependencies. ([#22680](https://github.com/wazuh/wazuh/pull/22680))

#### Fixed

- Fixed a buffer overflow hazard in HMAC internal library. ([#19794](https://github.com/wazuh/wazuh/pull/19794))


## [v4.8.2]

### Manager

#### Fixed

- Fixed memory management in wazuh-remoted that might cause data corruption in incoming messages. ([#25225](https://github.com/wazuh/wazuh/issues/25225))


## [v4.8.1]

### Manager

#### Added

- Added dedicated RSA keys for keystore encryption. ([#24357](https://github.com/wazuh/wazuh/pull/24357))

#### Fixed

- Fixed bug in `upgrade_agent` CLI where it would sometimes raise an unhandled exception. ([#24341](https://github.com/wazuh/wazuh/pull/24341))
- Changed keystore cipher algorithm to remove reuse of sslmanager.cert and sslmanager.key. ([#24509](https://github.com/wazuh/wazuh/pull/24509))

### Agent

#### Fixed

- Fixed incorrect macOS agent name retrieval. ([#23989](https://github.com/wazuh/wazuh/pull/23989))

### RESTful API

#### Changed

- Changed `GET /manager/version/check` endpoint response to always show the `uuid` field. ([#24173](https://github.com/wazuh/wazuh/pull/24173))

### Other

#### Changed

- Upgraded external Jinja2 library dependency version to 3.1.4. ([#24108](https://github.com/wazuh/wazuh/pull/24108))
- Upgraded external requests library dependency version to 2.32.2. ([#23925](https://github.com/wazuh/wazuh/pull/23925))


## [v4.8.0]

### Manager

#### Added

- Transition to Wazuh Keystore for Indexer Configuration. ([#21670](https://github.com/wazuh/wazuh/pull/21670))

#### Changed

- Vulnerability Detection refactor. ([#21201](https://github.com/wazuh/wazuh/pull/21201))
- Improved wazuh-db detection of deleted database files. ([#18476](https://github.com/wazuh/wazuh/pull/18476))
- Added timeout and retry parameters to the VirusTotal integration. ([#16893](https://github.com/wazuh/wazuh/pull/16893))
- Extended wazuh-analysisd EPS metrics with events dropped by overload and remaining credits in the previous cycle. ([#18988](https://github.com/wazuh/wazuh/pull/18988))
- Updated API and framework packages installation commands to use pip instead of direct invocation of setuptools. ([#18466](https://github.com/wazuh/wazuh/pull/18466))
- Upgraded docker-compose V1 to V2 in API Integration test scripts. ([#17750](https://github.com/wazuh/wazuh/pull/17750))
- Refactored how cluster status dates are treated in the cluster. ([#17015](https://github.com/wazuh/wazuh/pull/17015))
- The log message about file rotation and signature from wazuh-monitord has been updated. ([#21602](https://github.com/wazuh/wazuh/pull/21602))
- Improved Wazuh-DB performance by adjusting SQLite synchronization policy. ([#22774](https://github.com/wazuh/wazuh/pull/22774))

#### Fixed

- Updated cluster connection cleanup to remove temporary files when the connection between a worker and a master is broken. ([#17886](https://github.com/wazuh/wazuh/pull/17886))
- Added a mechanism to avoid cluster errors to raise from expected wazuh-db exceptions. ([#23371](https://github.com/wazuh/wazuh/pull/23371))
- Fixed race condition when creating agent database files from a template. ([#23216](https://github.com/wazuh/wazuh/pull/23216))

### Agent

#### Added

- Added snap package manager support to Syscollector. ([#15740](https://github.com/wazuh/wazuh/pull/15740))
- Added event size validation for the external integrations. ([#17932](https://github.com/wazuh/wazuh/pull/17932))
- Added new unit tests for the AWS integration. ([#17623](https://github.com/wazuh/wazuh/pull/17623))
- Added mapping geolocation for AWS WAF integration. ([#20649](https://github.com/wazuh/wazuh/pull/20649))
- Added a validation to reject unsupported regions when using the inspector service. ([#21530](https://github.com/wazuh/wazuh/pull/21530))
- Added additional information on some AWS integration errors. ([#21561](https://github.com/wazuh/wazuh/pull/21561))

#### Changed

- Disabled host's IP query by Logcollector when ip_update_interval=0. ([#18574](https://github.com/wazuh/wazuh/pull/18574))
- The MS Graph integration module now supports multiple tenants. ([#19064](https://github.com/wazuh/wazuh/pull/19064))
- FIM now buffers the Linux audit events for who-data to prevent side effects in other components. ([#16200](https://github.com/wazuh/wazuh/pull/16200))
- The sub-process execution implementation has been improved. ([#19720](https://github.com/wazuh/wazuh/pull/19720))
- Refactored and modularized the AWS integration code. ([#17623](https://github.com/wazuh/wazuh/pull/17623))
- Replace the usage of fopen with wfopen to avoid processing invalid characters on Windows. ([#21791](https://github.com/wazuh/wazuh/pull/21791))
- Prevent macOS agent to start automatically after installation. ([#21637](https://github.com/wazuh/wazuh/pull/21637))

#### Fixed

- Fixed process path retrieval in Syscollector on Windows XP. ([#16839](https://github.com/wazuh/wazuh/pull/16839))
- Fixed detection of the OS version on Alpine Linux. ([#16056](https://github.com/wazuh/wazuh/pull/16056))
- Fixed Solaris 10 name not showing in the Dashboard. ([#18642](https://github.com/wazuh/wazuh/pull/18642))
- Fixed macOS Ventura compilation from sources. ([#21932](https://github.com/wazuh/wazuh/pull/21932))
- Fixed PyPI package gathering on macOS Sonoma. ([#23532](https://github.com/wazuh/wazuh/pull/23532))

### RESTful API

#### Added

- Added new `GET /manager/version/check` endpoint to obtain information about new releases of Wazuh. ([#19952](https://github.com/wazuh/wazuh/pull/19952))
- Introduced an `auto` option for the ssl_protocol setting in the API configuration. This enables automatic negotiation of the TLS certificate to be used. ([#20420](https://github.com/wazuh/wazuh/pull/20420))
- Added API indexer protection to allow uploading new configuration files if the `<indexer>` section is not modified. ([#22727](https://github.com/wazuh/wazuh/pull/22727))

#### Fixed

- Fixed a warning from SQLAlchemy involving detached Roles instances in RBAC. ([#20527](https://github.com/wazuh/wazuh/pull/20527))
- Fixed an issue where only the last `<ignore>` item was displayed in `GET /manager/configuration`. ([#23095](https://github.com/wazuh/wazuh/issues/23095))

#### Removed

- Removed `PUT /vulnerability`, `GET /vulnerability/{agent_id}`, `GET /vulnerability/{agent_id}/last_scan` and `GET /vulnerability/{agent_id}/summary/{field}` API endpoints as they were deprecated in version 4.7.0. Use the Wazuh indexer REST API instead. ([#20119](https://github.com/wazuh/wazuh/pull/20119))
- Removed the `compilation_date` field from `GET /cluster/{node_id}/info` and `GET /manager/info` endpoints. ([#21572](https://github.com/wazuh/wazuh/pull/21572))
- Deprecated the `cache` configuration option. ([#22387](https://github.com/wazuh/wazuh/pull/22387))
- Removed `custom` parameter from `PUT /active-response` endpoint. ([#17048](https://github.com/wazuh/wazuh/pull/17048))

### Ruleset

#### Added

- Added new SCA policy for Amazon Linux 2023. ([#17780](https://github.com/wazuh/wazuh/pull/17780))
- Added new SCA policy for Rocky Linux 8. ([#17784](https://github.com/wazuh/wazuh/pull/17784))
- Added rules to detect IcedID attacks. ([#19528](https://github.com/wazuh/wazuh/pull/19528))

#### Changed

- SCA policy for Ubuntu Linux 18.04 rework. ([#18721](https://github.com/wazuh/wazuh/pull/18721))
- SCA policy for Ubuntu Linux 22.04 rework. ([#17515](https://github.com/wazuh/wazuh/pull/17515))
- SCA policy for Red Hat Enterprise Linux 7 rework. ([#18440](https://github.com/wazuh/wazuh/pull/18440))
- SCA policy for Red Hat Enterprise Linux 8 rework. ([#17770](https://github.com/wazuh/wazuh/pull/17770))
- SCA policy for Red Hat Enterprise Linux 9 rework. ([#17412](https://github.com/wazuh/wazuh/pull/17412))
- SCA policy for CentOS 7 rework. ([#17624](https://github.com/wazuh/wazuh/pull/17624))
- SCA policy for CentOS 8 rework. ([#18439](https://github.com/wazuh/wazuh/pull/18439))
- SCA policy for Debian 8 rework. ([#18010](https://github.com/wazuh/wazuh/pull/18010))
- SCA policy for Debian 10 rework. ([#17922](https://github.com/wazuh/wazuh/pull/17922))
- SCA policy for Amazon Linux 2 rework. ([#18695](https://github.com/wazuh/wazuh/pull/18695))
- SCA policy for SUSE Linux Enterprise 15 rework. ([#18985](https://github.com/wazuh/wazuh/pull/18985))
- SCA policy for macOS 13.0 Ventura rework. ([#19037](https://github.com/wazuh/wazuh/pull/19037))
- SCA policy for Microsoft Windows 10 Enterprise rework. ([#19515](https://github.com/wazuh/wazuh/pull/19515))
- SCA policy for Microsoft Windows 11 Enterprise rework. ([#20044](https://github.com/wazuh/wazuh/pull/20044))
- Update MITRE DB to v13.1. ([#17518](https://github.com/wazuh/wazuh/pull/17518))

### Other

#### Added

- Added external lua library dependency version 5.3.6. ([#21710](https://github.com/wazuh/wazuh/pull/21710))
- Added external PyJWT library dependency version 2.8.0. ([#21749](https://github.com/wazuh/wazuh/pull/21749))

#### Changed

- Upgraded external aiohttp library dependency version to 3.9.5. ([#23112](https://github.com/wazuh/wazuh/pull/23112))
- Upgraded external idna library dependency version to 3.7. ([#23112](https://github.com/wazuh/wazuh/pull/23112))
- Upgraded external cryptography library dependency version to 42.0.4. ([#22221](https://github.com/wazuh/wazuh/pull/22221))
- Upgraded external numpy library dependency version to 1.26.0. ([#20003](https://github.com/wazuh/wazuh/pull/20003))
- Upgraded external grpcio library dependency version to 1.58.0. ([#20003](https://github.com/wazuh/wazuh/pull/20003))
- Upgraded external pyarrow library dependency version to 14.0.1. ([#20493](https://github.com/wazuh/wazuh/pull/20493))
- Upgraded external urllib3 library dependency version to 1.26.18. ([#20630](https://github.com/wazuh/wazuh/pull/20630))
- Upgraded external SQLAlchemy library dependency version to 2.0.23. ([#20741](https://github.com/wazuh/wazuh/pull/20741))
- Upgraded external Jinja2 library dependency version to 3.1.3. ([#21684](https://github.com/wazuh/wazuh/pull/21684))
- Upgraded embedded Python version to 3.10.13. ([#20003](https://github.com/wazuh/wazuh/pull/20003))
- Upgraded external curl library dependency version to 8.5.0. ([#21710](https://github.com/wazuh/wazuh/pull/21710))
- Upgraded external pcre2 library dependency version to 10.42. ([#21710](https://github.com/wazuh/wazuh/pull/21710))
- Upgraded external libarchive library dependency version to 3.7.2. ([#21710](https://github.com/wazuh/wazuh/pull/21710))
- Upgraded external rpm library dependency version to 4.18.2. ([#21710](https://github.com/wazuh/wazuh/pull/21710))
- Upgraded external sqlite library dependency version to 3.45.0. ([#21710](https://github.com/wazuh/wazuh/pull/21710))
- Upgraded external zlib library dependency version to 1.3.1. ([#21710](https://github.com/wazuh/wazuh/pull/21710))

#### Deleted

- Removed external `python-jose` and `ecdsa` library dependencies. ([#21749](https://github.com/wazuh/wazuh/pull/21749))


## [v4.7.5]

### Manager

#### Added

- Added a database endpoint to recalculate the hash of agent groups. ([#23441](https://github.com/wazuh/wazuh/pull/23441))

#### Fixed

- Fixed an issue in a cluster task where full group synchronization was constantly triggered. ([#23447](https://github.com/wazuh/wazuh/pull/23447))
- Fixed a race condition in wazuh-db that might create corrupted database files. ([#23467](https://github.com/wazuh/wazuh/pull/23467))

### Agent

#### Fixed

- Fixed segmentation fault in logcollector multiline-regex configuration. ([#23468](https://github.com/wazuh/wazuh/pull/23468))
- Fixed crash in fim when processing paths with non UTF-8 characters. ([#23543](https://github.com/wazuh/wazuh/pull/23543))


## [v4.7.4]

### Manager

#### Fixed

- Fixed an issue where wazuh-db was retaining labels of deleted agents. ([#22933](https://github.com/wazuh/wazuh/pull/22933))
- Improved stability by ensuring workers resume normal operations even during master node downtime. ([#22994](https://github.com/wazuh/wazuh/pull/22994))


## [v4.7.3]

### Manager

#### Fixed

- Resolved a transitive mutex locking issue in wazuh-db that was impacting performance. ([#21997](https://github.com/wazuh/wazuh/pull/21997))
- Wazuh DB internal SQL queries have been optimized by tuning database indexes to improve performance. ([#21977](https://github.com/wazuh/wazuh/pull/21977))


## [v4.7.2]

### Manager

#### Added

- Added minimum time constraint of 1 hour for Vulnerability Detector feed downloads. ([#21142](https://github.com/wazuh/wazuh/pull/21142))

#### Fixed

- wazuh-remoted now includes the offending bytes in the warning about invalid message size from agents. ([#21011](https://github.com/wazuh/wazuh/pull/21011))
- Fixed a bug in the Windows Eventchannel decoder on handling Unicode characters. ([#20658](https://github.com/wazuh/wazuh/pull/20658))
- Fixed data validation at Windows Eventchannel decoder. ([#20735](https://github.com/wazuh/wazuh/pull/20735))

### Agent

#### Added

- Added timeouts to external and Cloud integrations to prevent indefinite waiting for a response. ([#20638](https://github.com/wazuh/wazuh/pull/20638))

#### Fixed

- The host_deny Active response now checks the IP parameter format. ([#20656](https://github.com/wazuh/wazuh/pull/20656))
- Fixed a bug in the Windows agent that might lead it to crash when gathering forwarded Windows events. ([#20594](https://github.com/wazuh/wazuh/pull/20594))
- The AWS integration now finds AWS configuration profiles that do not contain the `profile` prefix. ([#20447](https://github.com/wazuh/wazuh/pull/20447))
- Fixed parsing for regions argument of the AWS integration. ([#20660](https://github.com/wazuh/wazuh/pull/20660))

### Ruleset

#### Added

- Added new SCA policy for Debian 12. ([#17565](https://github.com/wazuh/wazuh/pull/17565))

#### Fixed

- Fixed AWS Macie fields used in some rules and removed unused AWS Macie Classic rules. ([#20663](https://github.com/wazuh/wazuh/pull/20663))

### Other

#### Changed

- Upgraded external aiohttp library dependency version to 3.9.1. ([#20798](https://github.com/wazuh/wazuh/pull/20798))
- Upgraded pip dependency version to 23.3.2. ([#20632](https://github.com/wazuh/wazuh/issues/20632))


## [v4.7.1]

### Manager

#### Fixed

- Fixed a bug causing the Canonical feed parser to fail in Vulnerability Detector. ([#20580](https://github.com/wazuh/wazuh/pull/20580))
- Fixed a thread lock bug that slowed down wazuh-db performance. ([#20178](https://github.com/wazuh/wazuh/pull/20178))
- Fixed a bug in Vulnerability detector that skipped vulnerabilities for Windows 11 21H2. ([#20386](https://github.com/wazuh/wazuh/pull/20386))
- The installer now updates the merged.mg file permissions on upgrade. ([#5941](https://github.com/wazuh/wazuh/pull/5941))
- Fixed an insecure request warning in the shuffle integration. ([#19993](https://github.com/wazuh/wazuh/pull/19993))
- Fixed a bug that corrupted cluster logs when they were rotated. ([#19888](https://github.com/wazuh/wazuh/pull/19888))

### Agent

#### Changed

- Improved WPK upgrade scripts to ensure safe execution and backup generation in various circumstances. ([#20616](https://github.com/wazuh/wazuh/pull/20616))

#### Fixed

- Fixed a bug that allowed two simultaneous updates to occur through WPK. ([#20545](https://github.com/wazuh/wazuh/pull/20545))
- Fixed a bug that prevented the local IP from appearing in the port inventory from macOS agents. ([#20332](https://github.com/wazuh/wazuh/pull/20332))
- Fixed the default Logcollector settings on macOS to collect logs out-of-the-box. ([#20180](https://github.com/wazuh/wazuh/pull/20180))
- Fixed a bug in the FIM decoder at wazuh-analysisd that ignored Windows Registry events from agents under 4.6.0. ([#20169](https://github.com/wazuh/wazuh/pull/20169))
- Fixed multiple bugs in the Syscollector decoder at wazuh-analysisd that did not sanitize the input data properly. ([#20250](https://github.com/wazuh/wazuh/pull/20250))
- Added the pyarrow_hotfix dependency to fix the pyarrow CVE-2023-47248 vulnerability in the AWS integration. ([#20284](https://github.com/wazuh/wazuh/pull/20284))

### RESTful API

#### Fixed

- Fixed inconsistencies in the behavior of the `q` parameter of some endpoints. ([#18423](https://github.com/wazuh/wazuh/pull/18423))
- Fixed a bug in the `q` parameter of the `GET /groups/{group_id}/agents` endpoint. ([#18495](https://github.com/wazuh/wazuh/pull/18495))
- Fixed bug in the regular expression used to to reject non ASCII characters in some endpoints. ([#19533](https://github.com/wazuh/wazuh/pull/19533))

### Other

#### Changed

- Upgraded external certifi library dependency version to 2023.07.22. ([#20149](https://github.com/wazuh/wazuh/pull/20149))
- Upgraded external requests library dependency version to 2.31.0. ([#20149](https://github.com/wazuh/wazuh/pull/20149))
- Upgraded embedded Python version to 3.9.18. ([#18800](https://github.com/wazuh/wazuh/issues/18800))

## [v4.7.0]

### Manager

#### Added

- Introduced native Maltiverse integration. Thanks to David Gil (@dgilm). ([#18026](https://github.com/wazuh/wazuh/pull/18026))
- Added a file detailing the dependencies for the Wazuh RESTful API and wodles tests. ([#16513](https://github.com/wazuh/wazuh/pull/16513))
- Added unit tests for the Syscollector legacy decoder. ([#15985](https://github.com/wazuh/wazuh/pull/15985))
- Added unit tests for the manage_agents tool. ([#15999](https://github.com/wazuh/wazuh/pull/15999))
- Added an option to customize the Slack integration. ([#16090](https://github.com/wazuh/wazuh/pull/16090))
- Added support for Amazon Linux 2023 in Vulnerability Detector. ([#17617](https://github.com/wazuh/wazuh/issue/17617))

#### Changed

- An unnecessary sanity check related to Syscollector has been removed from wazuh-db. ([#16008](https://github.com/wazuh/wazuh/pull/16008))
- The manager now rejects agents with a higher version by default. ([#20367](https://github.com/wazuh/wazuh/pull/20367))

#### Fixed

- Fixed an unexpected error by the Cluster when a worker gets restarted. ([#16683](https://github.com/wazuh/wazuh/pull/16683))
- Fixed Syscollector packages multiarch values. ([#19722](https://github.com/wazuh/wazuh/issues/19722))
- Fixed a bug that made the Windows agent crash randomly when loading RPCRT4.dll. ([#18591](https://github.com/wazuh/wazuh/issues/18591))

#### Deleted

- Delete unused framework RBAC migration folder. ([#17225](https://github.com/wazuh/wazuh/pull/17225))

### Agent

#### Added

- Added support for Custom Logs in Buckets via AWS SQS. ([#17951](https://github.com/wazuh/wazuh/pull/17951))
- Added geolocation for `aws.data.client_ip` field. Thanks to @rh0dy. ([#16198](https://github.com/wazuh/wazuh/pull/16198))
- Added package inventory support for Alpine Linux in Syscollector. ([#15699](https://github.com/wazuh/wazuh/pull/15699))
- Added package inventory support for MacPorts in Syscollector. ([#15877](https://github.com/wazuh/wazuh/pull/15877))
- Added package inventory support for PYPI and node in Syscollector. ([#17982](https://github.com/wazuh/wazuh/pull/17982))
- Added related process information to the open ports inventory in Syscollector. ([#15000](https://github.com/wazuh/wazuh/pull/15000))

#### Changed

- The shared modules' code has been sanitized according to the convention. ([#17966](https://github.com/wazuh/wazuh/pull/17966))
- The package inventory internal messages have been modified to honor the schema compliance. ([#18006](https://github.com/wazuh/wazuh/pull/18006))
- The agent connection log has been updated to clarify that the agent must connect to an agent with the same or higher version. ([#20360](https://github.com/wazuh/wazuh/pull/20360))

#### Fixed

- Fixed detection of osquery 5.4.0+ running outside the integration. ([#17006](https://github.com/wazuh/wazuh/pull/17006))
- Fixed vendor data in package inventory for Brew packages on macOS. ([#16089](https://github.com/wazuh/wazuh/pull/16089))
- Fixed WPK rollback restarting host in Windows agent ([#20081](https://github.com/wazuh/wazuh/pull/20081))

### RESTful API

### Added
- Added new `status_code` field to `GET /agents` response. ([#19726](https://github.com/wazuh/wazuh/pull/19726))

#### Fixed

- Addressed error handling for non-utf-8 encoded file readings. ([#16489](https://github.com/wazuh/wazuh/pull/16489))
- Resolved an issue in the `WazuhException` class that disrupted the API executor subprocess. ([#16914](https://github.com/wazuh/wazuh/pull/16914))
- Corrected an empty value problem in the API specification key. ([#16918](https://github.com/wazuh/wazuh/issues/16918))

#### Deleted

- Deprecated `PUT /vulnerability`, `GET /vulnerability/{agent_id}`, `GET /vulnerability/{agent_id}/last_scan` and `GET /vulnerability/{agent_id}/summary/{field}` API endpoints. In future versions, the Wazuh indexer REST API can be used instead. ([#20126](https://github.com/wazuh/wazuh/pull/20126))

### Other

#### Fixed

- Fixed the signature of the internal function `OSHash_GetIndex()`. ([#17040](https://github.com/wazuh/wazuh/pull/17040))

## [v4.6.0]

### Manager

#### Added

- wazuh-authd can now generate X509 certificates. ([#13559](https://github.com/wazuh/wazuh/pull/13559))
- Introduced a new CLI to manage features related to the Wazuh API RBAC resources. ([#13797](https://github.com/wazuh/wazuh/pull/13797))
- Added support for Amazon Linux 2022 in Vulnerability Detector. ([#13034](https://github.com/wazuh/wazuh/issue/13034))
- Added support for Alma Linux in Vulnerability Detector. ([#16343](https://github.com/wazuh/wazuh/pull/16343))
- Added support for Debian 12 in Vulnerability Detector. ([#18542](https://github.com/wazuh/wazuh/pull/18542))
- Added mechanism in wazuh-db to identify fragmentation and perform vacuum. ([#14953](https://github.com/wazuh/wazuh/pull/14953))
- Added an option to set whether the manager should ban newer agents. ([#18333](https://github.com/wazuh/wazuh/pull/18333))
- Added mechanism to prevent wazuh agents connections to lower manager versions. ([#15661](https://github.com/wazuh/wazuh/pull/15661))

#### Changed

- wazuh-remoted now checks the size of the files to avoid malformed merged.mg. ([#14659](https://github.com/wazuh/wazuh/pull/14659))
- Added a limit option for the Rsync dispatch queue size. ([#14024](https://github.com/wazuh/wazuh/pull/14024))
- Added a limit option for the Rsync thread pool. ([#14026](https://github.com/wazuh/wazuh/pull/14026))
- wazuh-authd now shows a warning when deprecated forcing options are present in the configuration. ([#14549](https://github.com/wazuh/wazuh/pull/14549))
- The agent now notifies the manager when Active Reponse fails to run `netsh`. ([#14804](https://github.com/wazuh/wazuh/pull/14804))
- Use new broadcast system to send agent groups information from the master node of a cluster. ([#13906](https://github.com/wazuh/wazuh/pull/13906))
- Changed cluster `send_request` method so that timeouts are treated as exceptions and not as responses. ([#15220](https://github.com/wazuh/wazuh/pull/15220))
- Refactored methods responsible for file synchronization within the cluster. ([#13065](https://github.com/wazuh/wazuh/pull/13065))
- Changed schema constraints for sys_hwinfo table. ([#16065](https://github.com/wazuh/wazuh/pull/16065))
- Auth process not start when registration password is empty. ([#15709](https://github.com/wazuh/wazuh/pull/15709))
- Changed error messages about corrupt GetSecurityInfo messages from FIM to debug logs. ([#19400](https://github.com/wazuh/wazuh/pull/19400))
- Changed the default settings for wazuh-db to perform database auto-vacuum more often. ([#19956](https://github.com/wazuh/wazuh/pull/19956))

#### Fixed

- Fixed wazuh-remoted not updating total bytes sent in UDP. ([#13979](https://github.com/wazuh/wazuh/pull/13979))
- Fixed translation of packages with a missing version in CPE Helper for Vulnerability Detector. ([#14356](https://github.com/wazuh/wazuh/pull/14356))
- Fixed undefined behavior issues in Vulnerability Detector unit tests. ([#14174](https://github.com/wazuh/wazuh/pull/14174))
- Fixed permission error when producing FIM alerts. ([#14019](https://github.com/wazuh/wazuh/pull/14019))
- Fixed memory leaks wazuh-authd. ([#15164](https://github.com/wazuh/wazuh/pull/15164))
- Fixed Audit policy change detection in FIM for Windows. ([#14763](https://github.com/wazuh/wazuh/pull/14763))
- Fixed `origin_module` variable value when sending API or framework messages to core sockets. ([#14408](https://github.com/wazuh/wazuh/pull/14408))
- Fixed an issue where an erroneous tag appeared in the cluster logs. ([#15715](https://github.com/wazuh/wazuh/pull/15715))
- Fixed log error displayed when there's a duplicate worker node name within a cluster. ([#15250](https://github.com/wazuh/wazuh/issues/15250))
- Resolved an issue in the `agent_upgrade` CLI when used from worker nodes. ([#15487](https://github.com/wazuh/wazuh/pull/15487))
- Fixed error in the `agent_upgrade` CLI when displaying upgrade result. ([#18047](https://github.com/wazuh/wazuh/issues/18047))
- Fixed error in which the connection with the cluster was broken in local clients for not sending keepalives messages. ([#15277](https://github.com/wazuh/wazuh/pull/15277))
- Fixed error in which exceptions were not correctly handled when `dapi_err` command could not be sent to peers. ([#15298](https://github.com/wazuh/wazuh/pull/15298))
- Fixed error in worker's Integrity sync task when a group folder was deleted in master. ([#16257](https://github.com/wazuh/wazuh/pull/16257))
- Fixed error when trying tu update an agent through the API or the CLI while pointing to a WPK file. ([#16506](https://github.com/wazuh/wazuh/pull/16506))
- Fixed wazuh-remoted high CPU usage in master node without agents. ([#15074](https://github.com/wazuh/wazuh/pull/15074))
- Fixed race condition in wazuh-analysisd handling rule ignore option. ([#16101](https://github.com/wazuh/wazuh/pull/16101))
- Fixed missing rules and decoders in Analysisd JSON report. ([#16000](https://github.com/wazuh/wazuh/pull/16000))
- Fixed translation of packages with missing version in CPE Helper. ([#14356](https://github.com/wazuh/wazuh/pull/14356))
- Fixed log date parsing at predecoding stage. ([#15826](https://github.com/wazuh/wazuh/pull/15826))
- Fixed permission error in JSON alert. ([#14019](https://github.com/wazuh/wazuh/pull/14019))

### Agent

#### Added

- Added GuardDuty Native support to the AWS integration. ([#15226](https://github.com/wazuh/wazuh/pull/15226))
- Added `--prefix` parameter to Azure Storage integration. ([#14768](https://github.com/wazuh/wazuh/pull/14768))
- Added validations for empty and invalid values in AWS integration. ([#16493](https://github.com/wazuh/wazuh/pull/16493))
- Added new unit tests for GCloud integration and increased coverage to 99%. ([#13573](https://github.com/wazuh/wazuh/pull/13573))
- Added new unit tests for Azure Storage integration and increased coverage to 99%. ([#14104](https://github.com/wazuh/wazuh/pull/14104))
- Added new unit tests for Docker Listener integration. ([#14177](https://github.com/wazuh/wazuh/pull/14177))
- Added support for Microsoft Graph security API. Thanks to Bryce Shurts (@S-Bryce). ([#18116](https://github.com/wazuh/wazuh/pull/18116))
- Added wildcard support in FIM Windows registers. ([#15852](https://github.com/wazuh/wazuh/pull/15852))
- Added wildcards support for folders in the localfile configuration on Windows. ([#15973](https://github.com/wazuh/wazuh/pull/15973))
- Added new settings `ignore` and `restrict` to logcollector. ([#14782](https://github.com/wazuh/wazuh/pull/14782))
- Added RSync and DBSync to FIM. ([#12745](https://github.com/wazuh/wazuh/pull/12745))
- Added PCRE2 regex for SCA policies. ([#17124](https://github.com/wazuh/wazuh/pull/17124))
- Added mechanism to detect policy changes. ([#14763](https://github.com/wazuh/wazuh/pull/14763))
- Added support for Office365 MS/Azure Government Community Cloud (GCC) and Government Community Cloud High (GCCH) API. Thanks to Bryce Shurts (@S-Bryce). ([#16547](https://github.com/wazuh/wazuh/pull/16547))

#### Changed

- FIM option fim_check_ignore now applies to files and directories. ([#13264](https://github.com/wazuh/wazuh/pull/13264))
- Changed AWS integration to take into account user config found in the `.aws/config` file. ([#16531](https://github.com/wazuh/wazuh/pull/16531))
- Changed the calculation of timestamps in AWS and Azure modules by using UTC timezone. ([#14537](https://github.com/wazuh/wazuh/pull/14537))
- Changed the AWS integration to only show the `Skipping file with another prefix` message in debug mode. ([#15009](https://github.com/wazuh/wazuh/pull/15009))
- Changed debug level required to display CloudWatch Logs event messages. ([#14999](https://github.com/wazuh/wazuh/pull/14999))
- Changed syscollector database default permissions. ([#17447](https://github.com/wazuh/wazuh/pull/17447))
- Changed agent IP lookup algorithm. ([#17161](https://github.com/wazuh/wazuh/pull/17161))
- Changed InstallDate origin in windows installed programs. ([#14499](https://github.com/wazuh/wazuh/pull/14499))
- Enhanced clarity of certain error messages in the AWS integration for better exception tracing. ([#14524](https://github.com/wazuh/wazuh/pull/14524))
- Improved external integrations SQLite queries. ([#13420](https://github.com/wazuh/wazuh/pull/13420))
- Improved items iteration for `Config` and `VPCFlow` AWS integrations. ([#16325](https://github.com/wazuh/wazuh/pull/16325))
- Unit tests have been added to the shared JSON handling library. ([#14784](https://github.com/wazuh/wazuh/pull/14784))
- Unit tests have been added to the shared SQLite handling library. ([#14476](https://github.com/wazuh/wazuh/pull/14476))
- Improved command to change user and group from version 4.2.x to 4.x.x. ([#15032](https://github.com/wazuh/wazuh/pull/15032))
- Changed the internal value of the open_attemps configuration. ([#15647](https://github.com/wazuh/wazuh/pull/15647))
- Reduced the default FIM event throughput to 50 EPS. ([#19758](https://github.com/wazuh/wazuh/pull/19758))

#### Fixed

- Fixed the architecture of the dependency URL for macOS. ([#13534](https://github.com/wazuh/wazuh/pull/13534))
- Fixed a path length limitation that prevented FIM from reporting changes on Windows. ([#13588](https://github.com/wazuh/wazuh/pull/13588))
- Updated the AWS integration to use the regions specified in the AWS config file when no regions are provided in `ossec.conf`. ([#14993](https://github.com/wazuh/wazuh/pull/14993))
- Corrected the error code `#2` for the SIGINT signal within the AWS integration. ([#14850](https://github.com/wazuh/wazuh/pull/14850))
- Fixed the `discard_regex` functionality for the AWS GuardDuty integration. ([#14740](https://github.com/wazuh/wazuh/pull/14740))
- Fixed error messages in the AWS integration when there is a `ClientError`. ([#14500](https://github.com/wazuh/wazuh/pull/14500))
- Fixed error that could lead to duplicate logs when using the same dates in the AWS integration. ([#14493](https://github.com/wazuh/wazuh/pull/14493))
- Fixed `check_bucket` method in AWS integration to be able to find logs without a folder in root. ([#16116](https://github.com/wazuh/wazuh/pull/16116))
- Added field validation for `last_date.json` in Azure Storage integration. ([#16360](https://github.com/wazuh/wazuh/pull/16360))
- Improved handling of invalid regions given to the VPCFlow AWS integration, enhancing exception clarity. ([#15763](https://github.com/wazuh/wazuh/pull/15763))
- Fixed error in the GCloud Subscriber unit tests. ([#16070](https://github.com/wazuh/wazuh/pull/16070))
- Fixed the marker that AWS custom integrations uses. ([#16410](https://github.com/wazuh/wazuh/pull/16410))
- Fixed error messages when there are no logs to process in the WAF and Server Access AWS integrations. ([#16365](https://github.com/wazuh/wazuh/pull/16365))
- Added region validation before instantiating AWS service class in the AWS integration. ([#16463](https://github.com/wazuh/wazuh/pull/16463))
- Fixed InstallDate format in windows installed programs. ([#14161](https://github.com/wazuh/wazuh/pull/14161))
- Fixed syscollector default interval time when the configuration is empty. ([#15428](https://github.com/wazuh/wazuh/issues/15428))
- Fixed agent starts with an invalid fim configuration. ([#16268](https://github.com/wazuh/wazuh/pull/16268))
- Fixed rootcheck scan trying to read deleted files. ([#15719](https://github.com/wazuh/wazuh/pull/15719))
- Fixed compilation and build in Gentoo. ([#15739](https://github.com/wazuh/wazuh/pull/15739))
- Fixed a crash when FIM scan windows longs paths. ([#19375](https://github.com/wazuh/wazuh/pull/19375))
- Fixed FIM who-data support for aarch64 platforms. ([#19378](https://github.com/wazuh/wazuh/pull/19378))

#### Removed

- Unused option `local_ip` for agent configuration has been deleted. ([#13878](https://github.com/wazuh/wazuh/pull/13878))
- Removed unused migration functionality from the AWS integration. ([#14684](https://github.com/wazuh/wazuh/pull/14684))
- Deleted definitions of repeated classes in the AWS integration. ([#17655](https://github.com/wazuh/wazuh/pull/17655))
- Removed duplicate methods in `AWSBucket` and reuse inherited ones from `WazuhIntegration`. ([#15031](https://github.com/wazuh/wazuh/pull/15031))

### RESTful API

#### Added

- Added `POST /events` API endpoint to ingest logs through the API. ([#17670](https://github.com/wazuh/wazuh/pull/17670))
- Added `query`, `select` and `distinct` parameters to multiple endpoints. ([#17865](https://github.com/wazuh/wazuh/pull/17865))
- Added a new upgrade and migration mechanism for the RBAC database. ([#13919](https://github.com/wazuh/wazuh/pull/13919))
- Added new API configuration option to rotate log files based on a given size. ([#13654](https://github.com/wazuh/wazuh/pull/13654))
- Added `relative_dirname` parameter to GET, PUT and DELETE methods of the `/decoder/files/{filename}` and `/rule/files/{filename}` endpoints. ([#15994](https://github.com/wazuh/wazuh/issues/15994))
- Added new config option to disable uploading configurations containing the new `allow_higher_version` setting. ([#18212](https://github.com/wazuh/wazuh/pull/18212))
- Added API integration tests documentation. ([#13615](https://github.com/wazuh/wazuh/pull/13615))

#### Changed

- Changed the API's response status code for Wazuh cluster errors from 400 to 500. ([#13646](https://github.com/wazuh/wazuh/pull/13646))
- Changed Operational API error messages to include additional information. ([#19001](https://github.com/wazuh/wazuh/pull/19001))

#### Fixed

- Fixed an unexpected behavior when using the `q` and `select` parameters in some endpoints. ([#13421](https://github.com/wazuh/wazuh/pull/13421))
- Resolved an issue in the GET /manager/configuration API endpoint when retrieving the vulnerability detector configuration section. ([#15203](https://github.com/wazuh/wazuh/pull/15203))
- Fixed `GET /agents/upgrade_result` endpoint internal error with code 1814 in large environments. ([#15152](https://github.com/wazuh/wazuh/pull/15152))
- Enhanced the alphanumeric_symbols regex to better accommodate specific SCA remediation fields. ([#16756](https://github.com/wazuh/wazuh/pull/16756))
- Fixed bug that would not allow retrieving the Wazuh logs if only the JSON format was configured. ([#15967](https://github.com/wazuh/wazuh/pull/15967))
- Fixed error in `GET /rules` when variables are used inside `id` or `level` ruleset fields. ([#16310](https://github.com/wazuh/wazuh/pull/16310))
- Fixed `PUT /syscheck` and `PUT /rootcheck` endpoints to exclude exception codes properly. ([#16248](https://github.com/wazuh/wazuh/pull/16248))
- Adjusted test_agent_PUT_endpoints.tavern.yaml to resolve a race condition error. ([#16347](https://github.com/wazuh/wazuh/issues/16347))
- Fixed some errors in API integration tests for RBAC white agents. ([#16844](https://github.com/wazuh/wazuh/pull/16844))

#### Removed

- Removed legacy code related to agent databases in `/var/agents/db`. ([#15934](https://github.com/wazuh/wazuh/pull/15934))

### Ruleset

#### Changed

- The SSHD decoder has been improved to catch disconnection events. ([#14138](https://github.com/wazuh/wazuh/pull/14138))


## [v4.5.4]

### Manager

#### Changed

- Set a timeout on requests between components through the cluster. ([#19729](https://github.com/wazuh/wazuh/pull/19729))

#### Fixed

- Fixed a bug that might leave some worker's services hanging if the connection to the master was broken. ([#19702](https://github.com/wazuh/wazuh/pull/19702))
- Fixed vulnerability scan on Windows agent when the OS version has no release data. ([#19706](https://github.com/wazuh/wazuh/pull/19706))


## [v4.5.3] - 2023-10-10

### Manager

#### Changed

- Vulnerability Detector now fetches the SUSE feeds in Gzip compressed format. ([#18783](https://github.com/wazuh/wazuh/pull/18783))

#### Fixed

- Fixed a bug that might cause wazuh-analysisd to crash if it receives a status API query during startup. ([#18737](https://github.com/wazuh/wazuh/pull/18737))
- Fixed a bug that might cause wazuh-maild to crash when handling large alerts. ([#18976](https://github.com/wazuh/wazuh/pull/18976))
- Fixed an issue in Vulnerability Detector fetching the SLES 15 feed. ([#19217](https://github.com/wazuh/wazuh/pull/19217))

### Agent

#### Changed

- Updated the agent to report the name of macOS 14 (Sonoma). ([#19041](https://github.com/wazuh/wazuh/pull/19041))

#### Fixed

- Fixed a bug in the memory handle at the agent's data provider helper. ([#18773](https://github.com/wazuh/wazuh/pull/18773))
- Fixed a data mismatch in the OS name between the global and agents' databases. ([#18903](https://github.com/wazuh/wazuh/pull/18903))
- Fixed an array limit check in wazuh-logcollector. ([#19069](https://github.com/wazuh/wazuh/pull/19069))
- Fixed wrong Windows agent binaries metadata. ([#19286](https://github.com/wazuh/wazuh/pull/19286))
- Fixed error during the windows agent upgrade. ([#19397](https://github.com/wazuh/wazuh/pull/19397))

### RESTful API

#### Added

- Added support for the `$` symbol in query values. ([#18509](https://github.com/wazuh/wazuh/pull/18509))
- Added support for the `@` symbol in query values. ([#18346](https://github.com/wazuh/wazuh/pull/18346))
- Added support for nested queries in the `q` API parameter. ([#18493](https://github.com/wazuh/wazuh/pull/18493))

#### Changed

- Updated `force` flag message in the `agent_upgrade` CLI. ([#18432](https://github.com/wazuh/wazuh/pull/18432))

#### Fixed

- Removed undesired characters when listing rule group names in `GET /rules/groups`. ([#18362](https://github.com/wazuh/wazuh/pull/18362))
- Fixed an error when using the query `condition=all` in `GET /sca/{agent_id}/checks/{policy_id}`. ([#18434](https://github.com/wazuh/wazuh/pull/18434))
- Fixed an error in the API log mechanism where sometimes the requests would not be printed in the log file. ([#18733](https://github.com/wazuh/wazuh/pull/18733))


## [v4.5.2] - 2023-09-06

### Manager

#### Changed

- wazuh-remoted now allows connection overtaking if the older agent did not respond for a while. ([#18085](https://github.com/wazuh/wazuh/pull/18085))
- The manager stops restricting the possible package formats in the inventory, to increase compatibility. ([#18437](https://github.com/wazuh/wazuh/pull/18437))
- wazuh-remoted now prints the connection family when an unknown client gets connected. ([#18468](https://github.com/wazuh/wazuh/pull/18468))
- The manager stops blocking updates by WPK to macOS agents on ARM64, allowing custom updates. ([#18545](https://github.com/wazuh/wazuh/pull/18545))
- Vulnerability Detector now fetches the Debian feeds in BZ2 compressed format. ([#18770](https://github.com/wazuh/wazuh/pull/18770))

### Fixed

- Fixed a bug in wazuh-csyslogd that causes it to consume 100% of CPU while expecting new alerts. ([#18472](https://github.com/wazuh/wazuh/pull/18472))


## [v4.5.1] - 2023-08-24

### Manager

#### Changed

- Vulnerability Detector now fetches the RHEL 5 feed URL from feed.wazuh.com by default. ([#18142](https://github.com/wazuh/wazuh/pull/18142))
- The Vulnerability Detector CPE helper has been updated. ([#16846](https://github.com/wazuh/wazuh/pull/16846))

#### Fixed

- Fixed a race condition in some RBAC unit tests by clearing the SQLAlchemy mappers. ([#17866](https://github.com/wazuh/wazuh/pull/17866))
- Fixed a bug in wazuh-analysisd that could exceed the maximum number of fields when loading a rule. ([#17490](https://github.com/wazuh/wazuh/pull/17490))
- Fixed a race condition in wazuh-analysisd FTS list. ([#17126](https://github.com/wazuh/wazuh/pull/17126))
- Fixed a crash in Analysisd when parsing an invalid decoder. ([#17143](https://github.com/wazuh/wazuh/pull/17143))
- Fixed a segmentation fault in wazuh-modulesd due to duplicate Vulnerability Detector configuration. ([#17701](https://github.com/wazuh/wazuh/pull/17701))
- Fixed Vulnerability Detector configuration for unsupported SUSE systems. ([#16978](https://github.com/wazuh/wazuh/pull/16978))

### Agent

#### Added

- Added the `discard_regex` functionality to Inspector and CloudWatchLogs AWS integrations. ([#17748](https://github.com/wazuh/wazuh/pull/17748))
- Added new validations for the AWS integration arguments. ([#17673](https://github.com/wazuh/wazuh/pull/17673))
- Added native agent support for Apple silicon. ([#2224](https://github.com/wazuh/wazuh-packages/pull/2224))

#### Changed

- The agent for Windows now loads its shared libraries after running the verification. ([#16607](https://github.com/wazuh/wazuh/pull/16607))

#### Fixed

- Fixed `InvalidRange` error in Azure Storage integration when trying to get data from an empty blob. ([#17524](https://github.com/wazuh/wazuh/pull/17524))
- Fixed a memory corruption hazard in the FIM Windows Registry scan. ([#17586](https://github.com/wazuh/wazuh/pull/17586))
- Fixed an error in Syscollector reading the CPU frequency on Apple M1. ([#17179](https://github.com/wazuh/wazuh/pull/17179))
- Fixed agent WPK upgrade for Windows that might leave the previous version in the Registry. ([#16659](https://github.com/wazuh/wazuh/pull/16659))
- Fixed agent WPK upgrade for Windows to get the correct path of the Windows folder. ([#17176](https://github.com/wazuh/wazuh/pull/17176))

### RESTful API

#### Fixed

- Fixed `PUT /agents/upgrade_custom` endpoint to validate that the file extension is `.wpk`. ([#17632](https://github.com/wazuh/wazuh/pull/17632))
- Fixed errors in API endpoints to get `labels` and `reports` active configuration from managers. ([#17660](https://github.com/wazuh/wazuh/pull/17660))

### Ruleset

#### Changed

- The SCA SCA policy for Ubuntu Linux 20.04 (CIS v2.0.0) has been remade. ([#17794](https://github.com/wazuh/wazuh/pull/17794))

#### Fixed

- Fixed CredSSP encryption enforcement at Windows Benchmarks for SCA. ([#17941](https://github.com/wazuh/wazuh/pull/17941))
- Fixed an inverse logic in MS Windows Server 2022 Benchmark for SCA. ([#17940](https://github.com/wazuh/wazuh/pull/17940))
- Fixed a false positive in Windows Eventchannel rule due to substring false positive. ([#17779](https://github.com/wazuh/wazuh/pull/17779))
- Fixed missing whitespaces in SCA policies for Windows. ([#17813](https://github.com/wazuh/wazuh/pull/17813))
- Fixed the description of a Fortigate rule. ([#17798](https://github.com/wazuh/wazuh/pull/17798))

#### Removed

- Removed check 1.1.5 from Windows 10 SCA policy. ([#17812](https://github.com/wazuh/wazuh/pull/17812))

### Other

#### Changed

- The CURL library has been updated to v7.88.1. ([#16990](https://github.com/wazuh/wazuh/pull/16990))


## [v4.5.0] - 2023-08-10

### Manager

#### Changed

- Vulnerability Detector now fetches the NVD feed from https://feed.wazuh.com, based on the NVD API 2.0. ([#17954](https://github.com/wazuh/wazuh/pull/17954))
  - The option `<update_from_year>` has been deprecated.

#### Fixed

- Fixed an error in the installation commands of the API and Framework modules when performing upgrades from sources. ([#17656](https://github.com/wazuh/wazuh/pull/17656))
- Fixed embedded Python interpreter to remove old Wazuh packages from it. ([#18123](https://github.com/wazuh/wazuh/issues/18123))

### RESTful API

#### Changed

- Changed API integration tests to include Nginx LB logs when tests failed. ([#17703](https://github.com/wazuh/wazuh/pull/17703))

#### Fixed

- Fixed error in the Nginx LB entrypoint of the API integration tests. ([#17703](https://github.com/wazuh/wazuh/pull/17703))


## [v4.4.5] - 2023-07-10

### Installer

#### Fixed

- Fixed an error in the DEB package that prevented the agent and manager from being installed on Debian 12. ([#2256](https://github.com/wazuh/wazuh-packages/pull/2256))
- Fixed a service requirement in the RPM package that prevented the agent and manager from being installed on Oracle Linux 9. ([#2257](https://github.com/wazuh/wazuh-packages/pull/2257))


## [v4.4.4] - 2023-06-14

### Manager

#### Fixed

- The vulnerability scanner stops producing false positives for some Windows 11 vulnerabilities due to a change in the feed's CPE. ([#17178](https://github.com/wazuh/wazuh/pull/17178))
- Prevented the VirusTotal integration from querying the API when the source alert is missing the MD5. ([#16908](https://github.com/wazuh/wazuh/pull/16908))

### Agent

#### Changed

- The Windows agent package signing certificate has been updated. ([#17506](https://github.com/wazuh/wazuh/pull/17506))

### Ruleset

#### Changed

- Updated all current rule descriptions from "Ossec" to "Wazuh". ([#17211](https://github.com/wazuh/wazuh/pull/17211))


## [v4.4.3] - 2023-05-26

### Agent

#### Changed

- Added support for Apple Silicon processors to the macOS agent. ([#16521](https://github.com/wazuh/wazuh/pull/16521))
- Prevented the installer from checking the old users "ossecm" and "ossecr" on upgrade. ([#2211](https://github.com/wazuh/wazuh-packages/pull/2211))
- The deployment variables capture has been changed on macOS. ([#17195](https://github.com/wazuh/wazuh/pull/17195))

#### Fixed

- The temporary file "ossec.confre" is now removed after upgrade on macOS. ([#2217](https://github.com/wazuh/wazuh-packages/pull/2217))
- Prevented the installer from corrupting the agent configuration on macOS when deployment variables were defined on upgrade. ([#2208](https://github.com/wazuh/wazuh-packages/pull/2208))
- The installation on macOS has been fixed by removing calls to launchctl. ([#2218](https://github.com/wazuh/wazuh-packages/pull/2218))

### Ruleset

#### Changed

- The SCA policy names have been unified. ([#17202](https://github.com/wazuh/wazuh/pull/17202))


## [v4.4.2] - 2023-05-18

### Manager

#### Changed

- Remove an unused variable in wazuh-authd to fix a _String not null terminated_ Coverity finding. ([#15957](https://github.com/wazuh/wazuh/pull/15957))

#### Fixed

- Fixed a bug causing agent groups tasks status in the cluster not to be stored. ([#16394](https://github.com/wazuh/wazuh/pull/16394))
- Fixed memory leaks in Vulnerability Detector after disk failures. ([#16478](https://github.com/wazuh/wazuh/pull/16478))
- Fixed a pre-decoder problem with the + symbol in the macOS ULS timestamp. ([#16530](https://github.com/wazuh/wazuh/pull/16530))

### Agent

#### Added

- Added a new module to integrate with Amazon Security Lake as a subscriber. ([#16515](https://github.com/wazuh/wazuh/pull/16515))
- Added support for `localfile` blocks deployment. ([#16847](https://github.com/wazuh/wazuh/pull/16847))

#### Changed

- Changed _netstat_ command on macOS agents. ([#16743](https://github.com/wazuh/wazuh/pull/16743))

#### Fixed

- Fixed an issue with MAC address reporting on Windows systems. ([#16517](https://github.com/wazuh/wazuh/pull/16517))
- Fixed Windows unit tests hanging during execution. ([#16857](https://github.com/wazuh/wazuh/pull/16857))

### RESTful API

#### Fixed

- Fixed agent insertion when no key is specified using `POST /agents/insert` endpoint. ([#16381](https://github.com/wazuh/wazuh/pull/16381))

### Ruleset

#### Added

- Added macOS 13.0 Ventura SCA policy. ([#15566](https://github.com/wazuh/wazuh/pull/15566))
- Added new ruleset for macOS 13 Ventura and older versions. ([#15567](https://github.com/wazuh/wazuh/pull/15567))
- Added a new base ruleset for log sources collected from Amazon Security Lake. ([#16549](https://github.com/wazuh/wazuh/pull/16549))

### Other

#### Added

- Added `pyarrow` and `numpy` Python dependencies. ([#16692](https://github.com/wazuh/wazuh/pull/16692))
- Added `importlib-metadata` and `zipp` Python dependencies. ([#16692](https://github.com/wazuh/wazuh/pull/16692))

#### Changed

- Updated `Flask` Python dependency to 2.2.5. ([#17053](https://github.com/wazuh/wazuh/pull/17053))


## [v4.4.1] - 2023-04-12

### Manager

#### Changed

- Improve WazuhDB performance by avoiding synchronization of existing agent keys and removing deprecated agent databases from var/db/agents. ([#15883](https://github.com/wazuh/wazuh/pull/15883))

#### Fixed

- Reverted the addition of some mapping fields in Wazuh template causing a bug with expanded search. ([#16546](https://github.com/wazuh/wazuh/pull/16546))

### RESTful API

#### Changed

- Changed API limits protection to allow uploading new configuration files if `limit` is not modified. ([#16541](https://github.com/wazuh/wazuh/pull/16541))

### Ruleset

#### Added

- Added Debian Linux 11 SCA policy. ([#16017](https://github.com/wazuh/wazuh/pull/16017))

#### Changed

- SCA policy for Red Hat Enterprise Linux 9 rework. ([#16016](https://github.com/wazuh/wazuh/pull/16016))

### Other

#### Changed

- Update embedded Python interpreter to 3.9.16. ([#16472](https://github.com/wazuh/wazuh/issues/16472))
- Update setuptools to 65.5.1. ([#16492](https://github.com/wazuh/wazuh/pull/16492))

## [v4.4.0] - 2023-03-28

### Manager

#### Added

- Added new unit tests for cluster Python module and increased coverage to 99%. ([#9995](https://github.com/wazuh/wazuh/pull/9995))
- Added file size limitation on cluster integrity sync. ([#11190](https://github.com/wazuh/wazuh/pull/11190))
- Added unittests for CLIs script files. ([#13424](https://github.com/wazuh/wazuh/pull/13424))
- Added support for SUSE in Vulnerability Detector. ([#9962](https://github.com/wazuh/wazuh/pull/9962))
- Added support for Ubuntu Jammy in Vulnerability Detector. ([#13263](https://github.com/wazuh/wazuh/pull/13263))
- Added a software limit to limit the number of EPS that a manager can process. ([#13608](https://github.com/wazuh/wazuh/pull/13608))
- Added a new wazuh-clusterd task for agent-groups info synchronization. ([#11753](https://github.com/wazuh/wazuh/pull/11753))
- Added unit tests for functions in charge of getting ruleset sync status. ([#14950](https://github.com/wazuh/wazuh/pull/14950))
- Added auto-vacuum mechanism in wazuh-db. ([#14950](https://github.com/wazuh/wazuh/pull/14950))
- Delta events in Syscollector when data gets changed may now produce alerts. ([#10843](https://github.com/wazuh/wazuh/pull/10843))

#### Changed

- wazuh-logtest now shows warnings about ruleset issues. ([#10822](https://github.com/wazuh/wazuh/pull/10822))
- Modulesd memory is now managed by jemalloc, this helps reduce memory fragmentation. ([#12206](https://github.com/wazuh/wazuh/pull/12206))
- Updated the Vulnerability Detector configuration reporting to include MSU and skip JSON Red Hat feed. ([#12117](https://github.com/wazuh/wazuh/pull/12117))
- Improved the shared configuration file handling performance. ([#12352](https://github.com/wazuh/wazuh/pull/12352))
- The agent group data is now natively handled by Wazuh DB. ([#11753](https://github.com/wazuh/wazuh/pull/11753))
- Improved security at cluster zip filenames creation. ([#10710](https://github.com/wazuh/wazuh/pull/10710))
- Refactor of the core/common.py module. ([#12390](https://github.com/wazuh/wazuh/pull/12390))
- Refactor format_data_into_dictionary method of WazuhDBQuerySyscheck class. ([#12497](https://github.com/wazuh/wazuh/pull/12390))
- Limit the maximum zip size that can be created while synchronizing cluster Integrity. ([#11124](https://github.com/wazuh/wazuh/pull/11124))
- Refactored the functions in charge of synchronizing files in the cluster. ([#13065](https://github.com/wazuh/wazuh/pull/))
- Changed MD5 hash function to BLAKE2 for cluster file comparison. ([#13079](https://github.com/wazuh/wazuh/pull/13079))
- Renamed wazuh-logtest and wazuh-clusterd scripts to follow the same scheme as the other scripts (spaces symbolized with _ instead of -). ([#12926](https://github.com/wazuh/wazuh/pull/12926))
- The agent key polling module has been ported to wazuh-authd. ([#10865](https://github.com/wazuh/wazuh/pull/10865))
- Added the update field in the CPE Helper for Vulnerability Detector. ([#13741](https://github.com/wazuh/wazuh/pull/13741))
- Prevented agents with the same ID from connecting to the manager simultaneously. ([#11702](https://github.com/wazuh/wazuh/pull/11702))
- wazuh-analysisd, wazuh-remoted and wazuh-db metrics have been extended. ([#13713](https://github.com/wazuh/wazuh/pull/13713))
- Minimized and optimized wazuh-clusterd number of messages from workers to master related to agent-info tasks. ([#11753](https://github.com/wazuh/wazuh/pull/11753))
- Improved performance of the `agent_groups` CLI when listing agents belonging to a group. ([#14244](https://github.com/wazuh/wazuh/pull/14244)
- Changed wazuh-clusterd binary behaviour to kill any existing cluster processes when executed. ([#14475](https://github.com/wazuh/wazuh/pull/14475))
- Changed wazuh-clusterd tasks to wait asynchronously for responses coming from wazuh-db. ([#14791](https://github.com/wazuh/wazuh/pull/14843))
- Use zlib for zip compression in cluster synchronization. ([#11190](https://github.com/wazuh/wazuh/pull/11190))
- Added mechanism to dynamically adjust zip size limit in Integrity sync. ([#12241](https://github.com/wazuh/wazuh/pull/12241))
- Deprecate status field in SCA. ([#15853](https://github.com/wazuh/wazuh/pull/15853))
- Agent group guessing (based on configuration hash) now writes the new group directly on the master node. ([#16066](https://github.com/wazuh/wazuh/pull/16066))
- Added delete on cascade of belongs table entries when a group is deleted. ([#16098](https://github.com/wazuh/wazuh/issues/16098))
- Changed `agent_groups` CLI output so affected agents are not printed when deleting a group. ([#16499](https://github.com/wazuh/wazuh/pull/16499))

#### Fixed

- Fixed wazuh-dbd halt procedure. ([#10873](https://github.com/wazuh/wazuh/pull/10873))
- Fixed compilation warnings in the manager. ([#12098](https://github.com/wazuh/wazuh/pull/12098))
- Fixed a bug in the manager that did not send shared folders correctly to agents belonging to multiple groups. ([#12516](https://github.com/wazuh/wazuh/pull/12516))
- Fixed the Active Response decoders to support back the top entries for source IP in reports. ([#12834](https://github.com/wazuh/wazuh/pull/12834))
- Fixed the feed update interval option of Vulnerability Detector for the JSON Red Hat feed. ([#13338](https://github.com/wazuh/wazuh/pull/13338))
- Fixed several code flaws in the Python framework. ([#12127](https://github.com/wazuh/wazuh/pull/12127))
  - Fixed code flaw regarding the use of XML package. ([#10635](https://github.com/wazuh/wazuh/pull/10635))
  - Fixed code flaw regarding permissions at group directories. ([#10636](https://github.com/wazuh/wazuh/pull/10636))
  - Fixed code flaw regarding temporary directory names. ([#10544](https://github.com/wazuh/wazuh/pull/10544))
  - Fixed code flaw regarding try, except and pass block in wazuh-clusterd. ([#11951](https://github.com/wazuh/wazuh/pull/11951))
- Fixed framework datetime transformations to UTC. ([#10782](https://github.com/wazuh/wazuh/pull/10782))
- Fixed a cluster error when Master-Worker tasks where not properly stopped after an exception occurred in one or both parts. ([#11866](https://github.com/wazuh/wazuh/pull/11866))
- Fixed cluster logger issue printing 'NoneType: None' in error logs. ([#12831](https://github.com/wazuh/wazuh/pull/12831))
- Fixed unhandled cluster error when reading a malformed configuration. ([#13419](https://github.com/wazuh/wazuh/pull/13419))
- Fixed framework unit test failures when they are run by the root user. ([#13368](https://github.com/wazuh/wazuh/pull/13368))
- Fixed a memory leak in analysisd when parsing a disabled Active Response. ([#13405](https://github.com/wazuh/wazuh/pull/13405))
- Prevented wazuh-db from deleting queue/diff when cleaning databases. ([#13892](https://github.com/wazuh/wazuh/pull/13892))
- Fixed multiple data race conditions in Remoted reported by ThreadSanitizer. ([#14981](https://github.com/wazuh/wazuh/pull/14981))
- Fixed aarch64 OS collection in Remoted to allow WPK upgrades. ([#15151](https://github.com/wazuh/wazuh/pull/15151))
- Fixed a race condition in Remoted that was blocking agent connections. ([#15165](https://github.com/wazuh/wazuh/pull/15165))
- Fixed Virustotal integration to support non UTF-8 characters. ([#13531](https://github.com/wazuh/wazuh/pull/13531))
- Fixed a bug masking as Timeout any error that might occur while waiting to receive files in the cluster. ([#14922](https://github.com/wazuh/wazuh/pull/14922))
- Fixed a read buffer overflow in wazuh-authd when parsing requests. ([#15876](https://github.com/wazuh/wazuh/pull/15876))
- Applied workaround for bpo-46309 used in cluster to wazuh-db communication.([#16012](https://github.com/wazuh/wazuh/pull/16012))
- Let the database module synchronize the agent groups data before assignments. ([#16233](https://github.com/wazuh/wazuh/pull/16233))
- Fixed memory leaks in wazuh-analysisd when parsing and matching rules. ([#16321](https://github.com/wazuh/wazuh/pull/16321))

#### Removed

- Removed the unused internal option `wazuh_db.sock_queue_size`. ([#12409](https://github.com/wazuh/wazuh/pull/12409))
- Removed all the unused exceptions from the exceptions.py file.  ([#10940](https://github.com/wazuh/wazuh/pull/10940))
- Removed unused execute method from core/utils.py. ([#10740](https://github.com/wazuh/wazuh/pull/10740))
- Removed unused set_user_name function in framework. ([#13119](https://github.com/wazuh/wazuh/pull/13119))
- Unused internal calls to wazuh-db have been deprecated. ([#12370](https://github.com/wazuh/wazuh/pull/12370))
- Debian Stretch support in Vulnerability Detector has been deprecated. ([#14542](https://github.com/wazuh/wazuh/pull/14542))

### Agent

#### Added

- Added support of CPU frequency data provided by Syscollector on Raspberry Pi. ([#11756](https://github.com/wazuh/wazuh/pull/11756))
- Added support for IPv6 address collection in the agent. ([#11450](https://github.com/wazuh/wazuh/pull/11450))
- Added the process startup time data provided by Syscollector on macOS. ([#11833](https://github.com/wazuh/wazuh/pull/11833))
- Added support of package retrieval in Syscollector for OpenSUSE Tumbleweed and Fedora 34. ([#11571](https://github.com/wazuh/wazuh/pull/11571))
- Added the process startup time data provided by Syscollector on macOS. Thanks to @LubinLew. ([#11640](https://github.com/wazuh/wazuh/pull/11640))
- Added support for package data provided by Syscollector on Solaris. ([#11796](https://github.com/wazuh/wazuh/pull/11796))
- Added support for delta events in Syscollector when data gets changed. ([#10843](https://github.com/wazuh/wazuh/pull/10843))
- Added support for pre-installed Windows packages in Syscollector. ([#12035](https://github.com/wazuh/wazuh/pull/12035))
- Added support for IPv6 on agent-manager connection and enrollment. ([#11268](https://github.com/wazuh/wazuh/pull/11268))
- Added support for CIS-CAT Pro v3 and v4 to the CIS-CAT integration module. Thanks to @hustliyilin. ([#12582](https://github.com/wazuh/wazuh/pull/12582))
- Added support for the use of the Azure integration module in Linux agents. ([#10870](https://github.com/wazuh/wazuh/pull/10870))
- Added new error messages when using invalid credentials with the Azure integration. ([#11852](https://github.com/wazuh/wazuh/pull/11852))
- Added reparse option to CloudWatchLogs and Google Cloud Storage integrations.  ([#12515](https://github.com/wazuh/wazuh/pull/12515))
- Wazuh Agent can now be built and run on Alpine Linux. ([#14726](https://github.com/wazuh/wazuh/pull/14726))
- Added native Shuffle integration. ([#15054](https://github.com/wazuh/wazuh/pull/15054))

#### Changed

- Improved the free RAM data provided by Syscollector. ([#11587](https://github.com/wazuh/wazuh/pull/11587))
- The Windows installer (MSI) now provides signed DLL files. ([#12752](https://github.com/wazuh/wazuh/pull/12752))
- Changed the group ownership of the Modulesd process to root. ([#12748](https://github.com/wazuh/wazuh/pull/12748))
- Some parts of Agentd and Execd have got refactored. ([#12750](https://github.com/wazuh/wazuh/pull/12750))
- Handled new exception in the external integration modules. ([#10478](https://github.com/wazuh/wazuh/pull/10478))
- Optimized the number of calls to DB maintenance tasks performed by the AWS integration. ([#11828](https://github.com/wazuh/wazuh/pull/11828))
- Improved the reparse setting performance by removing unnecessary queries from external integrations. ([#12404](https://github.com/wazuh/wazuh/pull/12404))
- Updated and expanded Azure module logging functionality to use the ossec.log file. ([#12478](https://github.com/wazuh/wazuh/pull/12478))
- Improved the error management of the Google Cloud integration. ([#12647](https://github.com/wazuh/wazuh/pull/12647))
- Deprecated `logging` tag in GCloud integration. It now uses `wazuh_modules` debug value to set the verbosity level. ([#12769](https://github.com/wazuh/wazuh/pull/12769))
- The last_dates.json file of the Azure module has been deprecated in favour of a new ORM and database. ([12849](https://github.com/wazuh/wazuh/pull/12849/))
- Improved the error handling in AWS integration's `decompress_file` method. ([#12929](https://github.com/wazuh/wazuh/pull/12929))
- Use zlib for zip compression in cluster synchronization. ([#11190](https://github.com/wazuh/wazuh/pull/11190))
- The exception handling on Wazuh Agent for Windows has been changed to DWARF2. ([#11354](https://github.com/wazuh/wazuh/pull/11354))
- The root CA certificate for WPK upgrade has been updated. ([#14696](https://github.com/wazuh/wazuh/pull/14696))
- Agents on macOS now report the OS name as "macOS" instead of "Mac OS X". ([#14822](https://github.com/wazuh/wazuh/pull/14822))
- The Systemd service stopping policy has been updated. ([#14816](https://github.com/wazuh/wazuh/pull/14816))
- Changed how the AWS module handles `ThrottlingException` adding default values for connection retries in case no config file is set.([#14793](https://github.com/wazuh/wazuh/pull/14793))
- The agent for Windows now verifies its libraries to prevent side loading. ([#15404](https://github.com/wazuh/wazuh/pull/15404))

#### Fixed

- Fixed collection of maximum user data length. Thanks to @LubinLew. ([#7687](https://github.com/wazuh/wazuh/pull/7687))
- Fixed missing fields in Syscollector on Windows 10. ([#10772](https://github.com/wazuh/wazuh/pull/10772))
- Fixed the process startup time data provided by Syscollector on Linux. Thanks to @LubinLew. ([#11227](https://github.com/wazuh/wazuh/pull/11227))
- Fixed network data reporting by Syscollector related to tunnel or VPN interfaces. ([#11837](https://github.com/wazuh/wazuh/pull/11837))
- Skipped V9FS file system at Rootcheck to prevent false positives on WSL. ([#12066](https://github.com/wazuh/wazuh/pull/12066))
- Fixed double file handle closing in Logcollector on Windows. ([#9067](https://github.com/wazuh/wazuh/pull/9067))
- Fixed a bug in Syscollector that may prevent the agent from stopping when the manager connection is lost. ([#11949](https://github.com/wazuh/wazuh/pull/11949))
- Fixed internal exception handling issues on Solaris 10. ([#12148](https://github.com/wazuh/wazuh/pull/12148))
- Fixed duplicate error message IDs in the log. ([#12300](https://github.com/wazuh/wazuh/pull/12300))
- Fixed compilation warnings in the agent. ([#12691](https://github.com/wazuh/wazuh/pull/12691))
- Fixed the `skip_on_error` parameter of the AWS integration module, which was set to `True` by default. ([#1247](https://github.com/wazuh/wazuh/pull/12147))
- Fixed AWS DB maintenance with Load Balancer Buckets. ([#12381](https://github.com/wazuh/wazuh/pull/12381))
- Fixed AWS integration's `test_config_format_created_date` unit test. ([#12650](https://github.com/wazuh/wazuh/pull/12650))
- Fixed created_date field for LB and Umbrella integrations. ([#12630](https://github.com/wazuh/wazuh/pull/12630))
- Fixed AWS integration database maintenance error managament. ([#13185](https://github.com/wazuh/wazuh/pull/13185))
- The default delay at GitHub integration has been increased to 30 seconds. ([#13674](https://github.com/wazuh/wazuh/pull/13674))
- Logcollector has been fixed to allow locations containing colons (:). ([#14706](https://github.com/wazuh/wazuh/pull/14706))
- Fixed system architecture reporting in Syscollector on Apple Silicon devices. ([#13835](https://github.com/wazuh/wazuh/pull/13835))
- The C++ standard library and the GCC runtime library is included with Wazuh. ([#14190](https://github.com/wazuh/wazuh/pull/14190))
- Fixed missing inventory cleaning message in Syscollector. ([#13877](https://github.com/wazuh/wazuh/pull/13877))
- Fixed WPK upgrade issue on Windows agents due to process locking. ([#15322](https://github.com/wazuh/wazuh/pull/15322))
- Fixed FIM injection vulnerabilty when using `prefilter_cmd` option. ([#13044](https://github.com/wazuh/wazuh/pull/13044))
- Fixed the parse of ALB logs splitting `client_port`, `target_port` and `target_port_list` in separated `ip` and `port` for each key. ([14525](https://github.com/wazuh/wazuh/pull/14525))
- Fixed a bug that prevent processing Macie logs with problematic ipGeolocation values. ([15335](https://github.com/wazuh/wazuh/pull/15335))
- Fixed GCP integration module error messages. ([#15584](https://github.com/wazuh/wazuh/pull/15584))
- Fixed an error that prevented the agent on Windows from stopping correctly. ([#15575](https://github.com/wazuh/wazuh/pull/15575))
- Fixed Azure integration credentials link. ([#16140](https://github.com/wazuh/wazuh/pull/16140))

#### Removed

- Deprecated Azure and AWS credentials in the configuration authentication option. ([#14543](https://github.com/wazuh/wazuh/pull/14543))

### RESTful API

#### Added

- Added new API integration tests for a Wazuh environment without a cluster configuration. ([#10620](https://github.com/wazuh/wazuh/pull/10620))
- Added wazuh-modulesd tags to `GET /manager/logs` and `GET /cluster/{node_id}/logs` endpoints. ([#11731](https://github.com/wazuh/wazuh/pull/11731))
- Added Python decorator to soft deprecate API endpoints adding deprecation headers to their responses. ([#12438](https://github.com/wazuh/wazuh/pull/12438))
- Added new exception to inform that /proc directory is not found or permissions to see its status are not granted. ([#12486](https://github.com/wazuh/wazuh/pull/12486))
- Added new field and filter to `GET /agents` response to retrieve agent groups configuration synchronization status. ([#12362](https://github.com/wazuh/wazuh/pull/12483))
- Added agent groups configuration synchronization status to `GET /agents/summary/status` endpoint. ([12498](https://github.com/wazuh/wazuh/pull/12498))
- Added JSON log handling. ([#11171](https://github.com/wazuh/wazuh/pull/11171))
- Added integration tests for IPv6 agent's registration. ([#12029](https://github.com/wazuh/wazuh/pull/12029))
- Enable ordering by Agents count in `/groups` endpoints. ([#12887](https://github.com/wazuh/wazuh/pull/12887))
- Added hash to API logs to identify users logged in with authorization context. ([#12092](https://github.com/wazuh/wazuh/pull/12092))
- Added new `limits` section to the `upload_wazuh_configuration` section in the Wazuh API configuration. ([#14119](https://github.com/wazuh/wazuh/pull/14119))
- Added logic to API logger to renew its streams if needed on every request. ([#14295](https://github.com/wazuh/wazuh/pull/14295))
- Added `GET /manager/daemons/stats` and `GET /cluster/{node_id}/daemons/stats` API endpoints. ([#14401](https://github.com/wazuh/wazuh/pull/14401))
- Added `GET /agents/{agent_id}/daemons/stats` API endpoint. ([#14464](https://github.com/wazuh/wazuh/pull/14464))
- Added the possibility to get the configuration of the `wazuh-db` component in active configuration endpoints. ([#14471](https://github.com/wazuh/wazuh/pull/14471))
- Added distinct and select parameters to GET /sca/{agent_id} and GET /sca/{agent_id}/checks/{policy_id} endpoints. ([#15084](https://github.com/wazuh/wazuh/pull/15084))
- Added new endpoint to run vulnerability detector on-demand scans (`PUT /vulnerability`). ([#15290](https://github.com/wazuh/wazuh/pull/15290))

#### Changed

- Improved `GET /cluster/healthcheck` endpoint and `cluster_control -i more` CLI call in loaded cluster environments. ([#11341](https://github.com/wazuh/wazuh/pull/11341))
- Removed `never_connected` agent status limitation when trying to assign agents to groups. ([#12595](https://github.com/wazuh/wazuh/pull/12595))
- Changed API version and upgrade_version filters to work with different version formats. ([#12551](https://github.com/wazuh/wazuh/pull/12551))
- Renamed `GET /agents/{agent_id}/group/is_sync` endpoint to `GET /agents/group/is_sync` and added new `agents_list` parameter. ([#9413](https://github.com/wazuh/wazuh/pull/9413))
- Added `POST /security/user/authenticate` endpoint and marked `GET /security/user/authenticate` endpoint as deprecated. ([#10397](https://github.com/wazuh/wazuh/pull/10397))
- Adapted framework code to agent-group changes to use the new wazuh-db commands. ([#12526](https://github.com/wazuh/wazuh/pull/12526))
- Updated default timeout for `GET /mitre/software` to avoid timing out in slow environments after the MITRE DB update to v11.2. ([#13791](https://github.com/wazuh/wazuh/pull/13791))
- Changed API settings related to remote commands. The `remote_commands` section will be hold within `upload_wazuh_configuration`. ([#14119](https://github.com/wazuh/wazuh/pull/14119))
- Improved API unauthorized responses to be more accurate. ([#14233](https://github.com/wazuh/wazuh/pull/14233))
- Updated framework functions that communicate with the `request` socket to use `remote` instead. ([#14259](https://github.com/wazuh/wazuh/pull/14259))
- Improved parameter validation for API endpoints that require component and configuration parameters. ([#14766](https://github.com/wazuh/wazuh/pull/14766))
- Improved `GET /sca/{agent_id}/checks/{policy_id}` API endpoint performance. ([#15017](https://github.com/wazuh/wazuh/pull/15017))
- Improved exception handling when trying to connect to Wazuh sockets. ([#15334](https://github.com/wazuh/wazuh/pull/15334))
- Modified _group_names and _group_names_or_all regexes to avoid invalid group names. ([#15671](https://github.com/wazuh/wazuh/pull/15671))
- Changed `GET /sca/{agent_id}/checks/{policy_id}` endpoint filters and response to remove `status` field. ([#15747](https://github.com/wazuh/wazuh/pull/15747))
- Removed RBAC group assignments' related permissions from `DELETE /groups` to improve performance and changed response structure. ([#16231](https://github.com/wazuh/wazuh/pull/16231))

#### Fixed

- Fixed copy functions used for the backup files and upload endpoints to prevent incorrent metadata. ([#12302](https://github.com/wazuh/wazuh/pull/12302))
- Fixed a bug regarding ids not being sorted with cluster disabled in Active Response and Agent endpoints. ([#11010](https://github.com/wazuh/wazuh/pull/11010))
- Fixed a bug where `null` values from wazuh-db where returned in API responses. ([#10736](https://github.com/wazuh/wazuh/pull/10736))
- Connections through `WazuhQueue` will be closed gracefully in all situations. ([#12063](https://github.com/wazuh/wazuh/pull/12063))
- Fixed exception handling when trying to get the active configuration of a valid but not configured component. ([#12450](https://github.com/wazuh/wazuh/pull/12450))
- Fixed api.yaml path suggested as remediation at exception.py ([#12700](https://github.com/wazuh/wazuh/pull/12700))
- Fixed /tmp access error in containers of API integration tests environment. ([#12768](https://github.com/wazuh/wazuh/pull/12768))
- The API will return an exception when the user asks for agent inventory information and there is no database for it (never connected agents). ([#13096](https://github.com/wazuh/wazuh/pull/13096))
- Improved regex used for the `q` parameter on API requests with special characters and brackets. ([#13171](https://github.com/wazuh/wazuh/pull/13171)) ([#13386](https://github.com/wazuh/wazuh/pull/13386))
- Removed board_serial from syscollector integration tests expected responses. ([#12592](https://github.com/wazuh/wazuh/pull/12592))
- Removed cmd field from expected responses of syscollector integration tests. ([#12557](https://github.com/wazuh/wazuh/pull/12557))
- Reduced maximum number of groups per agent to 128 and adjusted group name validation. ([#12611](https://github.com/wazuh/wazuh/pull/12611))
- Reduced amount of memory required to read CDB lists using the API. ([#14204](https://github.com/wazuh/wazuh/pull/14204))
- Fixed a bug where the cluster health check endpoint and CLI would add an extra active agent to the master node. ([#14237](https://github.com/wazuh/wazuh/pull/14237))
- Fixed bug that prevent updating the configuration when using various <ossec_conf> blocks from the API ([#15311](https://github.com/wazuh/wazuh/pull/15311))
- Fixed vulnerability API integration tests' healthcheck. ([#15194](https://github.com/wazuh/wazuh/pull/15194))

#### Removed

- Removed null remediations from failed API responses. ([#12053](https://github.com/wazuh/wazuh/pull/12053))
- Deprecated `GET /agents/{agent_id}/group/is_sync` endpoint. ([#12365](https://github.com/wazuh/wazuh/issues/12365))
- Deprecated `GET /manager/stats/analysisd`, `GET /manager/stats/remoted`, `GET /cluster/{node_id}stats/analysisd`, and `GET /cluster/{node_id}stats/remoted` API endpoints. ([#14230](https://github.com/wazuh/wazuh/pull/14230))

### Ruleset

#### Added

- Added support for new sysmon events. ([#13594](https://github.com/wazuh/wazuh/pull/13594))
- Added new detection rules using Sysmon ID 1 events. ([#13595](https://github.com/wazuh/wazuh/pull/13595))
- Added new detection rules using Sysmon ID 3 events. ([#13596](https://github.com/wazuh/wazuh/pull/13596))
- Added new detection rules using Sysmon ID 7 events. ([#13630](https://github.com/wazuh/wazuh/pull/13630))
- Added new detection rules using Sysmon ID 8 events. ([#13637](https://github.com/wazuh/wazuh/pull/13637))
- Added new detection rules using Sysmon ID 10 events. ([#13639](https://github.com/wazuh/wazuh/pull/13639))
- Added new detection rules using Sysmon ID 11 events. ([#13631](https://github.com/wazuh/wazuh/pull/13631))
- Added new detection rules using Sysmon ID 13 events. ([#13636](https://github.com/wazuh/wazuh/pull/13636))
- Added new detection rules using Sysmon ID 20 events. ([#13673](https://github.com/wazuh/wazuh/pull/13673))
- Added new PowerShell ScriptBlock detection rules. ([#13638](https://github.com/wazuh/wazuh/pull/13638))
- Added HPUX 11i SCA policies using bastille and without bastille. ([#15157](https://github.com/wazuh/wazuh/pull/15157))

#### Changed

- Updated ruleset according to new API log changes when the user is logged in with authorization context. ([#15072](https://github.com/wazuh/wazuh/pull/15072))
- Updated 0580-win-security_rules.xml rules. ([#13579](https://github.com/wazuh/wazuh/pull/13579))
- Updated Wazuh MITRE ATT&CK database to version 11.3. ([#13622](https://github.com/wazuh/wazuh/pull/13622))
- Updated detection rules in 0840-win_event_channel.xml. ([#13633](https://github.com/wazuh/wazuh/pull/13633))
- SCA policy for Ubuntu Linux 20.04 rework. ([#15070](https://github.com/wazuh/wazuh/pull/15070))
- Updated Ubuntu Linux 22.04 SCA Policy with CIS Ubuntu Linux 22.04 LTS Benchmark v1.0.0. ([#15051](https://github.com/wazuh/wazuh/pull/15051))

#### Fixed

- Fixed OpenWRT decoder fixed to parse UFW logs. ([#11613](https://github.com/wazuh/wazuh/pull/11613))
- Bug fix in wazuh-api-fields decoder. ([#14807](https://github.com/wazuh/wazuh/pull/14807))
- Fixed deprecated MITRE tags in rules. ([#13567](https://github.com/wazuh/wazuh/pull/13567))
- SCA checks IDs are not unique. ([#15241](https://github.com/wazuh/wazuh/pull/15241))
- Fixed regex in check 5.1.1 of Ubuntu 20.04 SCA. ([#14513](https://github.com/wazuh/wazuh/pull/14513))
- Removed wrong Fedora Linux SCA default policies. ([#15251](https://github.com/wazuh/wazuh/pull/15251))
- SUSE Linux Enterprise 15 SCA Policy duplicated check ids 7521 and 7522. ([#15156](https://github.com/wazuh/wazuh/pull/15156))

### Other

#### Added

- Added unit tests to the component in Analysisd that extracts the IP address from events. ([#12733](https://github.com/wazuh/wazuh/pull/12733))
- Added `python-json-logger` dependency. ([#12518](https://github.com/wazuh/wazuh/pull/12518))

#### Changed

- Prevented the Ruleset test suite from restarting the manager. ([#10773](https://github.com/wazuh/wazuh/pull/10773))
- The pthread's rwlock has been replaced with a FIFO-queueing read-write lock. ([#14839](https://github.com/wazuh/wazuh/pull/14839))
- Updated Python dependency certifi to 2022.12.7. ([#15809](https://github.com/wazuh/wazuh/pull/15809))
- Updated Python dependency future to 0.18.3. ([#15896](https://github.com/wazuh/wazuh/pull/15896))
- Updated Werkzeug to 2.2.3. ([#16317](https://github.com/wazuh/wazuh/pull/16317))
- Updated Flask to 2.0.0. ([#16317](https://github.com/wazuh/wazuh/pull/16317))
- Updated itsdangerous to 2.0.0. ([#16317](https://github.com/wazuh/wazuh/pull/16317))
- Updated Jinja2 to 3.0.0. ([#16317](https://github.com/wazuh/wazuh/pull/16317))
- Updated MarkupSafe to 2.1.2. ([#16317](https://github.com/wazuh/wazuh/pull/16317))

#### Fixed

- Fixed Makefile to detect CPU archivecture on Gentoo Linux. ([#14165](https://github.com/wazuh/wazuh/pull/14165))


## [v4.3.11] - 2023-04-24

### Manager

#### Fixed

- Fixed a dead code bug that might cause wazuh-db to crash. ([#16752](https://github.com/wazuh/wazuh/pull/16752))


## [v4.3.10] - 2022-11-16

### Manager

#### Fixed

- Updated the Arch Linux feed URL in Vulnerability Detector. ([#15219](https://github.com/wazuh/wazuh/pull/15219))
- Fixed a bug in Vulnerability Detector related to internal database access. ([#15197](https://github.com/wazuh/wazuh/pull/15197))
- Fixed a crash hazard in Analysisd when parsing an invalid `<if_sid>` value in the ruleset. ([#15303](https://github.com/wazuh/wazuh/pull/15303))

### Agent

#### Fixed

- The agent upgrade configuration has been restricted to local settings. ([#15259](https://github.com/wazuh/wazuh/pull/15259))
- Fixed unwanted Windows agent configuration modification on upgrade. ([#15262](https://github.com/wazuh/wazuh/pull/15262))


## [v4.3.9] - 2022-10-13

### Agent

#### Fixed

- Fixed remote policy detection in SCA. ([#15007](https://github.com/wazuh/wazuh/pull/15007))
- Fixed agent upgrade module settings parser to set a default CA file. ([#15023](https://github.com/wazuh/wazuh/pull/15023))

#### Removed

- Removed obsolete Windows Audit SCA policy file. ([#14497](https://github.com/wazuh/wazuh/issues/14497))

### Other

#### Changed

- Updated external protobuf python dependency to 3.19.6. ([#15067](https://github.com/wazuh/wazuh/pull/15067))


## [v4.3.8] - 2022-09-19

### Manager

#### Fixed

- Fixed wrong field assignation in Audit decoders (thanks to @pyama86). ([#14752](https://github.com/wazuh/wazuh/pull/14752))
- Prevented wazuh-remoted from cleaning the multigroup folder in worker nodes. ([#14825](https://github.com/wazuh/wazuh/pull/14825))
- Fixed rule skipping in wazuh-analysisd when the option if_sid is invalid. ([#14772](https://github.com/wazuh/wazuh/pull/14772))

### Agent

#### Changed

- Updated root CA certificate in agents to validate WPK upgrades. ([#14842](https://github.com/wazuh/wazuh/pull/14842))

#### Fixed

- Fixed a path traversal flaw in Active Response affecting agents from v3.6.1 to v4.3.7 (reported by @guragainroshan0). ([#14801](https://github.com/wazuh/wazuh/pull/14801))


## [v4.3.7] - 2022-08-24

### Manager

#### Added

- Added cluster command to obtain custom ruleset files and their hash. ([#14540](https://github.com/wazuh/wazuh/pull/14540))

#### Fixed

- Fixed a bug in Analysisd that may make it crash when decoding regexes with more than 14 or-ed subpatterns. ([#13956](https://github.com/wazuh/wazuh/pull/13956))
- Fixed a crash hazard in Vulnerability Detector when parsing OVAL feeds. ([#14366](https://github.com/wazuh/wazuh/pull/14366))
- Fixed busy-looping in wazuh-maild when monitoring alerts.json. ([#14436](https://github.com/wazuh/wazuh/pull/14436))
- Fixed a segmentation fault in wazuh-maild when parsing alerts exceeding the nesting limit. ([#14417](https://github.com/wazuh/wazuh/pull/14417))

### Agent

#### Changed

- Improved Office365 integration module logs. ([#13958](https://github.com/wazuh/wazuh/pull/13958))

#### Fixed

- Fixed a code defect in the GitHub integration module reported by Coverity. ([#14368](https://github.com/wazuh/wazuh/pull/14368))
- Fixed an undefined behavior in the agent unit tests. ([#14518](https://github.com/wazuh/wazuh/pull/14518))

### RESTful API

#### Added

- Added endpoint GET /cluster/ruleset/synchronization to check ruleset synchronization status in a cluster. ([#14551](https://github.com/wazuh/wazuh/pull/14551))

#### Changed

- Improved performance for MITRE API endpoints. ([#14208](https://github.com/wazuh/wazuh/pull/14208))

### Ruleset

#### Added

- Added SCA Policy for CIS Microsoft Windows 11 Enterprise Benchmark v1.0.0. ([#13806](https://github.com/wazuh/wazuh/pull/13806))
- Added SCA Policy for CIS Microsoft Windows 10 Enterprise Release 21H2 Benchmark v1.12.0. ([#13879](https://github.com/wazuh/wazuh/pull/13879))
- Added SCA policy for Red Hat Enterprise Linux 9 (RHEL9). ([#13843](https://github.com/wazuh/wazuh/pull/13843))
- Added SCA policy for CIS Microsoft Windows Server 2022 Benchmark 1.0.0. ([#13899](https://github.com/wazuh/wazuh/pull/13899))

#### Fixed

- Fixed rule regular expression bug on Ubuntu 20.04 Linux SCA policy control ID 19137. ([#14513](https://github.com/wazuh/wazuh/pull/14513))
- Fixed AWS Amazon Linux SCA policy. Fixed bug when wazuh-agent tries to run the policy. ([#14483](https://github.com/wazuh/wazuh/pull/14483))
- Fixed AWS Amazon Linux 2 SCA policy. Limit journalctl to kernel events and only since boot. ([#13950](https://github.com/wazuh/wazuh/pull/13950))
- Added missing SCA files during Wazuh-manager installation. ([#14482](https://github.com/wazuh/wazuh/pull/14482))
- Fixed OS detection in Ubuntu 20.04 LTS SCA policy. ([#14678](https://github.com/wazuh/wazuh/pull/14678))


## [v4.3.6] - 2022-07-20

### Manager

#### Added

- Added support for Ubuntu 22 (Jammy) in Vulnerability Detector. ([#14085](https://github.com/wazuh/wazuh/pull/14085))
- Addded support for Red Hat 9 in Vulnerability Detector. ([#14117](https://github.com/wazuh/wazuh/pull/14117))

#### Changed

- Improved the shared configuration file handling performance in wazuh-remoted. ([#14111](https://github.com/wazuh/wazuh/pull/14111))

#### Fixed

- Fixed potential memory leaks in Vulnerability Detector when parsing OVAL with no criteria. ([#14098](https://github.com/wazuh/wazuh/pull/14098))
- Fixed a bug in Vulnerability Detector that skipped Windows 8.1 and Windows 8 agents. ([#13957](https://github.com/wazuh/wazuh/pull/13957))
- Fixed a bug in wazuh-db that stored duplicate Syscollector package data. ([#14061](https://github.com/wazuh/wazuh/pull/14061))

### Agent

#### Changed

- Updated macOS codename list in Syscollector. ([#13837](https://github.com/wazuh/wazuh/pull/13837))
- Improved GitHub and Office365 integrations log messages. ([#14093](https://github.com/wazuh/wazuh/pull/14093))

#### Fixed

- Fixed agent shutdown when syncing Syscollector data. ([#13941](https://github.com/wazuh/wazuh/pull/13941))
- Fixed a bug in the agent installer that misdetected the wazuh username. ([#14207](https://github.com/wazuh/wazuh/pull/14207))
- Fixed macOS vendor data retrieval in Syscollector. ([#14100](https://github.com/wazuh/wazuh/pull/14100))
- Fixed a bug in the Syscollector data sync when the agent gets disconnected. ([#14106](https://github.com/wazuh/wazuh/pull/14106))
- Fixed a crash in the Windows agent caused by the Syscollector SMBIOS parser for Windows agents. ([#13980](https://github.com/wazuh/wazuh/pull/13980))

### RESTful API

#### Fixed

- Return an exception when the user asks for agent inventory information where there is no database for it, such as never_connected agents. ([#14152](https://github.com/wazuh/wazuh/pull/14152))
- Fixed bug with `q` parameter in the API when using brace characters. ([#14088](https://github.com/wazuh/wazuh/pull/14088))

### Ruleset

#### Added

- Added Ubuntu Linux 22.04 SCA Policy. ([#13893](https://github.com/wazuh/wazuh/pull/13893))
- Added Apple macOS 12.0 Monterey SCA Policy. ([#13905](https://github.com/wazuh/wazuh/pull/13905))

### Other

#### Changed

- Disabled filebeat logging metrics. ([#14121](https://github.com/wazuh/wazuh/pull/14121))


## [v4.3.5] - 2022-06-29

### Manager

#### Changed

- Improved the Vulnerability Detector's log when the agent's OS data is unavailable. ([#13915](https://github.com/wazuh/wazuh/pull/13915))

#### Fixed

- The upgrade module's response message has been fixed not to include null values. ([#13662](https://github.com/wazuh/wazuh/pull/13662))
- Fixed a string truncation warning log in wazuh-authd when enabling password authentication. ([#13863](https://github.com/wazuh/wazuh/pull/13863))
- Fixed a memory leak in wazuh-analysisd when overwriting a rule multiple times. ([#13587](https://github.com/wazuh/wazuh/pull/13587))
- Prevented wazuh-agentd and client-auth from performing enrollment if the agent fails to validate the manager's certificate. ([#13907](https://github.com/wazuh/wazuh/pull/13907))
- Fixed manager's compilation when enabling GeoIP support. ([#13694](https://github.com/wazuh/wazuh/pull/13694))
- Fixed a crash in wazuh-modulesd when getting stopped while downloading a Vulnerability Detector feed. ([#13883](https://github.com/wazuh/wazuh/pull/13883))

### Agent

#### Changed

- Extended package data support in Syscollector for modern RPM agents. ([#13749](https://github.com/wazuh/wazuh/pull/13749))
- Improved verbosity of the GitHub module logs. ([#13898](https://github.com/wazuh/wazuh/pull/13898))

#### Fixed

- Fixed agent auto-restart on shared configuration changes when running on containerized environments. ([#13606](https://github.com/wazuh/wazuh/pull/13606))
- Fixed an issue when attempting to run the DockerListener integration using Python 3.6 and having the Docker service stopped. ([#13880](https://github.com/wazuh/wazuh/pull/13880))

### RESTful API

#### Fixed
- Updated `tag` parameter of `GET /manager/logs` and `GET /cluster/{node_id}/logs` endpoints to accept any string. ([#13867](https://github.com/wazuh/wazuh/pull/13867))

### Ruleset

#### Fixed

- Solved Eventchannel testing and improved reporting capabilities of the runtest tool. ([#13597](https://github.com/wazuh/wazuh/pull/13597))
- Modified Amazon Linux 2 SCA policy to resolve a typo on control 1.1.22 and `EMPTY_LINE` conditions. ([#13781](https://github.com/wazuh/wazuh/pull/13781))
- Modified Amazon Linux 2 SCA policy to resolve the rule and condition on control 1.5.2. ([#13950](https://github.com/wazuh/wazuh/pull/13950))

#### Removed

- Removed deprecated MITRE tags in rules. ([#13567](https://github.com/wazuh/wazuh/pull/13567))

### Other

#### Changed

- Fixed `test_agent_PUT_endpoints.tavern.yaml` API integration test failure in numbered branches. ([#13811](https://github.com/wazuh/wazuh/pull/13811))
- Upgraded external click and clickclick python dependencies to 8.1.3 and 20.10.2 respectively. ([13790]([https://github.com/wazuh/wazuh/pull/13790))


## [v4.3.4] - 2022-06-09

### Manager

#### Changed

- Integratord now tries to read alerts indefinitely, instead of performing 3 attempts. ([#13437](https://github.com/wazuh/wazuh/pull/13437))
- Adds a timeout for remote queries made by the Office 365, GitHub, and Agent Update modules. ([#13626](https://github.com/wazuh/wazuh/pull/13626))

#### Fixed

- Fixed bug in `agent_groups` CLI when removing agent groups. ([#13621](https://github.com/wazuh/wazuh/pull/13621))
- Fixed linux compilation errors with GCC 12. ([#13459](https://github.com/wazuh/wazuh/pull/13459))
- Fixed a crash in wazuh-analysisd when overwriting a rule with a configured active response. ([#13604](https://github.com/wazuh/wazuh/pull/13604))
- Fixed a crash in wazuh-db when it cannot open a database file. ([#13666](https://github.com/wazuh/wazuh/pull/13666))
- Fixed the vulnerability feed parsing mechanism, now truncates excessively long values (This problem was detected during Ubuntu Bionic feed update). ([#13566](https://github.com/wazuh/wazuh/pull/13566))
- Fixed a crash in wazuh-maild when parsing an alert with no full log and containing arrays of non-strings. [#13679](https://github.com/wazuh/wazuh/pull/13679))

### RESTful API

#### Fixed

- Updated default timeouts for `GET /mitre/software` and `GET /mitre/techniques` to avoid timing out in slow environments. ([#13550](https://github.com/wazuh/wazuh/pull/13550))

### Ruleset

#### Fixed

- Fixed the prematch criteria of `sshd-disconnect` decoder. ([#13560](https://github.com/wazuh/wazuh/pull/13560))


## [v4.3.3] - 2022-05-31

### Manager

#### Fixed

- Avoid creating duplicated client tags during deployment. ([#13651](https://github.com/wazuh/wazuh/pull/13651))

### Agent

#### Fixed

- Prevented Agentd from resetting its configuration on client block re-definition. ([#13642](https://github.com/wazuh/wazuh/pull/13642))


## [v4.3.2] - 2022-05-30

### Manager

#### Fixed

- Fixed a crash in Vuln Detector when scanning agents running on Windows. ([#13616](https://github.com/wazuh/wazuh/pull/13616))


## [v4.3.1] - 2022-05-18

### Manager

#### Fixed

- Fixed a crash when overwrite rules are triggered. ([#13439](https://github.com/wazuh/wazuh/pull/13439))
- Fixed a memory leak when loading overwrite rules. ([#13439](https://github.com/wazuh/wazuh/pull/13439))
- Fixed the use of relationship labels in overwrite rules. ([#13439](https://github.com/wazuh/wazuh/pull/13439))
- Fixed regex used to transform into datetime in the logtest framework function. ([#13430](https://github.com/wazuh/wazuh/pull/13430))

### RESTful API

#### Fixed

- Fixed API response when using sort in Agent upgrade related endpoints. ([#13178](https://github.com/wazuh/wazuh/pull/13178))

### Ruleset

#### Fixed

- Fixed rule 92656, added field condition win.eventdata.logonType equals 10 to avoid false positives. ([#13409](https://github.com/wazuh/wazuh/pull/13409))


## [v4.3.0] - 2022-05-05

### Manager

#### Added

- Added support for Arch Linux OS in Vulnerability Detector. Thanks to Aviel Warschawski (@avielw). ([#8178](https://github.com/wazuh/wazuh/pull/8178))
- Added a log message in the `cluster.log` file to notify that wazuh-clusterd has been stopped. ([#8749](https://github.com/wazuh/wazuh/pull/8749))
- Added message with the PID of `wazuh-clusterd` process when launched in foreground mode. ([#9077](https://github.com/wazuh/wazuh/pull/9077))
- Added time calculation when extra information is requested to the `cluster_control` binary. ([#10492](https://github.com/wazuh/wazuh/pull/10492))
- Added a context variable to indicate origin module in socket communication messages. ([#9209](https://github.com/wazuh/wazuh/pull/9209))
- Added unit tests for framework/core files to increase coverage. ([#9733](https://github.com/wazuh/wazuh/pull/9733))
- Added a verbose mode in the wazuh-logtest tool. ([#9204](https://github.com/wazuh/wazuh/pull/9204))
- Added Vulnerability Detector support for Amazon Linux. ([#8830](https://github.com/wazuh/wazuh/pull/8830))
- Introduced new option `<force>` to set the behavior when Authd finds conflicts on agent enrollment requests. ([#10693](https://github.com/wazuh/wazuh/pull/10693))
- Added saniziters to the unit tests execution. ([#9099](https://github.com/wazuh/wazuh/pull/9099))
- Vulnerability Detector introduces vulnerability inventory. ([#8237](https://github.com/wazuh/wazuh/pull/8237))
  - The manager will only deliver alerts when new vulnerabilities are detected in agents or when they stop applying.
- Added a mechanism to ensure the worker synchronization permissions is reset after a fixed period of time. ([#11031](https://github.com/wazuh/wazuh/pull/11031))
- Included mechanism to create and handle PID files for each child process of the API and cluster. ([#11799](https://github.com/wazuh/wazuh/pull/11799))
- Added support for Windows 11 in Vulnerability Detector. ([#12446](https://github.com/wazuh/wazuh/pull/12446))

#### Changed

- Changed the internal handling of agent keys in Remoted and Remoted to speed up key reloading. ([#8083](https://github.com/wazuh/wazuh/pull/8083))
- The option `<server>` of the Syslog output now supports hostname resolution. ([#7885](https://github.com/wazuh/wazuh/pull/7885))
- The product's UNIX user and group have been renamed to "wazuh". ([#7763](https://github.com/wazuh/wazuh/pull/7763))
- The MITRE database has been redesigned to provide full and searchable data. ([#7865](https://github.com/wazuh/wazuh/pull/7865))
- The static fields related to FIM have been ported to dynamic fields in Analysisd. ([7358](https://github.com/wazuh/wazuh/pull/7358))
- Changed all randomly generated IDs used for cluster tasks. Now, `uuid4` is used to ensure IDs are not repeated. ([8351](https://github.com/wazuh/wazuh/pull/8351))
- Improved sendsync error log to provide more details of the used parameters. ([#8873](https://github.com/wazuh/wazuh/pull/8873))
- Changed `walk_dir` function to be iterative instead of recursive. ([#9708](https://github.com/wazuh/wazuh/pull/9708))
- Refactored Integrity sync behavior so that new synchronizations do not start until extra-valid files are processed. ([#10183](https://github.com/wazuh/wazuh/issues/10038))
- Changed cluster synchronization, now the content of the `etc/shared` folder is synchronized. ([#10101](https://github.com/wazuh/wazuh/pull/10101))
- Changed all XML file loads. Now, `defusedxml` library is used to avoid possible XML-based attacks. ([8351](https://github.com/wazuh/wazuh/pull/8351))
- Changed configuration validation from execq socket to com socket. ([#8535](https://github.com/wazuh/wazuh/pull/8535))
- Updated utils unittest to improve process_array function coverage. ([#8392](https://github.com/wazuh/wazuh/pull/8392))
- Changed `request_slice` calculation to improve efficiency when accessing wazuh-db data. ([#8885](https://github.com/wazuh/wazuh/pull/8885))
- Improved the retrieval of information from `wazuh-db` so it reaches the optimum size in a single iteration. ([#9273](https://github.com/wazuh/wazuh/pull/9273))
- Optimized the way framework uses context cached functions and added a note on context_cached docstring. ([#9234](https://github.com/wazuh/wazuh/issues/9234))
- Improved framework regexes to be more specific and less vulnerable. ([#9332](https://github.com/wazuh/wazuh/pull/9332))
- Unified framework exceptions for non-active agents. ([#9423](https://github.com/wazuh/wazuh/pull/9423))
- Changed RBAC policies to case insensitive. ([#9433](https://github.com/wazuh/wazuh/pull/9433))
- Refactored framework stats module into SDK and core components to comply with Wazuh framework code standards. ([#9548](https://github.com/wazuh/wazuh/pull/9548))
- Changed the size of the agents chunks sent to the upgrade socket to make the upgrade endpoints faster. ([#10309](https://github.com/wazuh/wazuh/pull/10309))
- Refactored rootcheck and syscheck SDK code to make it clearer. ([#9408](https://github.com/wazuh/wazuh/pull/9408))
- Adapted Azure-logs module to use Microsoft Graph API instead of Active Directory Graph API. ([#9738](https://github.com/wazuh/wazuh/pull/9738))
- Analysisd now reconnects to Active Response if Remoted or Execd get restarted. ([#8060](https://github.com/wazuh/wazuh/pull/8060))
- Agent key polling now supports cluster environments. ([#10335](https://github.com/wazuh/wazuh/pull/10335))
- Extended support of Vulnerability Detector for Debian 11 (Bullseye). ([#10357](https://github.com/wazuh/wazuh/pull/10357))
- Improved Remoted performance with an agent TCP connection sending queue. ([#10326](https://github.com/wazuh/wazuh/pull/10326))
- Agent DB synchronization has been boosted by caching the last data checksum in Wazuh DB. ([#9093](https://github.com/wazuh/wazuh/pull/9093))
- Logtest now scans new ruleset files when loading a new session. ([#8892](https://github.com/wazuh/wazuh/pull/8892))
- CVE alerts by Vulnerability Detector now include the time of detection, severity, and score. ([#8237](https://github.com/wazuh/wazuh/pull/8237))
- Fixed manager startup when `<database_output>` is enabled. ([#10849](https://github.com/wazuh/wazuh/pull/10849))
- Improved cluster performance using multiprocessing.
  - Changed the cluster `local_integrity` task to run in a separate process to improve overall performance. ([#10767](https://github.com/wazuh/wazuh/pull/10767))
  - The cluster communication with the database for agent information synchronization runs in a parallel separate process. ([#10807](https://github.com/wazuh/wazuh/pull/10807))
  - The cluster processing of the extra-valid files in the master node is carried out in a parallel separate process. ([#10920](https://github.com/wazuh/wazuh/pull/10920))
  - The cluster's file compression task in the master node is carried out in a parallel separate process. ([#11328](https://github.com/wazuh/wazuh/pull/11328))
  - Now the processing of Integrity files in worker nodes is carried out in a parallel separate process ([#11364](https://github.com/wazuh/wazuh/pull/11364))
  - Use cluster and API single processing when the wazuh user doesn't have permissions to access `/dev/shm`. ([#11386](https://github.com/wazuh/wazuh/pull/11386))
- Changed the Ubuntu OVAL feed URL to security-metadata.canonical.com. ([#12491](https://github.com/wazuh/wazuh/pull/12491))
- Let Analysisd warn about missing rule dependencies instead of rejecting the ruleset. ([#12652](https://github.com/wazuh/wazuh/pull/12652))

#### Fixed

- Fixed a memory defect in Remoted when closing connection handles. ([#8223](https://github.com/wazuh/wazuh/pull/8223))
- Fixed a timing problem in the manager that might prevent Analysisd from sending Active responses to agents. ([#7625](https://github.com/wazuh/wazuh/pull/7625))
- Fixed a bug in Analysisd that did not apply field lookup in rules that overwrite other ones. ([#8210](https://github.com/wazuh/wazuh/pull/8210))
- Prevented the manager from leaving dangling agent database files. ([#8902](https://github.com/wazuh/wazuh/pull/8902))
- Corrected remediation message for error code 6004. ([#8254](https://github.com/wazuh/wazuh/pull/8254))
- Fixed a bug when deleting non-existing users or roles in the security SDK. ([#8157](https://github.com/wazuh/wazuh/pull/8157))
- Fixed a bug with `agent.conf` file permissions when creating an agent group. ([#8418](https://github.com/wazuh/wazuh/pull/8418))
- Fixed wrong exceptions with wdb pagination mechanism. ([#8422](https://github.com/wazuh/wazuh/pull/8422))
- Fixed error when loading some rules with the `\` character. ([#8747](https://github.com/wazuh/wazuh/pull/8747))
- Changed `WazuhDBQuery` class to properly close socket connections and prevent file descriptor leaks. ([#9216](https://github.com/wazuh/wazuh/pull/9216))
- Fixed error in the api configuration when using the `agent_upgrade` script. ([#10320](https://github.com/wazuh/wazuh/pull/10320))
- Handle `JSONDecodeError` in Distributed API class methods. ([#10341](https://github.com/wazuh/wazuh/pull/10341))
- Fixed an issue with duplicated logs in Azure-logs module and applied several improvements to it. ([#9738](https://github.com/wazuh/wazuh/pull/9738))
- Fixed the query parameter validation to allow usage of special chars in Azure module. ([#10680](https://github.com/wazuh/wazuh/pull/10680))
- Fix a bug running wazuh-clusterd process when it was already running. ([#8394](https://github.com/wazuh/wazuh/pull/8394))
- Allow cluster to send and receive messages with size higher than request_chunk. ([#8732](https://github.com/wazuh/wazuh/pull/8732))
- Fixed a bug that caused `wazuh-clusterd` process to not delete its pidfile when running in foreground mode and it is stopped. ([#9077](https://github.com/wazuh/wazuh/pull/9077))
- Fixed race condition due to lack of atomicity in the cluster synchronization mechanism. ([#10376](https://github.com/wazuh/wazuh/pull/10376))
- Fixed bug when displaying the dates of the cluster tasks that have not finished yet. Now `n/a` is displayed in these cases. ([#10492](https://github.com/wazuh/wazuh/pull/10492))
- Fixed missing field `value_type` in FIM alerts. ([#9196](https://github.com/wazuh/wazuh/pull/9196))
- Fixed a typo in the SSH Integrity Check script for Agentless. ([#9292](https://github.com/wazuh/wazuh/pull/9292))
- Fixed multiple race conditions in Remoted. ([#10421](https://github.com/wazuh/wazuh/pull/10421))
- The manager's agent database has been fixed to prevent dangling entries from removed agents. ([#10390](https://github.com/wazuh/wazuh/pull/10390))
- Fixed the alerts generated by FIM when a lookup operation on an SID fails. ([#9765](https://github.com/wazuh/wazuh/pull/9765))
- Fixed a bug that caused cluster agent-groups files to be synchronized multiple times unnecessarily. ([#10866](https://github.com/wazuh/wazuh/pull/10866))
- Fixed an issue in Wazuh DB that compiled the SQL statements multiple times unnecessarily. ([#10922](https://github.com/wazuh/wazuh/pull/10922))
- Fixed a crash in Analysisd when setting Active Response with agent_id = 0. ([#10948](https://github.com/wazuh/wazuh/pull/10948))
- Fixed an uninitialized Blowfish encryption structure warning. ([#11161](https://github.com/wazuh/wazuh/pull/11161))
- Fixed a memory overrun hazard in Vulnerability Detector. ([#11262](https://github.com/wazuh/wazuh/pull/11262))
- Fixed a bug when using a limit parameter higher than the total number of objects in the wazuh-db queries. ([#11282](https://github.com/wazuh/wazuh/pull/11282))
- Prevented a false positive for MySQL in Vulnerability Detector. ([#11440](https://github.com/wazuh/wazuh/pull/11440))
- Fixed segmentation fault in Analysisd when setting the number of queues to zero. ([#11448](https://github.com/wazuh/wazuh/pull/11448))
- Fixed false positives in Vulnerability Detector when scanning OVAl for Ubuntu Xenial and Bionic. ([#11440](https://github.com/wazuh/wazuh/pull/11440))
- Fixed an argument injection hazard in the Pagerduty integration script. Reported by Jose Maria Zaragoza (@JoseMariaZ). ([#11835](https://github.com/wazuh/wazuh/pull/11835))
- Fixed memory leaks in the feed parser at Vulnerability Detector. ([#11863](https://github.com/wazuh/wazuh/pull/11863))
  - Architecture data member from the RHEL 5 feed.
  - RHSA items containing no CVEs.
  - Unused RHSA data member when parsing Debian feeds.
- Prevented Authd from exiting due to a pipe signal if Wazuh DB gets closed. ([#12368](https://github.com/wazuh/wazuh/pull/12368))
- Fixed a buffer handling bug in Remoted that left the syslog TCP server stuck. ([#12415](https://github.com/wazuh/wazuh/pull/12415))
- Fixed a memory leak in Vulnerability Detector when discarding kernel packages. ([#12644](https://github.com/wazuh/wazuh/pull/12644))
- Fixed a memory leak at wazuh-logtest-legacy when matching a level-0 rule. ([#12655](https://github.com/wazuh/wazuh/pull/12655))
- Fixed a bug in the Vulnerability Detector CPE helper that may lead to produce false positives about Firefox ESR. ([#13067](https://github.com/wazuh/wazuh/pull/13067))

#### Removed

- The data reporting for Rootcheck scans in the agent_control tool has been deprecated. ([#8399](https://github.com/wazuh/wazuh/pull/8399))
- Removed old framework functions used to calculate agent status. ([#8846](https://github.com/wazuh/wazuh/pull/8846))

### Agent

#### Added

- Added an option to allow the agent to refresh the connection to the manager. ([#8016](https://github.com/wazuh/wazuh/pull/8016))
- Introduced a new module to collect audit logs from GitHub. ([#8532](https://github.com/wazuh/wazuh/pull/8532))
- FIM now expands wildcarded paths in the configuration on Windows agents. ([8461](https://github.com/wazuh/wazuh/pull/8461))
- FIM reloads wildcarded paths on full scans. ([8754](https://github.com/wazuh/wazuh/pull/8754))
- Added new `path_suffix` option to AWS module configuration. ([#8306](https://github.com/wazuh/wazuh/pull/8306))
- Added new `discard_regex` option to AWS module configuration. ([8331](https://github.com/wazuh/wazuh/pull/8331))
- Added support for the S3 Server Access bucket type in AWS module. ([#8482](https://github.com/wazuh/wazuh/pull/8442))
- Added support for Google Cloud Storage buckets using a new GCP module called `gcp-bucket`. ([#9119](https://github.com/wazuh/wazuh/pull/9119))
- Added support for VPC endpoints in AWS module. ([#9420](https://github.com/wazuh/wazuh/pull/9420))
- Added support for GCS access logs in the GCP module. ([#9279](https://github.com/wazuh/wazuh/pull/9279))
- Added an iam role session duration parameter to AWS module. ([#10198](https://github.com/wazuh/wazuh/pull/10198))
- Added support for variables in SCA policies. ([#8826](https://github.com/wazuh/wazuh/pull/8826))
- FIM now fills an audit rule file to support who-data although Audit is in immutable mode. ([#7721](https://github.com/wazuh/wazuh/pull/7721))
- Introduced an integration to collect audit logs from Office365. ([#8957](https://github.com/wazuh/wazuh/pull/8957))
- Added a new field `DisplayVersion` to Syscollector to help Vulnerability Detector match vulnerabilities for Windows. ([#10168](https://github.com/wazuh/wazuh/pull/10168))
- Added support for macOS agent upgrade via WPK. ([#10148](https://github.com/wazuh/wazuh/pull/10148))
- Added Logcollector support for macOS logs (Unified Logging System). ([#8632](https://github.com/wazuh/wazuh/pull/8632))

#### Changed

- The agent now reports the version of the running AIX operating system to the manager. ([#8381](https://github.com/wazuh/wazuh/pull/8381))
- Improved the reliability of the user ID parsing in FIM who-data mode on Linux. ([#8604](https://github.com/wazuh/wazuh/pull/8604))
- Extended support of Logcollector for MySQL 4.7 logs. Thanks to @YoyaYOSHIDA. ([#5047](https://github.com/wazuh/wazuh/pull/5047))
- Agents running on FreeBSD and OpenBSD now report their IP address. ([#9887](https://github.com/wazuh/wazuh/pull/9887))
- Reduced verbosity of FIM debugging logs. ([#8202](https://github.com/wazuh/wazuh/pull/8202))
- The agent's IP resolution frequency has been limited to prevent high CPU load. ([#9992](https://github.com/wazuh/wazuh/pull/9992))
- Syscollector has been optimized to use lees memory. ([#10236](https://github.com/wazuh/wazuh/pull/10236))
- Added support of ZscalerOS system information in the agent. ([#10337](https://github.com/wazuh/wazuh/pull/10337))
- Syscollector has been extended to collect missing Microsoft product hotfixes. ([#10259](https://github.com/wazuh/wazuh/pull/10259))
- Updated the osquery integration to find the new osqueryd location as of version 5.0. ([#10396](https://github.com/wazuh/wazuh/pull/10396))
- The internal FIM data handling has been simplified to find files by their path instead of their inode. ([#9123](https://github.com/wazuh/wazuh/pull/9123))
- Reimplemented the WPK installer rollback on Windows. ([#9764](https://github.com/wazuh/wazuh/pull/9764))
- Active responses for Windows agents now support native fields from Eventchannel. ([#10208](https://github.com/wazuh/wazuh/pull/10208))
- Error logs by Logcollector when a file is missing have been changed to info logs. ([#10651](https://github.com/wazuh/wazuh/pull/10651))
- The agent MSI installer for Windows now detects the platform version to install the default configuration. ([#8724](https://github.com/wazuh/wazuh/pull/8724))
- Agent logs for inability to resolve the manager hostname now have info level. ([#3659](https://github.com/wazuh/wazuh/pull/3659))
- Added ID number to connection enrollment logs. ([#11276](https://github.com/wazuh/wazuh/pull/11276))
- Standardized the use of the `only_logs_after` parameter in the external integration modules. ([#10838](https://github.com/wazuh/wazuh/pull/10838))
- Updated DockerListener integration shebang to python3 for Wazuh agents. ([#12150](https://github.com/wazuh/wazuh/pull/12150))
- Updated the Windows installer ico and png assets to the new logo. ([#12779](https://github.com/wazuh/wazuh/pull/12779))

#### Fixed

- Fixed a bug in FIM that did not allow monitoring new directories in real-time mode if the limit was reached at some point. ([#8784](https://github.com/wazuh/wazuh/pull/8784))
- Fixed a bug in FIM that threw an error when a query to the internal database returned no data. ([#8941](https://github.com/wazuh/wazuh/pull/8941))
- Fixed an error where the IP address was being returned along with the port for Amazon NLB service.([#8362](https://github.com/wazuh/wazuh/pull/8362))
- Fixed AWS module to properly handle the exception raised when processing a folder without logs. ([#8372](https://github.com/wazuh/wazuh/pull/8372)
- Fixed a bug with AWS module when pagination is needed in the bucket. ([#8433](https://github.com/wazuh/wazuh/pull/8433))
- Fixed an error with the ipGeoLocation field in AWS Macie logs. ([#8672](https://github.com/wazuh/wazuh/pull/8672))
- Changed an incorrect debug message in the GCloud integration module. ([#10333](https://github.com/wazuh/wazuh/pull/10333))
- Data race conditions have been fixed in FIM. ([#7848](https://github.com/wazuh/wazuh/pull/7848))
- Fixed wrong command line display in the Syscollector process report on Windows. ([#10011](https://github.com/wazuh/wazuh/pull/10011))
- Prevented Modulesd from freezing if Analysisd or Agentd get stopped before it. ([#10249](https://github.com/wazuh/wazuh/pull/10249))
- Fixed wrong keepalive message from the agent when file merged.mg is missing. ([#10405](https://github.com/wazuh/wazuh/pull/10405))
- Fixed missing logs from the Windows agent when it's getting stopped. ([#10381](https://github.com/wazuh/wazuh/pull/10381))
- Fixed missing packages reporting in Syscollector for macOS due to empty architecture data. ([#10524](https://github.com/wazuh/wazuh/pull/10524))
- Fixed FIM on Linux to parse audit rules with multiple keys for who-data. ([#7506](https://github.com/wazuh/wazuh/pull/7506))
- Fixed Windows 11 version collection in the agent. ([#10639](https://github.com/wazuh/wazuh/pull/10639))
- Fixed missing Eventchannel location in Logcollector configuration reporting. ([#10602](https://github.com/wazuh/wazuh/pull/10602))
- Updated CloudWatch Logs integration to avoid crashing when AWS raises Throttling errors. ([#10794](https://github.com/wazuh/wazuh/pull/10794))
- Fixed AWS modules' log file filtering when there are logs with and without a prefix mixed in a bucket. ([#10718](https://github.com/wazuh/wazuh/pull/10718))
- Fixed a bug on the installation script that made upgrades not to update the code of the external integration modules. ([#10884](https://github.com/wazuh/wazuh/pull/10884))
- Fixed issue with AWS integration module trying to parse manually created folders as if they were files. ([#10921](https://github.com/wazuh/wazuh/pull/10921))
- Fixed installation errors in OS with no subversion. ([#11086](https://github.com/wazuh/wazuh/pull/11086))
- Fixed a typo in an error log about enrollment SSL certificate. ([#11115](https://github.com/wazuh/wazuh/pull/11115))
- Fixed unit tests for Windows agent when built on MinGW 10. ([#11121](https://github.com/wazuh/wazuh/pull/11121))
- Fixed Windows agent compilation warnings. ([#10942](https://github.com/wazuh/wazuh/pull/10942))
- Fixed the OS version reported by the agent on OpenSUSE Tumbleweed. ([#11207](https://github.com/wazuh/wazuh/pull/11207))
- Prevented Syscollector from truncating the open port inode numbers on Linux. ([#11329](https://github.com/wazuh/wazuh/pull/11329))
- Fixed agent auto-restart on configuration changes when started via `wazuh-control` on a Systemd based Linux OS. ([#11365](https://github.com/wazuh/wazuh/pull/11365))
- Fixed a bug in the AWS module resulting in unnecessary API calls when trying to obtain the different Account IDs for the bucket. ([#10952](https://github.com/wazuh/wazuh/pull/10952))
- Fixed Azure integration's configuration parsing to allow omitting optional parameters. ([#11278](https://github.com/wazuh/wazuh/pull/11278))
- Fixed Azure Storage credentials validation bug. ([#11296](https://github.com/wazuh/wazuh/pull/11296))
- Fixed the read of the hostname in the installation process for openSUSE. ([#11455](https://github.com/wazuh/wazuh/pull/11455))
- Fixed the graceful shutdown when agent loses connection. ([#11425](https://github.com/wazuh/wazuh/pull/11425))
- Fixed error "Unable to set server IP address" on the Windows agent. ([#11736](https://github.com/wazuh/wazuh/pull/11736))
- Fixed reparse option in the AWS VPCFlow and Config integrations. ([#11608](https://github.com/wazuh/wazuh/pull/11608))
- Removed unnecessary calls to the AWS API made by the VPCFlow and Config integration modules. ([#11644](https://github.com/wazuh/wazuh/pull/11644))
- Fixed how the AWS Config module parses the dates used to request logs from AWS. ([#12324](https://github.com/wazuh/wazuh/pull/12324))
- Let Logcollector audit format parse logs with a custom name_format. ([#12676](https://github.com/wazuh/wazuh/pull/12676))
- Fixed Agent bootstrap issue that might lead to startup timeout when it cannot resolve a manager hostname. ([#12704](https://github.com/wazuh/wazuh/pull/12704))
- Fixed a bug in the agent's leaky bucket throughput regulator that could leave it stuck if the time is advanced on Windows. ([#13088](https://github.com/wazuh/wazuh/pull/13088))

#### Removed
- Removed oscap module files as it was already deprecated since v4.0.0. ([#10900](https://github.com/wazuh/wazuh/pull/10900))

### RESTful API

#### Added

- Added new `PUT /agents/reconnect` endpoint to force agents reconnection to the manager. ([#7988](https://github.com/wazuh/wazuh/pull/7988))
- Added `select` parameter to the `GET /security/users`, `GET /security/roles`, `GET /security/rules` and `GET /security/policies` endpoints. ([#6761](https://github.com/wazuh/wazuh/pull/6761))
- Added type and status filters to `GET /vulnerability/{agent_id}` endpoint. ([#8100](https://github.com/wazuh/wazuh/pull/8100))
- Added an option to configure SSL ciphers. ([#7490](https://github.com/wazuh/wazuh/pull/7490))
- Added an option to configure the maximum response time of the API. ([#8919](https://github.com/wazuh/wazuh/pull/8919))
- Added new `DELETE /rootcheck/{agent_id}` endpoint. ([#8945](https://github.com/wazuh/wazuh/pull/8945))
- Added new `GET /vulnerability/{agent_id}/last_scan` endpoint to check the latest vulnerability scan of an agent. ([#9028](https://github.com/wazuh/wazuh/pull/9028))
- Added new `cvss` and `severity` fields and filters to `GET /vulnerability/{agent_id}` endpoint. ([#9028](https://github.com/wazuh/wazuh/pull/9028))
- Added an option to configure the maximum allowed API upload size. ([#9100](https://github.com/wazuh/wazuh/pull/9100))
- Added new unit and integration tests for API models. ([#9142](https://github.com/wazuh/wazuh/pull/9142))
- Added message with the PID of `wazuh-apid` process when launched in foreground mode. ([#9077](https://github.com/wazuh/wazuh/pull/9077))
- Added `external id`, `source` and `url` to the MITRE endpoints responses. ([#9144](https://github.com/wazuh/wazuh/pull/9144))
- Added custom healthchecks for legacy agents in API integration tests, improving maintainability. ([#9297](https://github.com/wazuh/wazuh/pull/9297))
- Added new unit tests for the API python module to increase coverage. ([#9914](https://github.com/wazuh/wazuh/issues/9914))
- Added docker logs separately in API integration tests environment to get cleaner reports. ([#10238](https://github.com/wazuh/wazuh/pull/10238))
- Added new `disconnection_time` field to `GET /agents` response. ([#10437](https://github.com/wazuh/wazuh/pull/10437))
- Added new filters to agents upgrade endpoints. ([#10457](https://github.com/wazuh/wazuh/pull/10457))
- Added new API endpoints to access all the MITRE information. ([#8288](https://github.com/wazuh/wazuh/pull/8288))
- Show agent-info permissions flag when using cluster_control and in the `GET /cluster/healthcheck` API endpoint. ([#10947](https://github.com/wazuh/wazuh/pull/10947))
- Save agents' ossec.log if an API integration test fails. ([#11931](https://github.com/wazuh/wazuh/pull/11931))
- Added `POST /security/user/authenticate/run_as` endpoint to API bruteforce blocking system. ([#12085](https://github.com/wazuh/wazuh/pull/12085))
- Added new API endpoint to obtain summaries of agent vulnerabilities' inventory items. ([#12638](https://github.com/wazuh/wazuh/pull/12638))
- Added fields external_references, condition, title, published and updated to GET /vulnerability/{agent_id} API endpoint. ([#12727](https://github.com/wazuh/wazuh/pull/12727))
- Added the possibility to include strings in brackets in values of the `q` parameter. ([#13262](https://github.com/wazuh/wazuh/pull/13262]))

#### Changed

- Renamed SSL protocol configuration parameter. ([#7490](https://github.com/wazuh/wazuh/pull/7490))
- Reviewed and updated API spec examples and JSON body examples. ([#8827](https://github.com/wazuh/wazuh/pull/8827))
- Improved the performance of several API endpoints. This is specially appreciable in environments with a big number of agents.
  - Improved `PUT /agents/group` endpoint. ([#8937](https://github.com/wazuh/wazuh/pull/8937))
  - Improved `PUT /agents/restart` endpoint. ([#8938](https://github.com/wazuh/wazuh/pull/8938))
  - Improved `DELETE /agents` endpoint. ([#8950](https://github.com/wazuh/wazuh/pull/8950))
  - Improved `PUT /rootcheck` endpoint. ([#8959](https://github.com/wazuh/wazuh/pull/8959))
  - Improved `PUT /syscheck` endpoint. ([#8966](https://github.com/wazuh/wazuh/pull/8966))
  - Improved `DELETE /groups` endpoint and changed API response to be more consistent. ([#9046](https://github.com/wazuh/wazuh/pull/9046))
- Changed `DELETE /rootcheck` endpoint to `DELETE /experimental/rootcheck`. ([#8945](https://github.com/wazuh/wazuh/pull/8945))
- Reduced the time it takes for `wazuh-apid` process to check its configuration when using the `-t` parameter. ([#9012](https://github.com/wazuh/wazuh/pull/9012))
- Fixed malfunction in the `sort` parameter of syscollector endpoints. ([#9019](https://github.com/wazuh/wazuh/pull/9019))
- Improved API integration tests stability when failing in entrypoint. ([#9113](https://github.com/wazuh/wazuh/pull/9113))
- Made SCA API integration tests dynamic to validate responses coming from any agent version. ([#9228](https://github.com/wazuh/wazuh/pull/9228))
- Refactored and standardized all the date fields in the API responses to use ISO8601. ([#9227](https://github.com/wazuh/wazuh/pull/9227))
- Removed `Server` header from API HTTP responses. ([#9263](https://github.com/wazuh/wazuh/pull/9263))
- Improved JWT implementation by replacing HS256 signing algorithm with ES512. ([#9371](https://github.com/wazuh/wazuh/pull/9371))
- Removed limit of agents to upgrade using the API upgrade endpoints. ([#10009](https://github.com/wazuh/wazuh/pull/10009))
- Changed Windows agents FIM responses to return permissions as JSON. ([#10158](https://github.com/wazuh/wazuh/pull/10158))
- Adapted API endpoints to changes in `wazuh-authd` daemon `force` parameter. ([#10389](https://github.com/wazuh/wazuh/pull/10389))
- Deprecated `use_only_authd` API configuration option and related functionality. `wazuh-authd` will always be required for creating and removing agents. ([#10512](https://github.com/wazuh/wazuh/pull/10512))
- Improved API validators and related unit tests. ([#10745](https://github.com/wazuh/wazuh/pull/10745))
- Improved specific module healthchecks in API integration tests environment. ([#10905](https://github.com/wazuh/wazuh/pull/10905))
- Changed thread pool executors for process pool executors to improve API availability. ([#10916](https://github.com/wazuh/wazuh/pull/10916))
- Changed HTTPS options to use files instead of relative paths. ([#11410](https://github.com/wazuh/wazuh/pull/11410))

#### Fixed

- Fixed inconsistency in RBAC resources for `group:create`, `decoders:update`, and `rules:update` actions. ([#8196](https://github.com/wazuh/wazuh/pull/8196))
- Fixed the handling of an API error message occurring when Wazuh is started with a wrong `ossec.conf`. Now the execution continues and raises a warning. ([8378](https://github.com/wazuh/wazuh/pull/8378))
- Fixed a bug with `sort` parameter that caused a wrong response when sorting by several fields.([#8548](https://github.com/wazuh/wazuh/pull/8548))
- Fixed the description of `force_time` parameter in the API spec reference. ([#8597](https://github.com/wazuh/wazuh/issues/8597))
- Fixed API incorrect path in remediation message when maximum number of requests per minute is reached. ([#8537](https://github.com/wazuh/wazuh/pull/8537))
- Fixed agents' healthcheck error in the API integration test environment. ([#9071](https://github.com/wazuh/wazuh/pull/9071))
- Fixed a bug with `wazuh-apid` process handling of pidfiles when running in foreground mode. ([#9077](https://github.com/wazuh/wazuh/pull/9077))
- Fixed a bug with RBAC `group_id` matching. ([#9192](https://github.com/wazuh/wazuh/pull/9192))
- Removed temporal development keys and values from `GET /cluster/healthcheck` response. ([#9147](https://github.com/wazuh/wazuh/pull/9147))
- Fixed several errors when filtering by dates. ([#9227](https://github.com/wazuh/wazuh/pull/9227))
- Fixed limit in some endpoints like `PUT /agents/group/{group_id}/restart` and added a pagination method. ([#9262](https://github.com/wazuh/wazuh/pull/9262))
- Fixed bug with the `search` parameter resulting in invalid results. ([#9320](https://github.com/wazuh/wazuh/pull/9320))
- Fixed wrong values of `external_id` field in MITRE resources. ([#9368](https://github.com/wazuh/wazuh/pull/9368))
- Fixed how the API integration testing environment checks that `wazuh-apid` daemon is running before starting the tests. ([#9399](https://github.com/wazuh/wazuh/pull/9399))
- Add healthcheck to verify that `logcollector` stats are ready before starting the API integration test. ([#9777](https://github.com/wazuh/wazuh/pull/9777))
- Fixed API integration test healthcheck used in the `vulnerability` test cases. ([#10159](https://github.com/wazuh/wazuh/pull/10159))
- Fixed an error with `PUT /agents/node/{node_id}/restart` endpoint when no agents are present in selected node. ([#10179](https://github.com/wazuh/wazuh/pull/10179))
- Fixed RBAC experimental API integration tests expecting a 1760 code in implicit requests. ([#10322](https://github.com/wazuh/wazuh/pull/10322))
- Fixed cluster race condition that caused API integration test to randomly fail. ([#10289](https://github.com/wazuh/wazuh/pull/10289))
- Fixed `PUT /agents/node/{node_id}/restart` endpoint to exclude exception codes properly. ([#10619](https://github.com/wazuh/wazuh/pull/10619))
- Fixed `PUT /agents/group/{group_id}/restart` endpoint to exclude exception codes properly. ([#10666](https://github.com/wazuh/wazuh/pull/10666))
- Fixed agent endpoints `q` parameter to allow more operators when filtering by groups. ([#10656](https://github.com/wazuh/wazuh/pull/10656))
- Fixed API integration tests related to rule, decoder and task endpoints. ([#10830](https://github.com/wazuh/wazuh/pull/10830))
- Improved exceptions handling when starting the Wazuh API service. ([#11411](https://github.com/wazuh/wazuh/pull/11411))
- Fixed race condition while creating RBAC database. ([#11598](https://github.com/wazuh/wazuh/pull/11598))
- Fixed API integration tests failures caused by race conditions. ([#12102](https://github.com/wazuh/wazuh/pull/12102))

#### Removed

- Removed select parameter from GET /agents/stats/distinct endpoint. ([#8599](https://github.com/wazuh/wazuh/pull/8599))
- Removed `GET /mitre` endpoint. ([#8099](https://github.com/wazuh/wazuh/pull/8099))
- Deprecated the option to set log `path` in the configuration. ([#11410](https://github.com/wazuh/wazuh/pull/11410))

### Ruleset

#### Added

- Added Carbanak detection rules. ([#11306](https://github.com/wazuh/wazuh/pull/11306))
- Added Cisco FTD rules and decoders. ([#11309](https://github.com/wazuh/wazuh/pull/11309))
- Added decoders for AWS EKS service. ([#11284](https://github.com/wazuh/wazuh/pull/11284))
- Added F5 BIG IP ruleset. ([#11394](https://github.com/wazuh/wazuh/pull/11394))
- Added GCP VPC Storage, Firewall and Flow rules. ([#11191](https://github.com/wazuh/wazuh/pull/11191))
- Added Gitlab v12 ruleset. ([#11323](https://github.com/wazuh/wazuh/pull/11323))
- Added Microsoft Exchange Server rules and decoders. ([#11289](https://github.com/wazuh/wazuh/pull/11289))
- Added Microsoft Windows persistence by using registry keys detection. ([#11390](https://github.com/wazuh/wazuh/pull/11390))
- Added Oracle Database 12c rules and decoders. ([#11274](https://github.com/wazuh/wazuh/pull/11274))
- Added rules for Carbanak step 1.A - User Execution: Malicious File. ([#8476](https://github.com/wazuh/wazuh/pull/8476))
- Added rules for Carbanak step 2.A - Local Discovery. ([#11212](https://github.com/wazuh/wazuh/pull/11212))
- Added rules for Carbanak step 2.B - Screen Capture. ([#9075](https://github.com/wazuh/wazuh/pull/9075))
- Added rules for Carbanak step 5.B - Lateral Movement via SSH. ([#9097](https://github.com/wazuh/wazuh/pull/9097))
- Added rules for Carbanak step 9.A - User Monitoring. ([#11342](https://github.com/wazuh/wazuh/pull/11342))
- Added rules for Cloudflare WAF. ([#11373](https://github.com/wazuh/wazuh/pull/11373))
- Added ruleset for ESET Remote console. ([#11013](https://github.com/wazuh/wazuh/pull/11013))
- Added ruleset for GITHUB audit logs. ([#8532](https://github.com/wazuh/wazuh/pull/8532))
- Added ruleset for Palo Alto v8.X - v10.X. ([#11137](https://github.com/wazuh/wazuh/pull/11137))
- Added SCA policy for Amazon Linux 1. ([#11431](https://github.com/wazuh/wazuh/pull/11431))
- Added SCA policy for Amazon Linux 2. ([#11480](https://github.com/wazuh/wazuh/pull/11480))
- Added SCA policy for apple macOS 10.14 Mojave. ([#7035](https://github.com/wazuh/wazuh/pull/7035))
- Added SCA policy for apple macOS 10.15 Catalina. ([#7036](https://github.com/wazuh/wazuh/pull/7036))
- Added SCA policy for macOS Big Sur. ([#11454](https://github.com/wazuh/wazuh/pull/11454))
- Added SCA policy for Microsoft IIS 10. ([#11250](https://github.com/wazuh/wazuh/pull/11250))
- Added SCA policy for Microsoft SQL 2016. ([#11249](https://github.com/wazuh/wazuh/pull/11249))
- Added SCA policy for Mongo Database 3.6. ([#11247](https://github.com/wazuh/wazuh/pull/11247))
- Added SCA policy for NGINX. ([#11248](https://github.com/wazuh/wazuh/pull/11248))
- Added SCA policy for Oracle Database 19c. ([#11245](https://github.com/wazuh/wazuh/pull/11245))
- Added SCA policy for PostgreSQL 13. ([#11154](https://github.com/wazuh/wazuh/pull/11154))
- Added SCA policy for SUSE Linux Enterprise Server 15. ([#11223](https://github.com/wazuh/wazuh/pull/11223))
- Added SCA policy for Ubuntu 14. ([#11432](https://github.com/wazuh/wazuh/pull/11432))
- Added SCA policy for Ubuntu 16. ([#11452](https://github.com/wazuh/wazuh/pull/11452))
- Added SCA policy for Ubuntu 18. ([#11453](https://github.com/wazuh/wazuh/pull/11453))
- Added SCA policy for Ubuntu 20. ([#11430](https://github.com/wazuh/wazuh/pull/11430))
- Added SCA policy for. Solaris 11.4. ([#11286](https://github.com/wazuh/wazuh/pull/11286))
- Added Sophos UTM Firewall ruleset. ([#11122](https://github.com/wazuh/wazuh/pull/11122))
- Added Wazuh-api ruleset. ([#11357](https://github.com/wazuh/wazuh/pull/11357))

#### Changed

- Updated audit rules. ([#11016](https://github.com/wazuh/wazuh/pull/11016))
- Updated AWS s3 ruleset. ([#11177](https://github.com/wazuh/wazuh/pull/11177))
- Updated Exim 4 decoder and rules to latest format. ([#11344](https://github.com/wazuh/wazuh/pull/11344))
- Updated MITRE DB with latest MITRE JSON specification. ([#8738](https://github.com/wazuh/wazuh/pull/8738))
- Updated multiple rules to remove alert_by_email option. ([#11255](https://github.com/wazuh/wazuh/pull/11255))
- Updated NextCloud ruleset. ([#11795](https://github.com/wazuh/wazuh/pull/11795))
- Updated ProFTPD decoder. ([#11232](https://github.com/wazuh/wazuh/pull/11232))
- Updated RedHat Enterprise Linux 8 SCA up to version 1.0.1. ([#11242](https://github.com/wazuh/wazuh/pull/11242))
- Updated rules and decoders for FortiNet products. ([#11100](https://github.com/wazuh/wazuh/pull/11100))
- Updated SCA policy for CentOS 7. ([#11429](https://github.com/wazuh/wazuh/pull/11429))
- Updated SCA policy for CentOS 8. ([#8751](https://github.com/wazuh/wazuh/pull/8751))
- Updated SonicWall rules decoder. ([#11263](https://github.com/wazuh/wazuh/pull/11263))
- Updated SSHD ruleset. ([#11388](https://github.com/wazuh/wazuh/pull/11388))
- From file 0580-win-security_rules.xml, rules with id 60198 and 60199 are moved to file 0585-win-application_rules.xml, with rule ids 61071 and 61072 respectively. ([#8552](https://github.com/wazuh/wazuh/pull/8552))

#### Fixed

- Fixed bad character on rules 60908 and 60884 - win-application rules. ([#11117](https://github.com/wazuh/wazuh/pull/11117))
- Fixed Microsoft logs rules. ([#11369](https://github.com/wazuh/wazuh/pull/11369))
- Fixed PHP rules for MITRE and groups. ([#11405](https://github.com/wazuh/wazuh/pull/11405))
- Fixed rules id for Microsoft Windows Powershell. ([#11214](https://github.com/wazuh/wazuh/pull/11214))

### Other

#### Changed

- Upgraded external SQLite library dependency version to 3.36. ([#10247](https://github.com/wazuh/wazuh/pull/10247))
- Upgraded external BerkeleyDB library dependency version to 18.1.40. ([#10247](https://github.com/wazuh/wazuh/pull/10247))
- Upgraded external OpenSSL library dependency version to 1.1.1l. ([#10247](https://github.com/wazuh/wazuh/pull/10247))
- Upgraded external Google Test library dependency version to 1.11. ([#10927](https://github.com/wazuh/wazuh/pull/10927))
- Upgraded external Aiohttp library dependency version to 3.8.1. ([11436]([https://github.com/wazuh/wazuh/pull/11436))
- Upgraded external Werkzeug library dependency version to 2.0.2. ([11436]([https://github.com/wazuh/wazuh/pull/11436))
- Upgraded embedded Python version to 3.9.9. ([11436]([https://github.com/wazuh/wazuh/pull/11436))

#### Fixed

- Fixed error detection in the CURL helper library. ([#9168](https://github.com/wazuh/wazuh/pull/9168))
- Fixed external BerkeleyDB library support for GCC 11. ([#10899](https://github.com/wazuh/wazuh/pull/10899))
- Fixed an installation error due to missing OS minor version on CentOS Stream. ([#11086](https://github.com/wazuh/wazuh/pull/11086))
- Fixed an installation error due to missing command `hostname` on OpenSUSE Tumbleweed. ([#11455](https://github.com/wazuh/wazuh/pull/11455))


## [v4.2.7] - 2022-05-30

### Manager

#### Fixed

- Fixed a crash in Vuln Detector when scanning agents running on Windows (backport from 4.3.2). ([#13617](https://github.com/wazuh/wazuh/pull/13617))


## [v4.2.6] - 2022-03-29

### Manager

#### Fixed

- Fixed an integer overflow hazard in `wazuh-remoted` that caused it to drop incoming data after receiving 2^31 messages. ([#11974](https://github.com/wazuh/wazuh/pull/11974))


## [v4.2.5] - 2021-11-15

### Manager

#### Changed

- Active response requests for agents between v4.2.0 and v4.2.4 is now sanitized to prevent unauthorized code execution. ([#10809](https://github.com/wazuh/wazuh/pull/10809))

### Agent

#### Fixed

- A bug in the Active response tools that may allow unauthorized code execution has been mitigated. Reported by @rk700. ([#10809](https://github.com/wazuh/wazuh/pull/10809))


## [v4.2.4] - 2021-10-20

### Manager

#### Fixed

- Prevented files belonging to deleted agents from remaining in the manager. ([#9158](https://github.com/wazuh/wazuh/pull/9158))
- Fixed inaccurate agent group file cleanup in the database sync module. ([#10432](https://github.com/wazuh/wazuh/pull/10432))
- Prevented the manager from corrupting the agent data integrity when the disk gets full. ([#10479](https://github.com/wazuh/wazuh/pull/10479))
- Fixed a resource leak in Vulnerability Detector when scanning Windows agents. ([#10559](https://github.com/wazuh/wazuh/pull/10559))
- Stop deleting agent related files in cluster process when an agent is removed from `client.keys`. ([#9061](https://github.com/wazuh/wazuh/pull/9061))

## [v4.2.3] - 2021-10-06

### Manager

#### Fixed

- Fixed a bug in Remoted that might lead it to crash when retrieving an agent's group. ([#10388](https://github.com/wazuh/wazuh/pull/10388))


## [v4.2.2] - 2021-09-28

### Manager

#### Changed

- Clean up the agent's inventory data on the manager if Syscollector is disabled. ([#9133](https://github.com/wazuh/wazuh/pull/9133))
- Authd now refuses enrollment attempts if the agent already holds a valid key. ([#9779](https://github.com/wazuh/wazuh/pull/9779))

#### Fixed

- Fixed a false positive in Vulnerability Detector when packages have multiple conditions in the OVAL feed. ([#9647](https://github.com/wazuh/wazuh/pull/9647))
- Prevented pending agents from keeping their state indefinitely in the manager. ([#9042](https://github.com/wazuh/wazuh/pull/9042))
- Fixed Remoted to avoid agents in connected state with no group assignation. ([#9088](https://github.com/wazuh/wazuh/pull/9088))
- Fixed a bug in Analysisd that ignored the value of the rule option `noalert`. ([#9278](https://github.com/wazuh/wazuh/pull/9278))
- Fixed Authd's startup to set up the PID file before loading keys. ([#9378](https://github.com/wazuh/wazuh/pull/9378))
- Fixed a bug in Authd that delayed the agent timestamp update when removing agents. ([#9295](https://github.com/wazuh/wazuh/pull/9295))
- Fixed a bug in Wazuh DB that held wrong agent timestamp data. ([#9705](https://github.com/wazuh/wazuh/pull/9705))
- Fixed a bug in Remoted that kept deleted shared files in the multi-groups' merged.mg file. ([#9942](https://github.com/wazuh/wazuh/pull/9942))
- Fixed a bug in Analysisd that overwrote its queue socket when launched in test mode. ([#9987](https://github.com/wazuh/wazuh/pull/9987))
- Fixed a condition in the Windows Vulnerability Detector to prevent false positives when evaluating DU patches. ([#10016](https://github.com/wazuh/wazuh/pull/10016))
- Fixed a memory leak when generating the Windows report in Vulnerability Detector. ([#10214](https://github.com/wazuh/wazuh/pull/10214))
- Fixed a file descriptor leak in Analysisd when delivering an AR request to an agent. ([#10194](https://github.com/wazuh/wazuh/pull/10194))
- Fixed error with Wazuh path in Azure module. ([#10250](https://github.com/wazuh/wazuh/pull/10250))

### Agent

#### Changed

- Optimized Syscollector scan performance. ([#9907](https://github.com/wazuh/wazuh/pull/9907))
- Reworked the Google Cloud Pub/Sub integration module to increase the number of processed events per second allowing multithreading. Added new `num_threads` option to module configuration. ([#9927](https://github.com/wazuh/wazuh/pull/9927))
- Upgraded google-cloud-pubsub dependency to the latest stable version (2.7.1). ([#9964](https://github.com/wazuh/wazuh/pull/9964))
- Reimplemented the WPK installer rollback on Linux. ([#9443](https://github.com/wazuh/wazuh/pull/9443))
- Updated AWS WAF implementation to change `httpRequest.headers` field format. ([#10217](https://github.com/wazuh/wazuh/pull/10217))

#### Fixed

- Prevented the manager from hashing the shared configuration too often. ([#9710](https://github.com/wazuh/wazuh/pull/9710))
- Fixed a memory leak in Logcollector when re-subscribing to Windows Eventchannel. ([#9310](https://github.com/wazuh/wazuh/pull/9310))
- Fixed a memory leak in the agent when enrolling for the first time if it had no previous key. ([#9967](https://github.com/wazuh/wazuh/pull/9967))
- Removed CloudWatchLogs log stream limit when there are more than 50 log streams. ([#9934](https://github.com/wazuh/wazuh/pull/9934))
- Fixed a problem in the Windows installer that causes the agent to be unable to get uninstalled or upgraded. ([#9897](https://github.com/wazuh/wazuh/pull/9897))
- Fixed AWS WAF log parsing when there are multiple dicts in one line. ([#9775](https://github.com/wazuh/wazuh/pull/9775))
- Fixed a bug in AWS CloudWatch Logs module that caused already processed logs to be collected and reprocessed. ([#10024](https://github.com/wazuh/wazuh/pull/10024))
- Avoid duplicate alerts from case-insensitive 32-bit registry values in FIM configuration for Windows agents. ([#8256](https://github.com/wazuh/wazuh/pull/8256))
- Fixed a bug in the sources and WPK installer that made upgrade unable to detect the previous installation on CentOS 7. ([#10210](https://github.com/wazuh/wazuh/pull/10210))

### RESTful API

#### Changed

- Made SSL ciphers configurable and renamed SSL protocol option. ([#10219](https://github.com/wazuh/wazuh/pull/10219))

#### Fixed

- Fixed a bug with distributed API calls when the cluster is disabled. ([#9984](https://github.com/wazuh/wazuh/pull/9984))


## [v4.2.1] - 2021-09-03

### Fixed

- **Installer:**
  - Fixed a bug in the upgrade to 4.2.0 that disabled Eventchannel support on Windows agent. ([#9973](https://github.com/wazuh/wazuh/issues/9973))

- **Modules:**
  - Fixed a bug with Python-based integration modules causing the integrations to stop working in agents for Wazuh v4.2.0. ([#9975](https://github.com/wazuh/wazuh/issues/9975))


## [v4.2.0] - 2021-08-25

### Added

- **Core:**
  - Added support for bookmarks in Logcollector, allowing to follow the log file at the point where the agent stopped. ([#3368](https://github.com/wazuh/wazuh/issues/3368))
  - Improved support for multi-line logs with a variable number of lines in Logcollector. ([#5652](https://github.com/wazuh/wazuh/issues/5652))
  - Added an option to limit the number of files per second in FIM. ([#6830](https://github.com/wazuh/wazuh/pull/6830))
  - Added a statistics file to Logcollector. Such data is also available via API queries. ([#7109](https://github.com/wazuh/wazuh/pull/7109))
  - Allow statistical data queries to the agent. ([#7239](https://github.com/wazuh/wazuh/pull/7239))
  - Allowed quoting in commands to group arguments in the command wodle and SCA checks. ([#7307](https://github.com/wazuh/wazuh/pull/7307))
  - Let agents running on Solaris send their IP to the manager. ([#7408](https://github.com/wazuh/wazuh/pull/7408))
  - New option `<ip_update_interval>` to set how often the agent refresh its IP address. ([#7444](https://github.com/wazuh/wazuh/pull/7444))
  - Added support for testing location information in Wazuh Logtest. ([#7661](https://github.com/wazuh/wazuh/issues/7661))
  - Added Vulnerability Detector reports to Wazuh DB to know which CVE’s affect an agent. ([#7731](https://github.com/wazuh/wazuh/issues/7731))
  - Introduced an option to enable or disable listening Authd TLS port. ([#8755](https://github.com/wazuh/wazuh/pull/8755))

- **API:**
  - Added new endpoint to get agent stats from different components. ([#7200](https://github.com/wazuh/wazuh/pull/7200))
  - Added new endpoint to modify users' allow_run_as flag. ([#7588](https://github.com/wazuh/wazuh/pull/7588))
  - Added new endpoint to get vulnerabilities that affect an agent. ([#7647](https://github.com/wazuh/wazuh/pull/7647))
  - Added API configuration validator. ([#7803](https://github.com/wazuh/wazuh/pull/7803))
  - Added the capability to disable the max_request_per_minute API configuration option using 0 as value. ([#8115](https://github.com/wazuh/wazuh/pull/8115))

- **Ruleset:**
  - Decoders
    - Added support for UFW firewall to decoders. ([#7100](https://github.com/wazuh/wazuh/pull/7100))
    - Added Sophos firewall Decoders ([#7289](https://github.com/wazuh/wazuh/pull/7289))
    - Added Wazuh API Decoders ([#7289](https://github.com/wazuh/wazuh/pull/7289))
    - Added F5 BigIP Decoders. ([#7289](https://github.com/wazuh/wazuh/pull/7289))
  - Rules
    - Added Sophos firewall Rules ([#7289](https://github.com/wazuh/wazuh/pull/7289))
    - Added Wazuh API Rules ([#7289](https://github.com/wazuh/wazuh/pull/7289))
    - Added Firewall Rules
    - Added F5 BigIp Rules. ([#7289](https://github.com/wazuh/wazuh/pull/7289))
  - SCA
    - Added CIS policy "Ensure XD/NX support is enabled" back for SCA. ([#7316](https://github.com/wazuh/wazuh/pull/7316))
    - Added Apple MacOS 10.14 SCA ([#7035](https://github.com/wazuh/wazuh/pull/7035))
    - Added Apple MacOS 10.15 SCA ([#7036](https://github.com/wazuh/wazuh/pull/7036))
    - Added Apple MacOS 11.11 SCA ([#7037](https://github.com/wazuh/wazuh/pull/7037))

### Changed

- **Cluster:**
  - Improved the cluster nodes integrity calculation process. It only calculates the MD5 of the files that have been modified since the last integrity check. ([#8175](https://github.com/wazuh/wazuh/pull/8175))
  - Changed the synchronization of agent information between cluster nodes to complete the synchronization in a single task for each worker. ([#8182](https://github.com/wazuh/wazuh/pull/8182))
  - Changed cluster logs to show more useful information. ([#8002](https://github.com/wazuh/wazuh/pull/8002))

- **Core:**
  - Wazuh daemons have been renamed to a unified standard. ([#6912](https://github.com/wazuh/wazuh/pull/6912))
  - Wazuh CLIs have been renamed to a unified standard. ([#6903](https://github.com/wazuh/wazuh/pull/6903))
  - Wazuh internal directories have been renamed to a unified standard. ([#6920](https://github.com/wazuh/wazuh/pull/6920))
  - Prevent a condition in FIM that may lead to a memory error. ([#6759](https://github.com/wazuh/wazuh/pull/6759))
  - Let FIM switch to real-time mode for directories where who-data is not available (Audit in immutable mode). ([#6828](https://github.com/wazuh/wazuh/pull/6828))
  - Changed the Active Response protocol to receive messages in JSON format that include the full alert. ([#7317](https://github.com/wazuh/wazuh/pull/7317))
  - Changed references to the product name in logs. ([#7264](https://github.com/wazuh/wazuh/pull/7264))
  - Syscollector now synchronizes its database with the manager, avoiding full data delivery on each scan. ([#7379](https://github.com/wazuh/wazuh/pull/7379))
  - Remoted now supports both TCP and UDP protocols simultaneously. ([#7541](https://github.com/wazuh/wazuh/pull/7541))
  - Improved the unit tests for the os_net library. ([#7595](https://github.com/wazuh/wazuh/pull/7595))
  - FIM now removes the audit rules when their corresponding symbolic links change their target. ([#6999](https://github.com/wazuh/wazuh/pull/6999))
  - Compilation from sources now downloads the external dependencies prebuilt. ([#7797](https://github.com/wazuh/wazuh/pull/7797))
  - Added the old implementation of Logtest as `wazuh-logtest-legacy`. ([#7807](https://github.com/wazuh/wazuh/pull/7807))
  - Improved the performance of Analysisd when running on multi-core hosts. ([#7974](https://github.com/wazuh/wazuh/pull/7974))
  - Agents now report the manager when they stop. That allows the manager to log an alert and immediately set their state to "disconnected". ([#8021](https://github.com/wazuh/wazuh/pull/8021))
  - Wazuh building is now independent from the installation directory. ([#7327](https://github.com/wazuh/wazuh/pull/7327))
  - The embedded python interpreter is provided in a preinstalled, portable package. ([#7327](https://github.com/wazuh/wazuh/pull/7327))
  - Wazuh resources are now accessed by a relative path to the installation directory. ([#7327](https://github.com/wazuh/wazuh/pull/7327))
  - The error log that appeared when the agent cannot connect to SCA has been switched to warning. ([#8201](https://github.com/wazuh/wazuh/pull/8201))
  - The agent now validates the Audit connection configuration when enabling whodata for FIM on Linux. ([#8921](https://github.com/wazuh/wazuh/pull/8921))

- **API:**
  - Removed ruleset version from `GET /cluster/{node_id}/info` and `GET /manager/info` as it was deprecated. ([#6904](https://github.com/wazuh/wazuh/issues/6904))
  - Changed the `POST /groups` endpoint to specify the group name in a JSON body instead of in a query parameter. ([#6909](https://github.com/wazuh/wazuh/pull/6909))
  - Changed the `PUT /active-response` endpoint function to create messages with the new JSON format. ([#7312](https://github.com/wazuh/wazuh/pull/7312))
  - New parameters added to `DELETE /agents` endpoint and `older_than` field removed from response. ([#6366](https://github.com/wazuh/wazuh/issues/6366))
  - Changed login security controller to avoid errors in Restful API reference links. ([#7909](https://github.com/wazuh/wazuh/pull/7909))
  - Changed the PUT /agents/group/{group_id}/restart response format when there are no agents assigned to the group. ([#8123](https://github.com/wazuh/wazuh/pull/8123))
  - Agent keys used when adding agents are now obscured in the API log. ([#8149](https://github.com/wazuh/wazuh/pull/8149))
  - Improved all agent restart endpoints by removing active-response check. ([#8457](https://github.com/wazuh/wazuh/pull/8457))
  - Improved API requests processing time by applying cache to token RBAC permissions extraction. It will be invalidated if any resource related to the token is modified. ([#8615](https://github.com/wazuh/wazuh/pull/8615))
  - Increased to 100000 the maximum value accepted for `limit` API parameter, default value remains at 500. ([#8841](https://github.com/wazuh/wazuh/pull/8841))

- **Framework:**
  - Improved agent insertion algorithm when Authd is not available. ([#8682](https://github.com/wazuh/wazuh/pull/8682))

- **Ruleset:**
  - The ruleset was normalized according to the Wazuh standard. ([#6867](https://github.com/wazuh/wazuh/pull/6867))
  - Rules
    - Changed Ossec Rules. ([#7260](https://github.com/wazuh/wazuh/pull/7260))
    - Changed Cisco IOS Rules. ([#7289](https://github.com/wazuh/wazuh/pull/7289))
    - Changed ID from 51000 to 51003 in Dropbear Rules. ([#7289](https://github.com/wazuh/wazuh/pull/7289))
    - Changed 6 new rules for Sophos Rules. ([#7289](https://github.com/wazuh/wazuh/pull/7289))
  - Decoders
    - Changed Active Response Decoders. ([#7317](https://github.com/wazuh/wazuh/pull/7317))
    - Changed Auditd Decoders. ([#7289](https://github.com/wazuh/wazuh/pull/7289))
    - Changed Checkpoint Smart1 Decoders. ([#8676](https://github.com/wazuh/wazuh/pull/8676))
    - Changed Cisco ASA Decoders. ([#7289](https://github.com/wazuh/wazuh/pull/7289))
    - Changed Cisco IOS Decoders. ([#7289](https://github.com/wazuh/wazuh/pull/7289))
    - Changed Kernel Decoders. ([#7837](https://github.com/wazuh/wazuh/pull/7837))
    - Changed OpenLDAP Decoders. ([#7289](https://github.com/wazuh/wazuh/pull/7289))
    - Changed Ossec Decoders. ([#7260](https://github.com/wazuh/wazuh/pull/7260))
    - Changed Sophos Decoders. ([#7289](https://github.com/wazuh/wazuh/pull/7289))
    - Changed PFsense Decoders. ([#7289](https://github.com/wazuh/wazuh/pull/7289))
    - Changed Panda PAPS Decoders. ([#8676](https://github.com/wazuh/wazuh/pull/8676))


- **External dependencies:**
  - Upgrade boto3, botocore, requests, s3transfer and urllib3 Python dependencies to latest stable versions. ([#8886](https://github.com/wazuh/wazuh/pull/8886))
  - Update Python to latest stable version (3.9.6). ([#9389](https://github.com/wazuh/wazuh/pull/9389))
  - Upgrade GCP dependencies and pip to latest stable version.
  - Upgrade python-jose to 3.1.0.
  - Add tabulate dependency.

### Fixed

- **Cluster:**
  - Fixed memory usage when creating cluster messages. ([#6736](https://github.com/wazuh/wazuh/pull/6736))
  - Fixed a bug when unpacking incomplete headers in cluster messages. ([#8142](https://github.com/wazuh/wazuh/pull/8142))
  - Changed error message to debug when iterating a file listed that is already deleted. ([#8499](https://github.com/wazuh/wazuh/pull/8499))
  - Fixed cluster timeout exceptions. ([#8901](https://github.com/wazuh/wazuh/pull/8901))
  - Fixed unhandled KeyError when an error command is received in any cluster node. ([#8872](https://github.com/wazuh/wazuh/pull/8872))
  - Fixed unhandled cluster error in send_string() communication protocol. ([#8943](https://github.com/wazuh/wazuh/pull/8943))

- **Core:**
  - Fixed a bug in FIM when setting scan_time to "12am" or "12pm". ([#6934](https://github.com/wazuh/wazuh/pull/6934))
  - Fixed a bug in FIM that produced wrong alerts when the file limit was reached. ([#6802](https://github.com/wazuh/wazuh/pull/6802))
  - Fixed a bug in Analysisd that reserved the static decoder field name "command" but never used it. ([#7105](https://github.com/wazuh/wazuh/pull/7105))
  - Fixed evaluation of fields in the tag `<description>` of rules. ([#7073](https://github.com/wazuh/wazuh/pull/7073))
  - Fixed bugs in FIM that caused symbolic links to not work correctly. ([#6789](https://github.com/wazuh/wazuh/pull/6789))
  - Fixed path validation in FIM configuration. ([#7018](https://github.com/wazuh/wazuh/pull/7018))
  - Fixed a bug in the "ignore" option on FIM where relative paths were not resolved. ([#7018](https://github.com/wazuh/wazuh/pull/7018))
  - Fixed a bug in FIM that wrongly detected that the file limit had been reached. ([#7268](https://github.com/wazuh/wazuh/pull/7268))
  - Fixed a bug in FIM that did not produce alerts when a domain user deleted a file. ([#7265](https://github.com/wazuh/wazuh/pull/7265))
  - Fixed Windows agent compilation with GCC 10. ([#7359](https://github.com/wazuh/wazuh/pull/7359))
  - Fixed a bug in FIM that caused to wrongly expand environment variables. ([#7332](https://github.com/wazuh/wazuh/pull/7332))
  - Fixed the inclusion of the rule description in archives when matched a rule that would not produce an alert. ([#7476](https://github.com/wazuh/wazuh/pull/7476))
  - Fixed a bug in the regex parser that did not accept empty strings. ([#7495](https://github.com/wazuh/wazuh/pull/7495))
  - Fixed a bug in FIM that did not report deleted files set with real-time in agents on Solaris. ([#7414](https://github.com/wazuh/wazuh/pull/7414))
  - Fixed a bug in Remoted that wrongly included the priority header in syslog when using TCP. ([#7633](https://github.com/wazuh/wazuh/pull/7633))
  - Fixed a stack overflow in the XML parser by limiting 1024 levels of recursion. ([#7782](https://github.com/wazuh/wazuh/pull/7782))
  - Prevented Vulnerability Detector from scanning all the agents in the master node that are connected to another worker. ([#7795](https://github.com/wazuh/wazuh/pull/7795))
  - Fixed an issue in the database sync module that left dangling agent group files. ([#7858](https://github.com/wazuh/wazuh/pull/7858))
  - Fixed memory leaks in the regex parser in Analysisd. ([#7919](https://github.com/wazuh/wazuh/pull/7919))
  - Fixed a typo in the initial value for the hotfix scan ID in the agents' database schema. ([#7905](https://github.com/wazuh/wazuh/pull/7905))
  - Fixed a segmentation fault in Vulnerability Detector when parsing an unsupported package version format. ([#8003](https://github.com/wazuh/wazuh/pull/8003))
  - Fixed false positives in FIM when the inode of multiple files change, due to file inode collisions in the engine database. ([#7990](https://github.com/wazuh/wazuh/pull/7990))
  - Fixed the error handling when wildcarded Redhat feeds are not found. ([#6932](https://github.com/wazuh/wazuh/pull/6932))
  - Fixed the `equals` comparator for OVAL feeds in Vulnerability Detector. ([#7862](https://github.com/wazuh/wazuh/pull/7862))
  - Fixed a bug in FIM that made the Windows agent crash when synchronizing a Windows Registry value that starts with a colon (`:`). ([#8098](https://github.com/wazuh/wazuh/pull/8098) [#8143](https://github.com/wazuh/wazuh/pull/8143))
  - Fixed a starving hazard in Wazuh DB that might stall incoming requests during the database commitment. ([#8151](https://github.com/wazuh/wazuh/pull/8151))
  - Fixed a race condition in Remoted that might make it crash when closing RID files. ([#8224](https://github.com/wazuh/wazuh/pull/8224))
  - Fixed a descriptor leak in the agent when failed to connect to Authd. ([#8789](https://github.com/wazuh/wazuh/pull/8789))
  - Fixed a potential error when starting the manager due to a delay in the creation of Analysisd PID file. ([#8828](https://github.com/wazuh/wazuh/pull/8828))
  - Fixed an invalid memory access hazard in Vulnerability Detector. ([#8551](https://github.com/wazuh/wazuh/pull/8551))
  - Fixed an error in the FIM decoder at the manager when the agent reports a file with an empty ACE list. ([#8571](https://github.com/wazuh/wazuh/pull/8571))
  - Prevented the agent on macOS from getting corrupted after an operating system upgrade. ([#8620](https://github.com/wazuh/wazuh/pull/8620))
  - Fixed an error in the manager that could not check its configuration after a change by the API when Active response is disabled. ([#8357](https://github.com/wazuh/wazuh/pull/8357))
  - Fixed a problem in the manager that left remote counter and agent group files when removing an agent. ([#8630](https://github.com/wazuh/wazuh/pull/8630))
  - Fixed an error in the agent on Windows that could corrupt the internal FIM databas due to disabling the disk sync. ([#8905](https://github.com/wazuh/wazuh/pull/8905))
  - Fixed a crash in Logcollector on Windows when handling the position of the file. ([#9364](https://github.com/wazuh/wazuh/pull/9364))
  - Fixed a buffer underflow hazard in Remoted when handling input messages. Thanks to Johannes Segitz (@jsegitz). ([#9285](https://github.com/wazuh/wazuh/pull/9285))
  - Fixed a bug in the agent that tried to verify the WPK CA certificate even when verification was disabled. ([#9547](https://github.com/wazuh/wazuh/pull/9547))

- **API:**
  - Fixed wrong API messages returned when getting agents' upgrade results. ([#7587](https://github.com/wazuh/wazuh/pull/7587))
  - Fixed wrong `user` string in API logs when receiving responses with status codes 308 or 404. ([#7709](https://github.com/wazuh/wazuh/pull/7709))
  - Fixed API errors when cluster is disabled and node_type is worker. ([#7867](https://github.com/wazuh/wazuh/pull/7867))
  - Fixed redundant paths and duplicated tests in API integration test mapping script. ([#7798](https://github.com/wazuh/wazuh/pull/7798))
  - Fixed an API integration test case failing in test_rbac_white_all and added a test case for the enable/disable run_as endpoint.([8014](https://github.com/wazuh/wazuh/pull/8014))
  - Fixed a thread race condition when adding or deleting agents without authd ([8148](https://github.com/wazuh/wazuh/pull/8148))
  - Fixed CORS in API configuration. ([#8496](https://github.com/wazuh/wazuh/pull/8496))
  - Fixed api.log to avoid unhandled exceptions on API timeouts. ([#8887](https://github.com/wazuh/wazuh/pull/8887))

- **Ruleset:**
  - Fixed usb-storage-attached regex pattern to support blank spaces. ([#7837](https://github.com/wazuh/wazuh/issues/7837))
  - Fixed SCA checks for RHEL7 and CentOS 7. Thanks to J. Daniel Medeiros (@jdmedeiros). ([#7645](https://github.com/wazuh/wazuh/pull/7645))
  - Fixed the match criteria of the AWS WAF rules. ([#8111](https://github.com/wazuh/wazuh/pull/8111))
  - Fixed sample log in sudo decoders.
  - Fixed Pix Decoders match regex. ([#7485](https://github.com/wazuh/wazuh/pull/7495))
  - Fixed regex in Syslog Rules. ([#7289](https://github.com/wazuh/wazuh/pull/7289))
  - Fixed category in PIX Rules. ([#7289](https://github.com/wazuh/wazuh/pull/7289))
  - Fixed authentication tag in group for MSauth Rules. ([#7289](https://github.com/wazuh/wazuh/pull/7289))
  - Fixed match on Nginx Rules. ([#7122](https://github.com/wazuh/wazuh/pull/7122))
  - Fixed sample log on Netscaler Rules. ([#7783](https://github.com/wazuh/wazuh/pull/7783))
  - Fixed match field for rules 80441 and 80442 in Amazon Rules. ([#8111](https://github.com/wazuh/wazuh/pull/8111))
  - Fixed sample logs in Owncloud Rules. ([#7122](https://github.com/wazuh/wazuh/pull/7122))
  - Fixed authentication tag in group for Win Security Rules. ([#7289](https://github.com/wazuh/wazuh/pull/7289))
  - Fixed sample log in Win Security Rules. ([#7783](https://github.com/wazuh/wazuh/pull/7783))
  - Fixed sample log in Win Application Rules. ([#7783](https://github.com/wazuh/wazuh/pull/7783))
  - Fixed mitre block in Paloalto Rules. ([#7783](https://github.com/wazuh/wazuh/pull/7783))

- **Modules:**
  - Fixed an error when trying to use a non-default aws profile with CloudWatchLogs ([#9331](https://github.com/wazuh/wazuh/pull/9331))

### Removed

- **Core:**
  - File /etc/ossec-init.conf does not exist anymore. ([#7175](https://github.com/wazuh/wazuh/pull/7175))
  - Unused files have been removed from the repository, including TAP tests. ([#7398](https://github.com/wazuh/wazuh/issues/7398))

- **API:**
  - Removed the `allow_run_as` parameter from endpoints `POST /security/users` and `PUT /security/users/{user_id}`. ([#7588](https://github.com/wazuh/wazuh/pull/7588))
  - Removed `behind_proxy_server` option from configuration. ([#7006](https://github.com/wazuh/wazuh/issues/7006))

- **Framework:**
  - Deprecated `update_ruleset` script. ([#6904](https://github.com/wazuh/wazuh/issues/6904))

- **Ruleset**
  - Removed rule 51004 from Dropbear Rules. ([#7289](https://github.com/wazuh/wazuh/pull/7289))
  - Remuved rules 23508, 23509 and 23510 from Vulnerability Detector Rules.

## [v4.1.5] - 2021-04-22

### Fixed

- **Core:**
  - Fixed a bug in Vulnerability Detector that made Modulesd crash while updating the NVD feed due to a missing CPE entry. ([4cbd1e8](https://github.com/wazuh/wazuh/commit/4cbd1e85eeee0eb0d8247fa7228f590a9dd24153))


## [v4.1.4] - 2021-03-25

### Fixed

- **Cluster:**
  - Fixed workers reconnection after restarting master node. Updated `asyncio.Task.all_tasks` method removed in Python 3.9. ([#8017](https://github.com/wazuh/wazuh/pull/8017))


## [v4.1.3] - 2021-03-23

### Changed

- **External dependencies:**
  - Upgraded Python version from 3.8.6 to 3.9.2 and several Python dependencies. ([#7943](https://github.com/wazuh/wazuh/pull/7943))

### Fixed

- **Core:**
  - Fixed an error in FIM when getting the files' modification time on Windows due to wrong permission flags. ([#7870](https://github.com/wazuh/wazuh/pull/7870))
  - Fixed a bug in Wazuh DB that truncated the output of the agents' status query towards the cluster. ([#7873](https://github.com/wazuh/wazuh/pull/7873))

- **API:**
  - Fixed validation for absolute and relative paths. ([#7906](https://github.com/wazuh/wazuh/pull/7906))


## [v4.1.2] - 2021-03-08

### Changed

- **Core:**
  - The default value of the agent disconnection time option has been increased to 10 minutes. ([#7744](https://github.com/wazuh/wazuh/pull/7744))
  - The warning log from Remoted about sending messages to disconnected agents has been changed to level-1 debug log. ([#7755](https://github.com/wazuh/wazuh/pull/7755))

- **API:**
  - API logs showing request parameters and body will be generated with API log level `info` instead of `debug`. ([#7735](https://github.com/wazuh/wazuh/issues/7735))

- **External dependencies:**
  - Upgraded aiohttp version from 3.6.2 to 3.7.4. ([#7734](https://github.com/wazuh/wazuh/pull/7734))

### Fixed

- **Core:**
  - Fix a bug in the unit tests that randomly caused false failures. ([#7723](https://github.com/wazuh/wazuh/pull/7723))
  - Fixed a bug in the Analysisd configuration that did not apply the setting `json_null_fields`. ([#7711](https://github.com/wazuh/wazuh/pull/7711))
  - Fixed the checking of the option `ipv6` in Remoted. ([#7737](https://github.com/wazuh/wazuh/pull/7737))
  - Fixed the checking of the option `rids_closing_time` in Remoted. ([#7746](https://github.com/wazuh/wazuh/pull/7746))


## [v4.1.1] - 2021-02-25

### Added

- **External dependencies:**
  - Added cython (0.29.21) library to Python dependencies. ([#7451](https://github.com/wazuh/wazuh/pull/7451))
  - Added xmltodict (0.12.0) library to Python dependencies. ([#7303](https://github.com/wazuh/wazuh/pull/7303))

- **API:**
  - Added new endpoints to manage rules files. ([#7178](https://github.com/wazuh/wazuh/issues/7178))
  - Added new endpoints to manage CDB lists files. ([#7180](https://github.com/wazuh/wazuh/issues/7180))
  - Added new endpoints to manage decoder files. ([#7179](https://github.com/wazuh/wazuh/issues/7179))
  - Added new manager and cluster endpoints to update Wazuh configuration (ossec.conf). ([#7181](https://github.com/wazuh/wazuh/issues/7181))

### Changed

- **External dependencies:**
  - Upgraded Python version from 3.8.2 to 3.8.6. ([#7451](https://github.com/wazuh/wazuh/pull/7451))
  - Upgraded Cryptography python library from 3.2.1 to 3.3.2. ([#7451](https://github.com/wazuh/wazuh/pull/7451))
  - Upgraded cffi python library from 1.14.0 to 1.14.4. ([#7451](https://github.com/wazuh/wazuh/pull/7451))

- **API:**
  - Added raw parameter to GET /manager/configuration and GET cluster/{node_id}/configuration to load ossec.conf in xml format. ([#7565](https://github.com/wazuh/wazuh/issues/7565))

### Fixed

- **API:**
  - Fixed an error with the RBAC permissions in the `GET /groups` endpoint. ([#7328](https://github.com/wazuh/wazuh/issues/7328))
  - Fixed a bug with Windows registries when parsing backslashes. ([#7309](https://github.com/wazuh/wazuh/pull/7309))
  - Fixed an error with the RBAC permissions when assigning multiple `agent:group` resources to a policy. ([#7393](https://github.com/wazuh/wazuh/pull/7393))
  - Fixed an error with search parameter when using special characters. ([#7301](https://github.com/wazuh/wazuh/pull/7301))
- **AWS Module:**
  - Fixed a bug that caused an error when attempting to use an IAM Role with **CloudWatchLogs** service. ([#7330](https://github.com/wazuh/wazuh/pull/7330))
- **Framework:**
  - Fixed a race condition bug when using RBAC expand_group function. ([#7353](https://github.com/wazuh/wazuh/pull/7353))
  - Fix migration process to overwrite default RBAC policies. ([#7594](https://github.com/wazuh/wazuh/pull/7594))
- **Core:**
  - Fixed a bug in Windows agent that did not honor the buffer's EPS limit. ([#7333](https://github.com/wazuh/wazuh/pull/7333))
  - Fixed a bug in Integratord that might lose alerts from Analysisd due to a race condition. ([#7338](https://github.com/wazuh/wazuh/pull/7338))
  - Silence the error message when the Syslog forwarder reads an alert with no rule object. ([#7539](https://github.com/wazuh/wazuh/pull/7539))
  - Fixed a memory leak in Vulnerability Detector when updating NVD feeds. ([#7559](https://github.com/wazuh/wazuh/pull/7559))
  - Prevent FIM from raising false positives about group name changes due to a thread unsafe function. ([#7589](https://github.com/wazuh/wazuh/pull/7589))

### Removed

- **API:**
  - Deprecated /manager/files and /cluster/{node_id}/files endpoints. ([#7209](https://github.com/wazuh/wazuh/issues/7209))


## [v4.1.0] - 2021-02-15

### Added

- **Core:**
  - Allow negation of expressions in rules. ([#6258](https://github.com/wazuh/wazuh/pull/6258))
  - Support for PCRE2 regular expressions in rules and decoders. ([#6480](https://github.com/wazuh/wazuh/pull/6480))
  - Added new **ruleset test module**. Allow testing and verification of rules and decoders using Wazuh User Interface. ([#5337](https://github.com/wazuh/wazuh/issues/5337))
  - Added new **upgrade module**. WPK upgrade feature has been moved to this module, which offers support for cluster architecture and simultaneous upgrades. ([#5387](https://github.com/wazuh/wazuh/issues/5387))
  - Added new **task module**. This module stores and manages all the tasks that are executed in the agents or managers. ([#5386](https://github.com/wazuh/wazuh/issues/5386))
  - Let the time interval to detect that an agent got disconnected configurable. Deprecate parameter `DISCON_TIME`. ([#6396](https://github.com/wazuh/wazuh/pull/6396))
  - Added support to macOS in Vulnerability Detector. ([#6532](https://github.com/wazuh/wazuh/pull/6532))
  - Added the capability to perform FIM on values in the Windows Registry. ([#6735](https://github.com/wazuh/wazuh/pull/6735))
- **API:**
  - Added endpoints to query and manage Rootcheck data. ([#6496](https://github.com/wazuh/wazuh/pull/6496))
  - Added new endpoint to check status of tasks. ([#6029](https://github.com/wazuh/wazuh/issues/6029))
  - Added new endpoints to run the logtest tool and delete a logtest session. ([#5984](https://github.com/wazuh/wazuh/pull/5984))
  - Added debug2 mode for API log and improved debug mode. ([#6822](https://github.com/wazuh/wazuh/pull/6822))
  - Added missing secure headers for API responses. ([#7024](https://github.com/wazuh/wazuh/issues/7024))
  - Added new config option to disable uploading configurations containing remote commands. ([#7016](https://github.com/wazuh/wazuh/issues/7016))
- **AWS Module:**
  - Added support for AWS load balancers (Application Load Balancer, Classic Load Balancer and Network Load Balancer). ([#6034](https://github.com/wazuh/wazuh/issues/6034))
- **Framework:**
  - Added new framework modules to use the logtest tool. ([#5870](https://github.com/wazuh/wazuh/pull/5870))
  - Improved `q` parameter on rules, decoders and cdb-lists modules to allow multiple nested fields. ([#6560](https://github.com/wazuh/wazuh/pull/6560))

### Changed

- **Core:**
  - Removed the limit of agents that a manager can support. ([#6097](https://github.com/wazuh/wazuh/issues/6097))
    - Migration of rootcheck results to Wazuh DB to remove the files with the results of each agent. ([#6096](https://github.com/wazuh/wazuh/issues/6096))
    - Designed new mechanism to close RIDS files when agents are disconnected. ([#6112](https://github.com/wazuh/wazuh/issues/6112))
  - Moved CA configuration section to verify WPK signatures from `active-response` section to `agent-upgrade` section. ([#5929](https://github.com/wazuh/wazuh/issues/5929))
  - The tool ossec-logtest has been renamed to wazuh-logtest, and it uses a new testing service integrated in Analysisd. ([#6103](https://github.com/wazuh/wazuh/pull/6103))
  - Changed error message to debug when multiple daemons attempt to remove an agent simultaneously ([#6185](https://github.com/wazuh/wazuh/pull/6185))
  - Changed error message to warning when the agent fails to reach a module. ([#5817](https://github.com/wazuh/wazuh/pull/5817))
- **API:**
  - Changed the `status` parameter behavior in the `DELETE /agents` endpoint to enhance security. ([#6829](https://github.com/wazuh/wazuh/pull/6829))
  - Changed upgrade endpoints to accept a list of agents, maximum 100 agents per request. ([#5336](https://github.com/wazuh/wazuh/issues/5536))
  - Improved input validation regexes for `names` and `array_names`. ([#7015](https://github.com/wazuh/wazuh/issues/7015))
- **Framework:**
  - Refactored framework to work with new upgrade module. ([#5537](https://github.com/wazuh/wazuh/issues/5537))
  - Refactored agent upgrade CLI to work with new ugprade module. It distributes petitions in a clustered environment. ([#5675](https://github.com/wazuh/wazuh/issues/5675))
  - Changed rule and decoder details structure to support PCRE2. ([#6318](https://github.com/wazuh/wazuh/issues/6318))
  - Changed access to agent's status. ([#6326](https://github.com/wazuh/wazuh/issues/6326))
  - Improved AWS Config integration to avoid performance issues by removing alert fields with variables such as Instance ID in its name. ([#6537](https://github.com/wazuh/wazuh/issues/6537))

### Fixed

- **Core:**
  - Fixed error in Analysisd when getting the ossec group ID. ([#6688](https://github.com/wazuh/wazuh/pull/6688))
  - Prevented FIM from reporting configuration error when setting patterns that match no files. ([#6187](https://github.com/wazuh/wazuh/pull/6187))
  - Fixed the array parsing when building JSON alerts. ([#6687](https://github.com/wazuh/wazuh/pull/6687))
  - Added Firefox ESR to the CPE helper to distinguish it from Firefox when looking for vulnerabilities. ([#6610](https://github.com/wazuh/wazuh/pull/6610))
  - Fixed the evaluation of packages from external sources with the official vendor feeds in Vulnerability Detector. ([#6611](https://github.com/wazuh/wazuh/pull/6611))
  - Fixed the handling of duplicated tags in the Vulnerability Detector configuration. ([#6683](https://github.com/wazuh/wazuh/pull/6683))
  - Fixed the validation of hotfixes gathered by Syscollector. ([#6706](https://github.com/wazuh/wazuh/pull/6706))
  - Fixed the reading of the Linux OS version when `/etc/os-release` doesn't provide it. ([#6674](https://github.com/wazuh/wazuh/pull/6674))
  - Fixed a false positive when comparing the minor target of CentOS packages in Vulnerability Detector. ([#6709](https://github.com/wazuh/wazuh/pull/6709))
  - Fixed a zombie process leak in Modulesd when using commands without a timeout. ([#6719](https://github.com/wazuh/wazuh/pull/6719))
  - Fixed a race condition in Remoted that might create agent-group files with wrong permissions. ([#6833](https://github.com/wazuh/wazuh/pull/6833))
  - Fixed a warning log in Wazuh DB when upgrading the global database. ([#6697](https://github.com/wazuh/wazuh/pull/6697))
  - Fixed a bug in FIM on Windows that caused false positive due to changes in the host timezone or the daylight saving time when monitoring files in a FAT32 filesystem. ([#6801](https://github.com/wazuh/wazuh/pull/6801))
  - Fixed the purge of the Redhat vulnerabilities database before updating it. ([#7050](https://github.com/wazuh/wazuh/pull/7050))
  - Fixed a condition race hazard in Authd that may prevent the daemon from updating client.keys after adding an agent. ([#7271](https://github.com/wazuh/wazuh/pull/7271))
- **API:**
  - Fixed an error with `/groups/{group_id}/config` endpoints (GET and PUT) when using complex `localfile` configurations. ([#6276](https://github.com/wazuh/wazuh/pull/6383))
- **Framework:**
  - Fixed a `cluster_control` bug that caused an error message when running `wazuh-clusterd` in foreground. ([#6724](https://github.com/wazuh/wazuh/pull/6724))
  - Fixed a bug with add_manual(agents) function when authd is disabled. ([#7062](https://github.com/wazuh/wazuh/pull/7062))


## [v4.0.4] - 2021-01-14

### Added

- **API:**
  - Added missing secure headers for API responses. ([#7138](https://github.com/wazuh/wazuh/issues/7138))
  - Added new config option to disable uploading configurations containing remote commands. ([#7134](https://github.com/wazuh/wazuh/issues/7134))
  - Added new config option to choose the SSL ciphers. Default value `TLSv1.2`. ([#7164](https://github.com/wazuh/wazuh/issues/7164))

### Changed

- **API:**
  - Deprecated endpoints to restore and update API configuration file. ([#7132](https://github.com/wazuh/wazuh/issues/7132))
  - Default expiration time of the JWT token set to 15 minutes. ([#7167](https://github.com/wazuh/wazuh/pull/7167))

### Fixed

- **API:**
  - Fixed a path traversal flaw ([CVE-2021-26814](https://nvd.nist.gov/vuln/detail/CVE-2021-26814)) affecting 4.0.0 to 4.0.3 at `/manager/files` and `/cluster/{node_id}/files` endpoints. ([#7131](https://github.com/wazuh/wazuh/issues/7131))
- **Framework:**
  - Fixed a bug with add_manual(agents) function when authd is disabled. ([#7135](https://github.com/wazuh/wazuh/issues/7135))
- **Core:**
  - Fixed the purge of the Redhat vulnerabilities database before updating it. ([#7133](https://github.com/wazuh/wazuh/pull/7133))

## [v4.0.3] - 2020-11-30

### Fixed

- **API:**
  - Fixed a problem with certain API calls exceeding timeout in highly loaded cluster environments. ([#6753](https://github.com/wazuh/wazuh/pull/6753))


## [v4.0.2] - 2020-11-24

### Added

- **Core:**
  - Added macOS Big Sur version detection in the agent. ([#6603](https://github.com/wazuh/wazuh/pull/6603))

### Changed

- **API:**
  - `GET /agents/summary/os`, `GET /agents/summary/status` and `GET /overview/agents` will no longer consider `000` as an agent. ([#6574](https://github.com/wazuh/wazuh/pull/6574))
  - Increased to 64 the maximum number of characters that can be used in security users, roles, rules, and policies names. ([#6657](https://github.com/wazuh/wazuh/issues/6657))

### Fixed

- **API:**
  - Fixed an error with `POST /security/roles/{role_id}/rules` when removing role-rule relationships with admin resources. ([#6594](https://github.com/wazuh/wazuh/issues/6594))
  - Fixed a timeout error with `GET /manager/configuration/validation` when using it in a slow environment. ([#6530](https://github.com/wazuh/wazuh/issues/6530))
- **Framework:**
  - Fixed an error with some distributed requests when the cluster configuration is empty. ([#6612](https://github.com/wazuh/wazuh/pull/6612))
  - Fixed special characters in default policies. ([#6575](https://github.com/wazuh/wazuh/pull/6575))
- **Core:**
  - Fixed a bug in Remoted that limited the maximum agent number to `MAX_AGENTS-3` instead of `MAX_AGENTS-2`. ([#4560](https://github.com/wazuh/wazuh/pull/4560))
  - Fixed an error in the network library when handling disconnected sockets. ([#6444](https://github.com/wazuh/wazuh/pull/6444))
  - Fixed an error in FIM when handling temporary files and registry keys exceeding the path size limit. ([#6538](https://github.com/wazuh/wazuh/pull/6538))
  - Fixed a bug in FIM that stopped monitoring folders pointed by a symbolic link. ([#6613](https://github.com/wazuh/wazuh/pull/6613))
  - Fixed a race condition in FIM that could cause Syscheckd to stop unexpectedly. ([#6696](https://github.com/wazuh/wazuh/pull/6696))


## [v4.0.1] - 2020-11-11

### Changed

- **Framework:**
  - Updated Python's cryptography library to version 3.2.1 ([#6442](https://github.com/wazuh/wazuh/issues/6442))

### Fixed

- **API:**
  - Added missing agent:group resource to RBAC's catalog. ([6427](https://github.com/wazuh/wazuh/issues/6427))
  - Changed `limit` parameter behaviour in `GET sca/{agent_id}/checks/{policy_id}` endpoint and fixed some loss of information when paginating `wdb`. ([#6464](https://github.com/wazuh/wazuh/pull/6464))
  - Fixed an error with `GET /security/users/me` when logged in with `run_as`. ([#6506](https://github.com/wazuh/wazuh/pull/6506))
- **Framework:**
  - Fixed zip files compression and handling in cluster integrity synchronization. ([#6367](https://github.com/wazuh/wazuh/issues/6367))
- **Core**
  - Fixed version matching when assigning feed in Vulnerability Detector. ([#6505](https://github.com/wazuh/wazuh/pull/6505))
  - Prevent unprivileged users from accessing the Wazuh Agent folder in Windows. ([#3593](https://github.com/wazuh/wazuh/pull/3593))
  - Fix a bug that may lead the agent to crash when reading an invalid Logcollector configuration. ([#6463](https://github.com/wazuh/wazuh/pull/6463))


## [v4.0.0] - 2020-10-23

### Added

- Added **enrollment capability**. Agents are now able to request a key from the manager if current key is missing or wrong. ([#5609](https://github.com/wazuh/wazuh/pull/5609))
- Migrated the agent-info data to Wazuh DB. ([#5541](https://github.com/wazuh/wazuh/pull/5541))
- **API:**
  - Embedded Wazuh API with Wazuh Manager, there is no need to install Wazuh API. ([9860823](https://github.com/wazuh/wazuh/commit/9860823d568f5e6d93550d9b139507c04d2c2eb9))
  - Migrated Wazuh API server from nodejs to python. ([#2640](https://github.com/wazuh/wazuh/pull/2640))
  - Added asynchronous aiohttp server for the Wazuh API. ([#4474](https://github.com/wazuh/wazuh/issues/4474))
  - New Wazuh API is approximately 5 times faster on average. ([#5834](https://github.com/wazuh/wazuh/issues/5834))
  - Added OpenAPI based Wazuh API specification. ([#2413](https://github.com/wazuh/wazuh/issues/2413))
  - Improved Wazuh API reference documentation based on OpenAPI spec using redoc. ([#4967](https://github.com/wazuh/wazuh/issues/4967))
  - Added new yaml Wazuh API configuration file. ([#2570](https://github.com/wazuh/wazuh/issues/2570))
  - Added new endpoints to manage API configuration and deprecated configure_api.sh. ([#2570](https://github.com/wazuh/wazuh/issues/4822))
  - Added RBAC support to Wazuh API. ([#3287](https://github.com/wazuh/wazuh/issues/3287))
  - Added new endpoints for Wazuh API security management. ([#3410](https://github.com/wazuh/wazuh/issues/3410))
  - Added SQLAlchemy ORM based database for RBAC. ([#3375](https://github.com/wazuh/wazuh/issues/3375))
  - Added new JWT authentication method. ([7080ac3](https://github.com/wazuh/wazuh/commit/7080ac352774bb0feaf07cab76df58ea5503ff4b))
  - Wazuh API up and running by default in all nodes for a clustered environment.
  - Added new and improved error handling. ([#2843](https://github.com/wazuh/wazuh/issues/2843) ([#5345](https://github.com/wazuh/wazuh/issues/5345))
  - Added tavern and docker based Wazuh API integration tests. ([#3612](https://github.com/wazuh/wazuh/issues/3612))
  - Added new and unified Wazuh API responses structure. ([3421015](https://github.com/wazuh/wazuh/commit/34210154016f0a63211a81707744dce0ec0a54f9))
  - Added new endpoints for Wazuh API users management. ([#3280](https://github.com/wazuh/wazuh/issues/3280))
  - Added new endpoint to restart agents which belong to a node. ([#5381](https://github.com/wazuh/wazuh/issues/5381))
  - Added and improved q filter in several endpoints. ([#5431](https://github.com/wazuh/wazuh/pull/5431))
  - Tested and improved Wazuh API security. ([#5318](https://github.com/wazuh/wazuh/issues/5318))
    - Added DDOS blocking system. ([#5318](https://github.com/wazuh/wazuh/issues/5318#issuecomment-654303933))
    - Added brute force attack blocking system. ([#5318](https://github.com/wazuh/wazuh/issues/5318#issuecomment-652892858))
    - Added content-type validation. ([#5318](https://github.com/wazuh/wazuh/issues/5318#issuecomment-654807980))
- **Vulnerability Detector:**
  - Redhat vulnerabilities are now fetched from OVAL benchmarks. ([#5352](https://github.com/wazuh/wazuh/pull/5352))
  - Debian vulnerable packages are now fetched from the Security Tracker. ([#5304](https://github.com/wazuh/wazuh/pull/5304))
  - The Debian Security Tracker feed can be loaded from a custom location. ([#5449](https://github.com/wazuh/wazuh/pull/5449))
  - The package vendor is used to discard vulnerabilities. ([#5330](https://github.com/wazuh/wazuh/pull/5330))
  - Allow compressed feeds for offline updates. ([#5745](https://github.com/wazuh/wazuh/pull/5745))
  - The manager now updates the MSU feed automatically. ([#5678](https://github.com/wazuh/wazuh/pull/5678))
  - CVEs with no affected version defined in all the feeds are now reported. ([#5284](https://github.com/wazuh/wazuh/pull/5284))
  - CVEs vulnerable for the vendor and missing in the NVD are now reported. ([#5305](https://github.com/wazuh/wazuh/pull/5305))
- **File Integrity Monitoring:**
  - Added options to limit disk usage using report changes option in the FIM module. ([#5157](https://github.com/wazuh/wazuh/pull/5157))
- Added and updated framework unit tests to increase coverage. ([#3287](https://github.com/wazuh/wazuh/issues/3287))
- Added improved support for monitoring paths from environment variables. ([#4961](https://github.com/wazuh/wazuh/pull/4961))
- Added `base64_log` format to the log builder for Logcollector. ([#5273](https://github.com/wazuh/wazuh/pull/5273))

### Changed

- Changed the default manager-agent connection protocol to **TCP**. ([#5696](https://github.com/wazuh/wazuh/pull/5696))
- Disable perpetual connection attempts to modules. ([#5622](https://github.com/wazuh/wazuh/pull/5622))
- Unified the behaviour of Wazuh daemons when reconnecting with unix sockets. ([#4510](https://github.com/wazuh/wazuh/pull/4510))
- Changed multiple Wazuh API endpoints. ([#2640](https://github.com/wazuh/wazuh/pull/2640)) ([#2413](https://github.com/wazuh/wazuh-documentation/issues/2413))
- Refactored framework module in SDK and core. ([#5263](https://github.com/wazuh/wazuh/issues/5263))
- Refactored FIM Windows events handling. ([#5144](https://github.com/wazuh/wazuh/pull/5144))
- Changed framework to access global.db using wazuh-db. ([#6095](https://github.com/wazuh/wazuh/pull/6095))
- Changed agent-info synchronization task in Wazuh cluster. ([#5585](https://github.com/wazuh/wazuh/issues/5585))
- Use the proper algorithm name for SHA-256 inside Prelude output. Thanks to François Poirotte (@fpoirotte). ([#5004](https://github.com/wazuh/wazuh/pull/5004))
- Elastic Stack configuration files have been adapted to Wazuh v4.x. ([#5796](https://github.com/wazuh/wazuh/pull/5796))
- Explicitly use Bash for the Pagerduty integration. Thanks to Chris Kruger (@montdidier). ([#4641](https://github.com/wazuh/wazuh/pull/4641))

### Fixed

- **Vulnerability Detector:**
  - Vulnerabilities of Windows Server 2019 which not affects to Windows 10 were not being reported. ([#5524](https://github.com/wazuh/wazuh/pull/5524))
  - Vulnerabilities patched by a Microsoft update with no supersedence were not being reported. ([#5524](https://github.com/wazuh/wazuh/pull/5524))
  - Vulnerabilities patched by more than one Microsoft update were not being evaluated agains all the patches. ([#5717](https://github.com/wazuh/wazuh/pull/5717))
  - Duplicated alerts in Windows 10. ([#5600](https://github.com/wazuh/wazuh/pull/5600))
  - Syscollector now discards hotfixes that are not fully installed. ([#5792](https://github.com/wazuh/wazuh/pull/5792))
  - Syscollector now collects hotfixes that were not being parsed. ([#5792](https://github.com/wazuh/wazuh/pull/5792))
  - Update Windows databases when `run_on_start` is disabled. ([#5335](https://github.com/wazuh/wazuh/pull/5335))
  - Fixed the NVD version comparator to remove undesired suffixes. ([#5362](https://github.com/wazuh/wazuh/pull/5362))
  - Fixed not escaped single quote in vuln detector SQL query. ([#5570](https://github.com/wazuh/wazuh/pull/5570))
  - Unified alerts title. ([#5826](https://github.com/wazuh/wazuh/pull/5826))
  - Fixed potential error in the GZlib when uncompressing NVD feeds. ([#5989](https://github.com/wazuh/wazuh/pull/5989))
- **File Integrity Monitoring:**
  - Fixed an error with last scan time in Syscheck API endpoints. ([a9acd3a](https://github.com/wazuh/wazuh/commit/a9acd3a216a7e0075a8efa5a91b2587659782fd8))
  - Fixed support for monitoring directories which contain commas. ([#4961](https://github.com/wazuh/wazuh/pull/4961))
  - Fixed a bug where configuring a directory to be monitored as real-time and whodata resulted in real-time prevailing. ([#4961](https://github.com/wazuh/wazuh/pull/4961))
  - Fixed using an incorrect mutex while deleting inotify watches. ([#5126](https://github.com/wazuh/wazuh/pull/5126))
  - Fixed a bug which could cause multiple FIM threads to request the same temporary file. ([#5213](https://github.com/wazuh/wazuh/issues/5213))
  - Fixed a bug where deleting a file permanently in Windows would not trigger an alert. ([#5144](https://github.com/wazuh/wazuh/pull/5144))
  - Fixed a typo in the file monitoring options log entry. ([#5591](https://github.com/wazuh/wazuh/pull/5591))
  - Fixed an error where monitoring a drive in Windows under scheduled or realtime mode would generate alerts from the recycle bin. ([#4771](https://github.com/wazuh/wazuh/pull/4771))
  - When monitoring a drive in Windows in the format `U:`, it will monitor `U:\` instead of the agent's working directory. ([#5259](https://github.com/wazuh/wazuh/pull/5259))
  - Fixed a bug where monitoring a drive in Windows with `recursion_level` set to 0 would trigger alerts from files inside its subdirectories. ([#5235](https://github.com/wazuh/wazuh/pull/5235))
- Fixed an Azure wodle dependency error. The package azure-storage-blob>12.0.0 does not include a component used. ([#6109](https://github.com/wazuh/wazuh/pull/6109))
- Fixed bugs reported by GCC 10.1.0. ([#5119](https://github.com/wazuh/wazuh/pull/5119))
- Fixed compilation errors with `USE_PRELUDE` enabled. Thanks to François Poirotte (@fpoirotte). ([#5003](https://github.com/wazuh/wazuh/pull/5003))
- Fixed default gateway data gathering in Syscollector on Linux 2.6. ([#5548](https://github.com/wazuh/wazuh/pull/5548))
- Fixed the Eventchannel collector to keep working when the Eventlog service is restarted. ([#5496](https://github.com/wazuh/wazuh/pull/5496))
- Fixed the OpenSCAP script to work over Python 3. ([#5317](https://github.com/wazuh/wazuh/pull/5317))
- Fixed the launcher.sh generation in macOS source installation. ([#5922](https://github.com/wazuh/wazuh/pull/5922))

### Removed

- Removed Wazuh API cache endpoints. ([#3042](https://github.com/wazuh/wazuh/pull/3042))
- Removed Wazuh API rootcheck endpoints. ([#5246](https://github.com/wazuh/wazuh/issues/5246))
- Deprecated Debian Jessie and Wheezy for Vulnerability Detector (EOL). ([#5660](https://github.com/wazuh/wazuh/pull/5660))
- Removed references to `manage_agents` in the installation process. ([#5840](https://github.com/wazuh/wazuh/pull/5840))
- Removed compatibility with deprecated configuration at Vulnerability Detector. ([#5879](https://github.com/wazuh/wazuh/pull/5879))


## [v3.13.6] - 2022-09-19

### Fixed

- Fixed a path traversal flaw in Active Response affecting agents from v3.6.1 (reported by @guragainroshan0). ([#14823](https://github.com/wazuh/wazuh/pull/14823))


## [v3.13.4] - 2022-05-30

### Fixed

- Fixed a crash in Vuln Detector when scanning agents running on Windows (backport from 4.3.2). ([#13624](https://github.com/wazuh/wazuh/pull/13624))


## [v3.13.3] - 2021-04-28

### Fixed

- Fixed a bug in Vulnerability Detector that made Modulesd crash while updating the NVD feed due to a missing CPE entry. ([#8346](https://github.com/wazuh/wazuh/pull/8346))


## [v3.13.2] - 2020-09-21

### Fixed

- Updated the default NVD feed URL from 1.0 to 1.1 in Vulnerability Detector. ([#6056](https://github.com/wazuh/wazuh/pull/6056))


## [v3.13.1] - 2020-07-14

### Added

- Added two new settings <max_retries> and <retry_interval> to adjust the agent failover interval. ([#5433](https://github.com/wazuh/wazuh/pull/5433))

### Fixed

- Fixed a crash in Modulesd caused by Vulnerability Detector when skipping a kernel package if the agent has OS info disabled. ([#5467](https://github.com/wazuh/wazuh/pull/5467))


## [v3.13.0] - 2020-06-29

### Added

- Vulnerability Detector improvements. ([#5097](https://github.com/wazuh/wazuh/pull/5097))
  - Include the NVD as feed for Linux agents in Vulnerability Detector.
  - Improve the Vulnerability Detector engine to correlate alerts between different feeds.
  - Add Vulnerability Detector module unit testing for Unix source code.
  - A timeout has been added to the updates of the vulnerability detector feeds to prevent them from getting hung up. ([#5153](https://github.com/wazuh/wazuh/pull/5153))
- New option for the JSON decoder to choose the treatment of Array structures. ([#4836](https://github.com/wazuh/wazuh/pull/4836))
- Added mode value (real-time, Who-data, or scheduled) as a dynamic field in FIM alerts. ([#5051](https://github.com/wazuh/wazuh/pull/5051))
- Set a configurable maximum limit of files to be monitored by FIM. ([#4717](https://github.com/wazuh/wazuh/pull/4717))
- New integration for pull logs from Google Cloud Pub/Sub. ([#4078](https://github.com/wazuh/wazuh/pull/4078))
- Added support for MITRE ATT&CK knowledge base. ([#3746](https://github.com/wazuh/wazuh/pull/3746))
- Microsoft Software Update Catalog used by vulnerability detector added as a dependency. ([#5101](https://github.com/wazuh/wazuh/pull/5101))
- Added support for `aarch64` and `armhf` architectures. ([#5030](https://github.com/wazuh/wazuh/pull/5030))

### Changed

- Internal variable rt_delay configuration changes to 5 milliseconds. ([#4760](https://github.com/wazuh/wazuh/pull/4760))
- Who-data includes new fields: process CWD, parent process id, and CWD of parent process. ([#4782](https://github.com/wazuh/wazuh/pull/4782))
- FIM opens files with shared deletion permission. ([#5018](https://github.com/wazuh/wazuh/pull/5018))
- Extended the statics fields comparison in the ruleset options. ([#4416](https://github.com/wazuh/wazuh/pull/4416))
- The state field was removed from vulnerability alerts. ([#5211](https://github.com/wazuh/wazuh/pull/5211))
- The NVD is now the primary feed for the vulnerability detector in Linux. ([#5097](https://github.com/wazuh/wazuh/pull/5097))
- Removed OpenSCAP policies installation and configuration block. ([#5061](https://github.com/wazuh/wazuh/pull/5061))
- Changed the internal configuration of Analysisd to be able to register by default a number of agents higher than 65536. ([#4332](https://github.com/wazuh/wazuh/pull/4332))
- Changed `same/different_systemname` for `same/different_system_name` in Analysisd static filters. ([#5131](https://github.com/wazuh/wazuh/pull/5131))
- Updated the internal Python interpreter from v3.7.2 to v3.8.2. ([#5030](https://github.com/wazuh/wazuh/pull/5030))

### Fixed

- Fixed a bug that, in some cases, kept the memory reserved when deleting monitored directories in FIM. ([#5115](https://github.com/wazuh/wazuh/issues/5115))
- Freed Inotify watches moving directories in the real-time mode of FIM. ([#4794](https://github.com/wazuh/wazuh/pull/4794))
- Fixed an error that caused deletion alerts with a wrong path in Who-data mode. ([#4831](https://github.com/wazuh/wazuh/pull/4831))
- Fixed generating alerts in Who-data mode when moving directories to the folder being monitored in Windows. ([#4762](https://github.com/wazuh/wazuh/pull/4762))
- Avoid truncating the full log field of the alert when the path is too long. ([#4792](https://github.com/wazuh/wazuh/pull/4792))
- Fixed the change of monitoring from Who-data to real-time when there is a failure to set policies in Windows. ([#4753](https://github.com/wazuh/wazuh/pull/4753))
- Fixed an error that prevents restarting Windows agents from the manager. ([#5212](https://github.com/wazuh/wazuh/pull/5212))
- Fixed an error that impedes the use of the tag URL by configuring the NVD in a vulnerability detector module. ([#5165](https://github.com/wazuh/wazuh/pull/5165))
- Fixed TOCTOU condition in Clusterd when merging agent-info files. ([#5159](https://github.com/wazuh/wazuh/pull/5159))
- Fixed race condition in Analysisd when handling accumulated events. ([#5091](https://github.com/wazuh/wazuh/pull/5091))
- Avoided to count links when generating alerts for ignored directories in Rootcheck. Thanks to Artur Molchanov (@Hexta). ([#4603](https://github.com/wazuh/wazuh/pull/4603))
- Fixed typo in the path used for logging when disabling an account. Thanks to Fontaine Pierre (@PierreFontaine). ([#4839](https://github.com/wazuh/wazuh/pull/4839))
- Fixed an error when receiving different Syslog events in the same TCP packet. ([#5087](https://github.com/wazuh/wazuh/pull/5087))
- Fixed a bug in Vulnerability Detector on Modulesd when comparing Windows software versions. ([#5168](https://github.com/wazuh/wazuh/pull/5168))
- Fixed a bug that caused an agent's disconnection time not to be displayed correctly. ([#5142](https://github.com/wazuh/wazuh/pull/5142))
- Optimized the function to obtain the default gateway. Thanks to @WojRep
- Fixed host verification when signing a certificate for the manager. ([#4963](https://github.com/wazuh/wazuh/pull/4963))
- Fixed possible duplicated ID on 'client.keys' adding new agent through the API with a specific ID. ([#4982](https://github.com/wazuh/wazuh/pull/4982))
- Avoid duplicate descriptors using wildcards in 'localfile' configuration. ([#4977](https://github.com/wazuh/wazuh/pull/4977))
- Added guarantee that all processes are killed when service stops. ([#4975](https://github.com/wazuh/wazuh/pull/4975))
- Fixed mismatch in integration scripts when the debug flag is set to active. ([#4800](https://github.com/wazuh/wazuh/pull/4800))


## [v3.12.3] - 2020-04-30

### Changed

- Disable WAL in databases handled by Wazuh DB to save disk space. ([#4949](https://github.com/wazuh/wazuh/pull/4949))

### Fixed

- Fixed a bug in Remoted that could prevent agents from connecting in UDP mode. ([#4897](https://github.com/wazuh/wazuh/pull/4897))
- Fixed a bug in the shared library that caused daemons to not find the ossec group. ([#4873](https://github.com/wazuh/wazuh/pull/4873))
- Prevent Syscollector from falling into an infinite loop when failed to collect the Windows hotfixes. ([#4878](https://github.com/wazuh/wazuh/pull/4878))
- Fixed a memory leak in the system scan by Rootcheck on Windows. ([#4948](https://github.com/wazuh/wazuh/pull/4948))
- Fixed a bug in Logcollector that caused the out_format option not to apply for the agent target. ([#4942](https://github.com/wazuh/wazuh/pull/4942))
- Fixed a bug that caused FIM to not handle large inode numbers correctly. ([#4914](https://github.com/wazuh/wazuh/pull/4914))
- Fixed a bug that made ossec-dbd crash due to a bad mutex initialization. ([#4552](https://github.com/wazuh/wazuh/pull/4552))


## [v3.12.2] - 2020-04-09

### Fixed

- Fixed a bug in Vulnerability Detector that made wazuh-modulesd crash when parsing the version of a package from a RHEL feed. ([#4885](https://github.com/wazuh/wazuh/pull/4885))


## [v3.12.1] - 2020-04-08

### Changed

- Updated MSU catalog on 31/03/2020. ([#4819](https://github.com/wazuh/wazuh/pull/4819))

### Fixed

- Fixed compatibility with the Vulnerability Detector feeds for Ubuntu from Canonical, that are available in a compressed format. ([#4834](https://github.com/wazuh/wazuh/pull/4834))
- Added missing field ‘database’ to the FIM on-demand configuration report. ([#4785](https://github.com/wazuh/wazuh/pull/4785))
- Fixed a bug in Logcollector that made it forward a log to an external socket infinite times. ([#4802](https://github.com/wazuh/wazuh/pull/4802))
- Fixed a buffer overflow when receiving large messages from Syslog over TCP connections. ([#4778](https://github.com/wazuh/wazuh/pull/4778))
- Fixed a malfunction in the Integrator module when analyzing events without a certain field. ([#4851](https://github.com/wazuh/wazuh/pull/4851))
- Fix XML validation with paths ending in `\`. ([#4783](https://github.com/wazuh/wazuh/pull/4783))

### Removed

- Removed support for Ubuntu 12.04 (Precise) in Vulneratiliby Detector as its feed is no longer available.


## [v3.12.0] - 2020-03-24

### Added

- Add synchronization capabilities for FIM. ([#3319](https://github.com/wazuh/wazuh/issues/3319))
- Add SQL database for the FIM module. Its storage can be switched between disk and memory. ([#3319](https://github.com/wazuh/wazuh/issues/3319))
- Add support for monitoring AWS S3 buckets in GovCloud regions. ([#3953](https://github.com/wazuh/wazuh/issues/3953))
- Add support for monitoring Cisco Umbrella S3 buckets. ([#3890](https://github.com/wazuh/wazuh/issues/3890))
- Add automatic reconnection with the Eventchannel service when it is restarted. ([#3836](https://github.com/wazuh/wazuh/pull/3836))
- Add a status validation when starting Wazuh. ([#4237](https://github.com/wazuh/wazuh/pull/4237))
- Add FIM module unit testing for Unix source code. ([#4688](https://github.com/wazuh/wazuh/pull/4688))
- Add multi-target support for unit testing. ([#4564](https://github.com/wazuh/wazuh/pull/4564))
- Add FIM module unit testing for Windows source code. ([#4633](https://github.com/wazuh/wazuh/pull/4633))

### Changed

- Move the FIM logic engine to the agent. ([#3319](https://github.com/wazuh/wazuh/issues/3319))
- Make Logcollector continuously attempt to reconnect with the agent daemon. ([#4435](https://github.com/wazuh/wazuh/pull/4435))
- Make Windows agents to send the keep-alive independently. ([#4077](https://github.com/wazuh/wazuh/pull/4077))
- Do not enforce source IP checking by default in the registration process. ([#4083](https://github.com/wazuh/wazuh/pull/4083))
- Updated API manager/configuration endpoint to also return the new synchronization and whodata syscheck fields ([#4241](https://github.com/wazuh/wazuh/pull/4241))
- Disabled the chroot jail in Agentd on UNIX.

### Fixed

- Avoid reopening the current socket when Logcollector fails to send a event. ([#4696](https://github.com/wazuh/wazuh/pull/4696))
- Prevent Logcollector from starving when has to reload files. ([#4730](https://github.com/wazuh/wazuh/pull/4730))
- Fix a small memory leak in clusterd. ([#4465](https://github.com/wazuh/wazuh/pull/4465))
- Fix a crash in the fluent forwarder when SSL is not enabled. ([#4675](https://github.com/wazuh/wazuh/pull/4675))
- Replace non-reentrant functions to avoid race condition hazards. ([#4081](https://github.com/wazuh/wazuh/pull/4081))
- Fixed the registration of more than one agent as `any` when forcing to use the source IP. ([#2533](https://github.com/wazuh/wazuh/pull/2533))
- Fix Windows upgrades in custom directories. ([#2534](https://github.com/wazuh/wazuh/pull/2534))
- Fix the format of the alert payload passed to the Slack integration. ([#3978](https://github.com/wazuh/wazuh/pull/3978))


## [v3.11.4] - 2020-02-25

### Changed

- Remove chroot in Agentd to allow it resolve DNS at any time. ([#4652](https://github.com/wazuh/wazuh/issues/4652))


## [v3.11.3] - 2020-01-28

### Fixed

- Fixed a bug in the Windows agent that made Rootcheck report false positives about file size mismatch. ([#4493](https://github.com/wazuh/wazuh/pull/4493))


## [v3.11.2] - 2020-01-22

### Changed

- Optimized memory usage in Vulnerability Detector when fetching the NVD feed. ([#4427](https://github.com/wazuh/wazuh/pull/4427))

### Fixed

- Rootcheck scan produced a 100% CPU peak in Syscheckd because it applied `<readall>` option even when disabled. ([#4415](https://github.com/wazuh/wazuh/pull/4415))
- Fixed a handler leak in Rootcheck and SCA on Windows agents. ([#4456](https://github.com/wazuh/wazuh/pull/4456))
- Prevent Remoted from exiting when a client closes a connection prematurely. ([#4390](https://github.com/wazuh/wazuh/pull/4390))
- Fixed crash in Slack integration when handling an alert with no description. ([#4426](https://github.com/wazuh/wazuh/pull/4426))
- Fixed Makefile to allow running scan-build for Windows agents. ([#4314](https://github.com/wazuh/wazuh/pull/4314))
- Fixed a memory leak in Clusterd. ([#4448](https://github.com/wazuh/wazuh/pull/4448))
- Disable TCP keepalive options at os_net library to allow building Wazuh on OpenBSD. ([#4462](https://github.com/wazuh/wazuh/pull/4462))


## [v3.11.1] - 2020-01-03

### Fixed

- The Windows Eventchannel log decoder in Analysisd maxed out CPU usage due to an infinite loop. ([#4412](https://github.com/wazuh/wazuh/pull/4412))


## [v3.11.0] - 2019-12-23

### Added

- Add support to Windows agents for vulnerability detector. ([#2787](https://github.com/wazuh/wazuh/pull/2787))
- Add support to Debian 10 Buster for vulnerability detector (by @aderumier). ([#4151](https://github.com/wazuh/wazuh/pull/4151))
- Make the Wazuh service to start after the network systemd unit (by @VAdamec). ([#1106](https://github.com/wazuh/wazuh/pull/1106))
- Add process inventory support for Mac OS X agents. ([#3322](https://github.com/wazuh/wazuh/pull/3322))
- Add port inventory support for MAC OS X agents. ([#3349](https://github.com/wazuh/wazuh/pull/3349))
- Make Analysisd compile the CDB list upon start. ([#3488](https://github.com/wazuh/wazuh/pull/3488))
- New rules option `global_frequency` to make frequency rules independent from the event source. ([#3931](https://github.com/wazuh/wazuh/pull/3931))
- Add a validation for avoiding agents to keep trying to connect to an invalid address indefinitely. ([#3951](https://github.com/wazuh/wazuh/pull/3951))
- Add the condition field of SCA checks to the agent databases. ([#3631](https://github.com/wazuh/wazuh/pull/3631))
- Display a warning message when registering to an unverified manager. ([#4207](https://github.com/wazuh/wazuh/pull/4207))
- Allow JSON escaping for logs on Logcollector's output format. ([#4273](https://github.com/wazuh/wazuh/pull/4273))
- Add TCP keepalive support for Fluent Forwarder. ([#4274](https://github.com/wazuh/wazuh/pull/4274))
- Add the host's primary IP to Logcollector's output format. ([#4380](https://github.com/wazuh/wazuh/pull/4380))

### Changed

- Now EventChannel alerts include the full message with the translation of coded fields. ([#3320](https://github.com/wazuh/wazuh/pull/3320))
- Changed `-G` agent-auth description in help message. ([#3856](https://github.com/wazuh/wazuh/pull/3856))
- Unified the Makefile flags allowed values. ([#4034](https://github.com/wazuh/wazuh/pull/4034))
- Let Logcollector queue file rotation and keepalive messages. ([#4222](https://github.com/wazuh/wazuh/pull/4222))
- Changed default paths for the OSQuery module in Windows agents. ([#4148](https://github.com/wazuh/wazuh/pull/4148))
- Fluent Forward now packs the content towards Fluentd into an object. ([#4334](https://github.com/wazuh/wazuh/pull/4334))

### Fixed

- Fix frequency rules to be increased for the same agent by default. ([#3931](https://github.com/wazuh/wazuh/pull/3931))
- Fix `protocol`, `system_name`, `data` and `extra_data` static fields detection. ([#3591](https://github.com/wazuh/wazuh/pull/3591))
- Fix overwriting agents by `Authd` when `force` option is less than 0. ([#3527](https://github.com/wazuh/wazuh/pull/3527))
- Fix Syscheck `nodiff` option for substring paths. ([#3015](https://github.com/wazuh/wazuh/pull/3015))
- Fix Logcollector wildcards to not detect directories as log files. ([#3788](https://github.com/wazuh/wazuh/pull/3788))
- Make Slack integration work with agentless alerts (by @dmitryax). ([#3971](https://github.com/wazuh/wazuh/pull/3971))
- Fix bugs reported by Clang analyzer. ([#3887](https://github.com/wazuh/wazuh/pull/3887))
- Fix compilation errors on OpenBSD platform. ([#3105](https://github.com/wazuh/wazuh/pull/3105))
- Fix on-demand configuration labels section to obtain labels attributes. ([#3490](https://github.com/wazuh/wazuh/pull/3490))
- Fixed race condition between `wazuh-clusterd` and `wazuh-modulesd` showing a 'No such file or directory' in `cluster.log` when synchronizing agent-info files in a cluster environment ([#4007](https://github.com/wazuh/wazuh/issues/4007))
- Fixed 'ConnectionError object has no attribute code' error when package repository is not available ([#3441](https://github.com/wazuh/wazuh/issues/3441))
- Fix the blocking of files monitored by Who-data in Windows agents. ([#3872](https://github.com/wazuh/wazuh/pull/3872))
- Fix the processing of EventChannel logs with unexpected characters. ([#3320](https://github.com/wazuh/wazuh/pull/3320))
- Active response Kaspersky script now logs the action request in _active-responses.log_ ([#2748](https://github.com/wazuh/wazuh/pull/2748))
- Fix service's installation path for CentOS 8. ([#4060](https://github.com/wazuh/wazuh/pull/4060))
- Add macOS Catalina to the list of detected versions. ([#4061](https://github.com/wazuh/wazuh/pull/4061))
- Prevent FIM from producing false negatives due to wrong checksum comparison. ([#4066](https://github.com/wazuh/wazuh/pull/4066))
- Fix `previous_output` count for alerts when matching by group. ([#4097](https://github.com/wazuh/wazuh/pull/4097))
- Fix event iteration when evaluating contextual rules. ([#4106](https://github.com/wazuh/wazuh/pull/4106))
- Fix the use of `prefilter_cmd` remotely by a new local option `allow_remote_prefilter_cmd`. ([#4178](https://github.com/wazuh/wazuh/pull/4178) & [4194](https://github.com/wazuh/wazuh/pull/4194))
- Fix restarting agents by group using the API when some of them are in a worker node. ([#4226](https://github.com/wazuh/wazuh/pull/4226))
- Fix error in Fluent Forwarder that requests an user and pass although the server does not need it. ([#3910](https://github.com/wazuh/wazuh/pull/3910))
- Fix FTS data length bound mishandling in Analysisd. ([#4278](https://github.com/wazuh/wazuh/pull/4278))
- Fix a memory leak in Modulesd and Agentd when Fluent Forward parses duplicate options. ([#4334](https://github.com/wazuh/wazuh/pull/4334))
- Fix an invalid memory read in Agentd when checking a remote configuration containing an invalid stanza inside `<labels>`. ([#4334](https://github.com/wazuh/wazuh/pull/4334))
- Fix error using force_reload and the eventchannel format in UNIX systems. ([#4294](https://github.com/wazuh/wazuh/pull/4294))


## [v3.10.2] - 2019-09-23

### Fixed

- Fix error in Logcollector when reloading localfiles with timestamp wildcards. ([#3995](https://github.com/wazuh/wazuh/pull/3995))


## [v3.10.1] - 2019-09-19

### Fixed

- Fix error after removing a high volume of agents from a group using the Wazuh API. ([#3907](https://github.com/wazuh/wazuh/issues/3907))
- Fix error in Remoted when reloading agent keys (busy resource). ([#3988](https://github.com/wazuh/wazuh/issues/3988))
- Fix invalid read in Remoted counters. ([#3989](https://github.com/wazuh/wazuh/issues/3989))


## [v3.10.0] - 2019-09-16

### Added

- Add framework function to obtain full summary of agents. ([#3842](https://github.com/wazuh/wazuh/pull/3842))
- SCA improvements. ([#3286](https://github.com/wazuh/wazuh/pull/3286))
  - Refactor de SCA internal logic and policy syntax. ([#3249](https://github.com/wazuh/wazuh/issues/3249))
  - Support to follow symbolic links. ([#3228](https://github.com/wazuh/wazuh/issues/3228))
  - Add numerical comparator for SCA rules. ([#3374](https://github.com/wazuh/wazuh/issues/3374))
  - Add SCA decoded events count to global stats. ([#3623](https://github.com/wazuh/wazuh/issues/3623))
- Extend duplicate file detection for LogCollector. ([#3867](https://github.com/wazuh/wazuh/pull/3867))
- Add HIPAA and NIST 800 53 compliance mapping as rule groups.([#3411](https://github.com/wazuh/wazuh/pull/3411) & [#3420](https://github.com/wazuh/wazuh/pull/3420))
- Add SCA compliance groups to rule groups in alerts. ([#3427](https://github.com/wazuh/wazuh/pull/3427))
- Add IPv6 loopback address to localhost list in DB output module (by @aquerubin). ([#3140](https://github.com/wazuh/wazuh/pull/3140))
- Accept `]` and `>` as terminal prompt characters for Agentless. ([#3209](https://github.com/wazuh/wazuh/pull/3209))

### Changed

- Modify logs for agent authentication issues by Remoted. ([#3662](https://github.com/wazuh/wazuh/pull/3662))
- Make Syscollector logging messages more user-friendly. ([#3397](https://github.com/wazuh/wazuh/pull/3397))
- Make SCA load by default all present policies at the default location. ([#3607](https://github.com/wazuh/wazuh/pull/3607))
- Increase IPSIZE definition for IPv6 compatibility (by @aquerubin). ([#3259](https://github.com/wazuh/wazuh/pull/3259))
- Replace local protocol definitions with Socket API definitions (by @aquerubin). ([#3260](https://github.com/wazuh/wazuh/pull/3260))
- Improved error message when some of required Wazuh daemons are down. Allow restarting cluster nodes except when `ossec-execd` is down. ([#3496](https://github.com/wazuh/wazuh/pull/3496))
- Allow existing aws_profile argument to work with vpcflowlogs in AWS wodle configuration. Thanks to Adam Williams (@awill1988). ([#3729](https://github.com/wazuh/wazuh/pull/3729))

### Fixed

- Fix exception handling when using an invalid bucket in AWS wodle ([#3652](https://github.com/wazuh/wazuh/pull/3652))
- Fix error message when an AWS bucket is empty ([#3743](https://github.com/wazuh/wazuh/pull/3743))
- Fix error when getting profiles in custom AWS buckets ([#3786](https://github.com/wazuh/wazuh/pull/3786))
- Fix SCA integrity check when switching between manager nodes. ([#3884](https://github.com/wazuh/wazuh/pull/3884))
- Fix alert email sending when no_full_log option is set in a rule. ([#3174](https://github.com/wazuh/wazuh/pull/3174))
- Fix error in Windows who-data when handling the directories list. ([#3883](https://github.com/wazuh/wazuh/pull/3883))
- Fix error in the hardware inventory collector for PowerPC architectures. ([#3624](https://github.com/wazuh/wazuh/pull/3624))
- Fix the use of mutexes in the `OS_Regex` library. ([#3533](https://github.com/wazuh/wazuh/pull/3533))
- Fix invalid read in the `OS_Regex` library. ([#3815](https://github.com/wazuh/wazuh/pull/3815))
- Fix compilation error on FreeBSD 13 and macOS 10.14. ([#3832](https://github.com/wazuh/wazuh/pull/3832))
- Fix typo in the license of the files. ([#3779](https://github.com/wazuh/wazuh/pull/3779))
- Fix error in `execd` when upgrading agents remotely while auto-restarting. ([#3437](https://github.com/wazuh/wazuh/pull/3437))
- Prevent integrations from inheriting descriptors. ([#3514](https://github.com/wazuh/wazuh/pull/3514))
- Overwrite rules label fix and rules features tests. ([#3414](https://github.com/wazuh/wazuh/pull/3414))
- Fix typo: replace `readed` with `read`. ([#3328](https://github.com/wazuh/wazuh/pull/3328))
- Introduce global mutex for Rootcheck decoder. ([#3530](https://github.com/wazuh/wazuh/pull/3530))
- Fix errors reported by scan-build. ([#3452](https://github.com/wazuh/wazuh/pull/3452) & [#3785](https://github.com/wazuh/wazuh/pull/3785))
- Fix the handling of `wm_exec()` output.([#3486](https://github.com/wazuh/wazuh/pull/3486))
- Fix FIM duplicated entries in Windows. ([#3504](https://github.com/wazuh/wazuh/pull/3504))
- Remove socket deletion from epoll. ([#3432](https://github.com/wazuh/wazuh/pull/3432))
- Let the sources installer support NetBSD. ([#3444](https://github.com/wazuh/wazuh/pull/3444))
- Fix error message from openssl v1.1.1. ([#3413](https://github.com/wazuh/wazuh/pull/3413))
- Fix compilation issue for local installation. ([#3339](https://github.com/wazuh/wazuh/pull/3339))
- Fix exception handling when /tmp have no permissions and tell the user the problem. ([#3401](https://github.com/wazuh/wazuh/pull/3401))
- Fix who-data alerts when audit logs contain hex fields. ([#3909](https://github.com/wazuh/wazuh/pull/3909))
- Remove useless `select()` calls in Analysisd decoders. ([#3964](https://github.com/wazuh/wazuh/pull/3964))


## [v3.9.5] - 2019-08-08

### Fixed

- Fixed a bug in the Framework that prevented Cluster and API from handling the file _client.keys_ if it's mounted as a volume on Docker.
- Fixed a bug in Analysisd that printed the millisecond part of the alerts' timestamp without zero-padding. That prevented Elasticsearch 7 from indexing those alerts. ([#3814](https://github.com/wazuh/wazuh/issues/3814))


## [v3.9.4] - 2019-08-07

### Changed

- Prevent agent on Windows from including who-data on FIM events for child directories without who-data enabled, even if it's available. ([#3601](https://github.com/wazuh/wazuh/issues/3601))
- Prevent Rootcheck configuration from including the `<ignore>` settings if they are empty. ([#3634](https://github.com/wazuh/wazuh/issues/3634))
- Wazuh DB will delete the agent DB-related files immediately when removing an agent. ([#3691](https://github.com/wazuh/wazuh/issues/3691))

### Fixed

- Fixed bug in Remoted when correlating agents and their sockets in TCP mode. ([#3602](https://github.com/wazuh/wazuh/issues/3602))
- Fix bug in the agent that truncated its IP address if it occupies 15 characters. ([#3615](https://github.com/wazuh/wazuh/issues/3615))
- Logcollector failed to overwrite duplicate `<localfile>` stanzas. ([#3616](https://github.com/wazuh/wazuh/issues/3616))
- Analysisd could produce a double free if an Eventchannel message contains an invalid XML member. ([#3626](https://github.com/wazuh/wazuh/issues/3626))
- Fixed defects in the code reported by Coverity. ([#3627](https://github.com/wazuh/wazuh/issues/3627))
- Fixed bug in Analysisd when handling invalid JSON input strings. ([#3648](https://github.com/wazuh/wazuh/issues/3648))
- Fix handling of SCA policies with duplicate ID in Wazuh DB. ([#3668](https://github.com/wazuh/wazuh/issues/3668))
- Cluster could fail synchronizing some files located in Docker volumes. ([#3669](https://github.com/wazuh/wazuh/issues/3669))
- Fix a handler leak in the FIM whodata engine for Windows. ([#3690](https://github.com/wazuh/wazuh/issues/3690))
- The Docker listener module was storing and ignoring the output of the integration. ([#3768](https://github.com/wazuh/wazuh/issues/3768))
- Fixed memory leaks in Syscollector for macOS agents. ([#3795](https://github.com/wazuh/wazuh/pull/3795))
- Fix dangerous mutex initialization in Windows hosts. ([#3805](https://github.com/wazuh/wazuh/issues/3805))


## [v3.9.3] - 2019-07-08

### Changed

- Windows Eventchannel log collector will no longer report bookmarked events by default (those that happened while the agent was stopped). ([#3485](https://github.com/wazuh/wazuh/pull/3485))
- Remoted will discard agent-info data not in UTF-8 format. ([#3581](https://github.com/wazuh/wazuh/pull/3581))

### Fixed

- Osquery integration did not follow the osquery results file (*osqueryd.results.log*) as of libc 2.28. ([#3494](https://github.com/wazuh/wazuh/pull/3494))
- Windows Eventchannnel log collector did not update the bookmarks so it reported old events repeatedly. ([#3485](https://github.com/wazuh/wazuh/pull/3485))
- The agent sent invalid info data in the heartbeat message if it failed to get the host IP address. ([#3555](https://github.com/wazuh/wazuh/pull/3555))
- Modulesd produced a memory leak when being queried for its running configuration. ([#3564](https://github.com/wazuh/wazuh/pull/3564))
- Analysisd and Logtest crashed when trying rules having `<different_geoip>` and no `<not_same_field>` stanza. ([#3587](https://github.com/wazuh/wazuh/pull/3587))
- Vulnerability Detector failed to parse the Canonical's OVAL feed due to a syntax change. ([#3563](https://github.com/wazuh/wazuh/pull/3563))
- AWS Macie events produced erros in Elasticsearch. ([#3608](https://github.com/wazuh/wazuh/pull/3608))
- Rules with `<list lookup="address_match_key" />` produced a false match if the CDB list file is missing. ([#3609](https://github.com/wazuh/wazuh/pull/3609))
- Remote configuration was missing the `<ignore>` stanzas for Syscheck and Rootcheck when defined as sregex. ([#3617](https://github.com/wazuh/wazuh/pull/3617))


## [v3.9.2] - 2019-06-10

### Added

- Added support for Ubuntu 12.04 to the SCA configuration template. ([#3361](https://github.com/wazuh/wazuh/pull/3361))

### Changed

- Prevent the agent from stopping if it fails to resolve the manager's hostname on startup. ([#3405](https://github.com/wazuh/wazuh/pull/3405))
- Prevent Remoted from logging agent connection timeout as an error, now it's a debugging log. ([#3426](https://github.com/wazuh/wazuh/pull/3426))

### Fixed

- A configuration request to Analysisd made it crash if the option `<white_list>` is empty. ([#3383](https://github.com/wazuh/wazuh/pull/3383))
- Fixed error when uploading some configuration files through API in wazuh-docker environments. ([#3335](https://github.com/wazuh/wazuh/issues/3335))
- Fixed error deleting temporary files during cluster synchronization. ([#3379](https://github.com/wazuh/wazuh/issues/3379))
- Fixed bad permissions on agent-groups files synchronized via wazuh-clusterd. ([#3438](https://github.com/wazuh/wazuh/issues/3438))
- Fixed bug in the database module that ignored agents registered with a network mask. ([#3351](https://github.com/wazuh/wazuh/pull/3351))
- Fixed a memory bug in the CIS-CAT module. ([#3406](https://github.com/wazuh/wazuh/pull/3406))
- Fixed a bug in the agent upgrade tool when checking the version number. ([#3391](https://github.com/wazuh/wazuh/pull/3391))
- Fixed error checking in the Windows Eventchannel log collector. ([#3393](https://github.com/wazuh/wazuh/pull/3393))
- Prevent Analysisd from crashing at SCA decoder due to a race condition calling a thread-unsafe function. ([#3466](https://github.com/wazuh/wazuh/pull/3466))
- Fix a file descriptor leak in Modulesd on timeout when running a subprocess. ([#3470](https://github.com/wazuh/wazuh/pull/3470))
  - OpenSCAP.
  - CIS-CAT.
  - Command.
  - Azure.
  - SCA.
  - AWS.
  - Docker.
- Prevent Modulesd from crashing at Vulnerability Detector when updating a RedHat feed. ([3458](https://github.com/wazuh/wazuh/pull/3458))


## [v3.9.1] - 2019-05-21

### Added

- Added directory existence checking for SCA rules. ([#3246](https://github.com/wazuh/wazuh/pull/3246))
- Added line number to error messages when parsing YAML files. ([#3325](https://github.com/wazuh/wazuh/pull/3325))
- Enhanced wildcard support for Windows Logcollector. ([#3236](https://github.com/wazuh/wazuh/pull/3236))

### Changed

- Changed the extraction point of the package name in the Vulnerability Detector OVALs. ([#3245](https://github.com/wazuh/wazuh/pull/3245))

### Fixed

- Fixed SCA request interval option limit. ([#3254](https://github.com/wazuh/wazuh/pull/3254))
- Fixed SCA directory checking. ([#3235](https://github.com/wazuh/wazuh/pull/3235))
- Fixed potential out of bounds memory access. ([#3285](https://github.com/wazuh/wazuh/pull/3285))
- Fixed CIS-CAT XML report parser. ([#3261](https://github.com/wazuh/wazuh/pull/3261))
- Fixed .ssh folder permissions for Agentless. ([#2660](https://github.com/wazuh/wazuh/pull/2660))
- Fixed repeated fields in SCA summary events. ([#3278](https://github.com/wazuh/wazuh/pull/3278))
- Fixed command output treatment for the SCA module. ([#3297](https://github.com/wazuh/wazuh/pull/3297))
- Fixed _agent_upgrade_ tool to set the manager version as the default one. ([#2721](https://github.com/wazuh/wazuh/pull/2721))
- Fixed execd crash when timeout list is not initialized. ([#3316](https://github.com/wazuh/wazuh/pull/3316))
- Fixed support for reading large files on Windows Logcollector. ([#3248](https://github.com/wazuh/wazuh/pull/3248))
- Fixed the manager restarting process via API on Docker. ([#3273](https://github.com/wazuh/wazuh/pull/3273))
- Fixed the _agent_info_ files synchronization between cluster nodes. ([#3272](https://github.com/wazuh/wazuh/pull/3272))

### Removed

- Removed 5-second reading timeout for File Integrity Monitoring scan. ([#3366](https://github.com/wazuh/wazuh/pull/3366))


## [v3.9.0] - 2019-05-02

### Added

- New module to perform **Security Configuration Assessment** scans. ([#2598](https://github.com/wazuh/wazuh/pull/2598))
- New **Logcollector** features. ([#2929](https://github.com/wazuh/wazuh/pull/2929))
  - Let Logcollector filter files by content. ([#2796](https://github.com/wazuh/wazuh/issues/2796))
  - Added a pattern exclusion option to Logcollector. ([#2797](https://github.com/wazuh/wazuh/issues/2797))
  - Let Logcollector filter files by date. ([#2799](https://github.com/wazuh/wazuh/issues/2799))
  - Let logcollector support wildcards on Windows. ([#2898](https://github.com/wazuh/wazuh/issues/2898))
- **Fluent forwarder** for agents. ([#2828](https://github.com/wazuh/wazuh/issues/2828))
- Collect network and port inventory for Windows XP/Server 2003. ([#2464](https://github.com/wazuh/wazuh/pull/2464))
- Included inventory fields as dynamic fields in events to use them in rules. ([#2441](https://github.com/wazuh/wazuh/pull/2441))
- Added an option _startup_healthcheck_ in FIM so that the the who-data health-check is optional. ([#2323](https://github.com/wazuh/wazuh/pull/2323))
- The real agent IP is reported by the agent and shown in alerts and the App interface. ([#2577](https://github.com/wazuh/wazuh/pull/2577))
- Added support for organizations in AWS wodle. ([#2627](https://github.com/wazuh/wazuh/pull/2627))
- Added support for hot added symbolic links in _Whodata_. ([#2466](https://github.com/wazuh/wazuh/pull/2466))
- Added `-t` option to `wazuh-clusterd` binary ([#2691](https://github.com/wazuh/wazuh/pull/2691)).
- Added options `same_field` and `not_same_field` in rules to correlate dynamic fields between events. ([#2689](https://github.com/wazuh/wazuh/pull/2689))
- Added optional daemons start by default. ([#2769](https://github.com/wazuh/wazuh/pull/2769))
- Make the Windows installer to choose the appropriate `ossec.conf` file based on the System version. ([#2773](https://github.com/wazuh/wazuh/pull/2773))
- Added writer thread preference for Logcollector. ([#2783](https://github.com/wazuh/wazuh/pull/2783))
- Added database deletion from Wazuh-DB for removed agents. ([#3123](https://github.com/wazuh/wazuh/pull/3123))

### Changed

- Introduced a network buffer in Remoted to cache incomplete messages from agents. This improves the performance by preventing Remoted from waiting for complete messages. ([#2528](https://github.com/wazuh/wazuh/pull/2528))
- Improved alerts about disconnected agents: they will contain the data about the disconnected agent, although the alert is actually produced by the manager. ([#2379](https://github.com/wazuh/wazuh/pull/2379))
- PagerDuty integration plain text alert support (by @spartantri). ([#2403](https://github.com/wazuh/wazuh/pull/2403))
- Improved Remoted start-up logging messages. ([#2460](https://github.com/wazuh/wazuh/pull/2460))
- Let _agent_auth_ warn when it receives extra input arguments. ([#2489](https://github.com/wazuh/wazuh/pull/2489))
- Update the who-data related SELinux rules for Audit 3.0. This lets who-data work on Fedora 29. ([#2419](https://github.com/wazuh/wazuh/pull/2419))
- Changed data source for network interface's MAC address in Syscollector so that it will be able to get bonded interfaces' MAC. ([#2550](https://github.com/wazuh/wazuh/pull/2550))
- Migrated unit tests from Check to TAP (Test Anything Protocol). ([#2572](https://github.com/wazuh/wazuh/pull/2572))
- Now labels starting with `_` are reserved for internal use. ([#2577](https://github.com/wazuh/wazuh/pull/2577))
- Now AWS wodle fetches aws.requestParameters.disableApiTermination with an unified format ([#2614](https://github.com/wazuh/wazuh/pull/2614))
- Improved overall performance in cluster ([#2575](https://github.com/wazuh/wazuh/pull/2575))
- Some improvements has been made in the _vulnerability-detector_ module. ([#2603](https://github.com/wazuh/wazuh/pull/2603))
- Refactor of decoded fields from the Windows eventchannel decoder. ([#2684](https://github.com/wazuh/wazuh/pull/2684))
- Deprecate global option `<queue_size>` for Analysisd. ([#2729](https://github.com/wazuh/wazuh/pull/2729))
- Excluded noisy events from Windows Eventchannel. ([#2763](https://github.com/wazuh/wazuh/pull/2763))
- Replaced `printf` functions in `agent-authd`. ([#2830](https://github.com/wazuh/wazuh/pull/2830))
- Replaced `strtoul()` using NULL arguments with `atol()` in wodles config files. ([#2801](https://github.com/wazuh/wazuh/pull/2801))
- Added a more descriptive message for SSL error when agent-auth fails. ([#2941](https://github.com/wazuh/wazuh/pull/2941))
- Changed the starting Analysisd messages about loaded rules from `info` to `debug` level. ([#2881](https://github.com/wazuh/wazuh/pull/2881))
- Re-structured messages for FIM module. ([#2926](https://github.com/wazuh/wazuh/pull/2926))
- Changed `diff` output in Syscheck for Windows. ([#2969](https://github.com/wazuh/wazuh/pull/2969))
- Replaced OSSEC e-mail subject with Wazuh in `ossec-maild`. ([#2975](https://github.com/wazuh/wazuh/pull/2975))
- Added keepalive in TCP to manage broken connections in `ossec-remoted`. ([#3069](https://github.com/wazuh/wazuh/pull/3069))
- Change default restart interval for Docker listener module to one minute. ([#2679](https://github.com/wazuh/wazuh/pull/2679))

### Fixed

- Fixed error in Syscollector for Windows older than Vista when gathering the hardware inventory. ([#2326](https://github.com/wazuh/wazuh/pull/2326))
- Fixed an error in the OSQuery configuration validation. ([#2446](https://github.com/wazuh/wazuh/pull/2446))
- Prevent Integrator, Syslog Client and Mail forwarded from getting stuck while reading _alerts.json_. ([#2498](https://github.com/wazuh/wazuh/pull/2498))
- Fixed a bug that could make an Agent running on Windows XP close unexpectedly while receiving a WPK file. ([#2486](https://github.com/wazuh/wazuh/pull/2486))
- Fixed _ossec-control_ script in Solaris. ([#2495](https://github.com/wazuh/wazuh/pull/2495))
- Fixed a compilation error when building Wazuh in static linking mode with the Audit library enabled. ([#2523](https://github.com/wazuh/wazuh/pull/2523))
- Fixed a memory hazard in Analysisd on log pre-decoding for short logs (less than 5 bytes). ([#2391](https://github.com/wazuh/wazuh/pull/2391))
- Fixed defects reported by Cppcheck. ([#2521](https://github.com/wazuh/wazuh/pull/2521))
  - Double free in GeoIP data handling with IPv6.
  - Buffer overlay when getting OS information.
  - Check for successful memory allocation in Syscollector.
- Fix out-of-memory error in Remoted when upgrading an agent with a big data chunk. ([#2594](https://github.com/wazuh/wazuh/pull/2594))
- Re-registered agent are reassigned to correct groups when the multigroup is empty. ([#2440](https://github.com/wazuh/wazuh/pull/2440))
- Wazuh manager starts regardless of the contents of _local_decoder.xml_. ([#2465](https://github.com/wazuh/wazuh/pull/2465))
- Let _Remoted_ wait for download module availability. ([#2517](https://github.com/wazuh/wazuh/pull/2517))
- Fix duplicate field names at some events for Windows eventchannel. ([#2500](https://github.com/wazuh/wazuh/pull/2500))
- Delete empty fields from Windows Eventchannel alerts. ([#2492](https://github.com/wazuh/wazuh/pull/2492))
- Fixed memory leak and crash in Vulnerability Detector. ([#2620](https://github.com/wazuh/wazuh/pull/2620))
- Prevent Analysisd from crashing when receiving an invalid Syscollector event. ([#2621](https://github.com/wazuh/wazuh/pull/2621))
- Fix a bug in the database synchronization module that left broken references of removed agents to groups. ([#2628](https://github.com/wazuh/wazuh/pull/2628))
- Fixed restart service in AIX. ([#2674](https://github.com/wazuh/wazuh/pull/2674))
- Prevent Execd from becoming defunct when Active Response disabled. ([#2692](https://github.com/wazuh/wazuh/pull/2692))
- Fix error in Syscollector when unable to read the CPU frequency on agents. ([#2740](https://github.com/wazuh/wazuh/pull/2740))
- Fix Windows escape format affecting non-format messages. ([#2725](https://github.com/wazuh/wazuh/pull/2725))
- Avoid a segfault in mail daemon due to the XML tags order in the `ossec.conf`. ([#2711](https://github.com/wazuh/wazuh/pull/2711))
- Prevent the key updating thread from starving in Remoted. ([#2761](https://github.com/wazuh/wazuh/pull/2761))
- Fixed error logging on Windows agent. ([#2791](https://github.com/wazuh/wazuh/pull/2791))
- Let CIS-CAT decoder reuse the Wazuh DB connection socket. ([#2800](https://github.com/wazuh/wazuh/pull/2800))
- Fixed issue with `agent-auth` options without argument. ([#2808](https://github.com/wazuh/wazuh/pull/2808))
- Fixed control of the frequency counter in alerts. ([#2854](https://github.com/wazuh/wazuh/pull/2854))
- Ignore invalid files for agent groups. ([#2895](https://github.com/wazuh/wazuh/pull/2895))
- Fixed invalid behaviour when moving files in Whodata mode. ([#2888](https://github.com/wazuh/wazuh/pull/2888))
- Fixed deadlock in Remoted when updating the `keyentries` structure. ([#2956](https://github.com/wazuh/wazuh/pull/2956))
- Fixed error in Whodata when one of the file permissions cannot be extracted. ([#2940](https://github.com/wazuh/wazuh/pull/2940))
- Fixed System32 and SysWOW64 event processing in Whodata. ([#2935](https://github.com/wazuh/wazuh/pull/2935))
- Fixed Syscheck hang when monitoring system directories. ([#3059](https://github.com/wazuh/wazuh/pull/3059))
- Fixed the package inventory for MAC OS X. ([#3035](https://github.com/wazuh/wazuh/pull/3035))
- Translated the Audit Policy fields from IDs for Windows events. ([#2950](https://github.com/wazuh/wazuh/pull/2950))
- Fixed broken pipe error when Wazuh-manager closes TCP connection. ([#2965](https://github.com/wazuh/wazuh/pull/2965))
- Fixed whodata mode on drives other than the main one. ([#2989](https://github.com/wazuh/wazuh/pull/2989))
- Fixed bug occurred in the database while removing an agent. ([#2997](https://github.com/wazuh/wazuh/pull/2997))
- Fixed duplicated alerts for Red Hat feed in `vulnerability-detector`. ([#3000](https://github.com/wazuh/wazuh/pull/3000))
- Fixed bug when processing symbolic links in Whodata. ([#3025](https://github.com/wazuh/wazuh/pull/3025))
- Fixed option for ignoring paths in rootcheck. ([#3058](https://github.com/wazuh/wazuh/pull/3058))
- Allow Wazuh service on MacOSX to be available without restart. ([#3119](https://github.com/wazuh/wazuh/pull/3119))
- Ensure `internal_options.conf` file is overwritten on Windows upgrades. ([#3153](https://github.com/wazuh/wazuh/pull/3153))
- Fixed the reading of the setting `attempts` of the Docker module. ([#3067](https://github.com/wazuh/wazuh/pull/3067))
- Fix a memory leak in Docker listener module. ([#2679](https://github.com/wazuh/wazuh/pull/2679))


## [v3.8.2] - 2019-01-30

### Fixed

- Analysisd crashed when parsing a log from OpenLDAP due to a bug in the option `<accumulate>`. ([#2456](https://github.com/wazuh/wazuh/pull/2456))
- Modulesd closed unexpectedly if a command was defined without a `<tag>` option. ([#2470](https://github.com/wazuh/wazuh/pull/2470))
- The Eventchannel decoder was not being escaping backslashes correctly. ([#2483](https://github.com/wazuh/wazuh/pull/2483))
- The Eventchannel decoder was leaving spurious trailing spaces in some fields. ([#2484](https://github.com/wazuh/wazuh/pull/2484))


## [v3.8.1] - 2019-01-25

### Fixed

- Fixed memory leak in Logcollector when reading Windows eventchannel. ([#2450](https://github.com/wazuh/wazuh/pull/2450))
- Fixed script parsing error in Solaris 10. ([#2449](https://github.com/wazuh/wazuh/pull/2449))
- Fixed version comparisons on Red Hat systems. (By @orlando-jamie) ([#2445](https://github.com/wazuh/wazuh/pull/2445))


## [v3.8.0] - 2019-01-19

### Added

- Logcollector **extension for Windows eventchannel logs in JSON format.** ([#2142](https://github.com/wazuh/wazuh/pull/2142))
- Add options to detect **attribute and file permission changes** for Windows. ([#1918](https://github.com/wazuh/wazuh/pull/1918))
- Added **Audit health-check** in the Whodata initialization. ([#2180](https://github.com/wazuh/wazuh/pull/2180))
- Added **Audit rules auto-reload** in Whodata. ([#2180](https://github.com/wazuh/wazuh/pull/2180))
- Support for **new AWS services** in the AWS wodle ([#2242](https://github.com/wazuh/wazuh/pull/2242)):
    - AWS Config
    - AWS Trusted Advisor
    - AWS KMS
    - AWS Inspector
    - Add support for IAM roles authentication in EC2 instances.
- New module "Agent Key Polling" to integrate agent key request to external data sources. ([#2127](https://github.com/wazuh/wazuh/pull/2127))
  - Look for missing or old agent keys when Remoted detects an authorization failure.
  - Request agent keys by calling a defined executable or connecting to a local socket.
- Get process inventory for Windows natively. ([#1760](https://github.com/wazuh/wazuh/pull/1760))
- Improved vulnerability detection in Red Hat systems. ([#2137](https://github.com/wazuh/wazuh/pull/2137))
- Add retries to download the OVAL files in vulnerability-detector. ([#1832](https://github.com/wazuh/wazuh/pull/1832))
- Auto-upgrade FIM databases in Wazuh-DB. ([#2147](https://github.com/wazuh/wazuh/pull/2147))
- New dedicated thread for AR command running on Windows agent. ([#1725](https://github.com/wazuh/wazuh/pull/1725))
  -  This will prevent the agent from delaying due to an AR execution.
- New internal option to clean residual files of agent groups. ([#1985](https://github.com/wazuh/wazuh/pull/1985))
- Add a manifest to run `agent-auth.exe` with elevated privileges. ([#1998](https://github.com/wazuh/wazuh/pull/1998))
- Compress `last-entry` files to check differences by FIM. ([#2034](https://github.com/wazuh/wazuh/pull/2034))
- Add error messages to integration scripts. ([#2143](https://github.com/wazuh/wazuh/pull/2143))
- Add CDB lists building on install. ([#2167](https://github.com/wazuh/wazuh/pull/2167))
- Update Wazuh copyright for internal files. ([#2343](https://github.com/wazuh/wazuh/pull/2343))
- Added option to allow maild select the log file to read from. ([#977](https://github.com/wazuh/wazuh/pull/977))
- Add table to control the metadata of the vuln-detector DB. ([#2402](https://github.com/wazuh/wazuh/pull/2402))

### Changed

- Now Wazuh manager can be started with an empty configuration in ossec.conf. ([#2086](https://github.com/wazuh/wazuh/pull/2086))
- The Authentication daemon is now enabled by default. ([#2129](https://github.com/wazuh/wazuh/pull/2129))
- Make FIM show alerts for new files by default. ([#2213](https://github.com/wazuh/wazuh/pull/2213))
- Reduce the length of the query results from Vulnerability Detector to Wazuh DB. ([#1798](https://github.com/wazuh/wazuh/pull/1798))
- Improved the build system to automatically detect a big-endian platform. ([#2031](https://github.com/wazuh/wazuh/pull/2031))
  - Building option `USE_BIG_ENDIAN` is not already needed on Solaris (SPARC) or HP-UX.
- Expanded the regex pattern maximum size from 2048 to 20480 bytes. ([#2036](https://github.com/wazuh/wazuh/pull/2036))
- Improved IP address validation in the option `<white_list>` (by @pillarsdotnet). ([#1497](https://github.com/wazuh/wazuh/pull/1497))
- Improved rule option `<info>` validation (by @pillarsdotnet). ([#1541](https://github.com/wazuh/wazuh/pull/1541))
- Deprecated the Syscheck option `<remove_old_diff>` by making it mandatory. ([#1915](https://github.com/wazuh/wazuh/pull/1915))
- Fix invalid error "Unable to verity server certificate" in _ossec-authd_ (server). ([#2045](https://github.com/wazuh/wazuh/pull/2045))
- Remove deprecated flag `REUSE_ID` from the Makefile options. ([#2107](https://github.com/wazuh/wazuh/pull/2107))
- Syscheck first queue error message changed into a warning. ([#2146](https://github.com/wazuh/wazuh/pull/2146))
- Do the DEB and RPM package scan regardless of Linux distribution. ([#2168](https://github.com/wazuh/wazuh/pull/2168))
- AWS VPC configuration in the AWS wodle ([#2242](https://github.com/wazuh/wazuh/pull/2242)).
- Hide warning log by FIM when cannot open a file that has just been removed. ([#2201](https://github.com/wazuh/wazuh/pull/2201))
- The default FIM configuration will ignore some temporary files. ([#2202](https://github.com/wazuh/wazuh/pull/2202))

### Fixed

- Fixed error description in the osquery configuration parser (by @pillarsdotnet). ([#1499](https://github.com/wazuh/wazuh/pull/1499))
- The FTS comment option `<ftscomment>` was not being read (by @pillarsdotnet). ([#1536](https://github.com/wazuh/wazuh/pull/1536))
- Fixed error when multigroup files are not found. ([#1792](https://github.com/wazuh/wazuh/pull/1792))
- Fix error when assigning multiple groups whose names add up to more than 4096 characters. ([#1792](https://github.com/wazuh/wazuh/pull/1792))
- Replaced "getline" function with "fgets" in vulnerability-detector to avoid compilation errors with older versions of libC. ([#1822](https://github.com/wazuh/wazuh/pull/1822))
- Fix bug in Wazuh DB when trying to store multiple network interfaces with the same IP from Syscollector. ([#1928](https://github.com/wazuh/wazuh/pull/1928))
- Improved consistency of multigroups. ([#1985](https://github.com/wazuh/wazuh/pull/1985))
- Fixed the reading of the OS name and version in HP-UX systems. ([#1990](https://github.com/wazuh/wazuh/pull/1990))
- Prevent the agent from producing an error on platforms that don't support network timeout. ([#2001](https://github.com/wazuh/wazuh/pull/2001))
- Logcollector could not set the maximum file limit on HP-UX platform. ([2030](https://github.com/wazuh/wazuh/pull/2030))
- Allow strings up to 64KB long for log difference analysis. ([#2032](https://github.com/wazuh/wazuh/pull/2032))
- Now agents keep their registration date when upgrading the manager. ([#2033](https://github.com/wazuh/wazuh/pull/2033))
- Create an empty `client.keys` file on a fresh installation of a Windows agent. ([2040](https://github.com/wazuh/wazuh/pull/2040))
- Allow CDB list keys and values to have double quotes surrounding. ([#2046](https://github.com/wazuh/wazuh/pull/2046))
- Remove file `queue/db/.template.db` on upgrade / restart. ([2073](https://github.com/wazuh/wazuh/pull/2073))
- Fix error on Analysisd when `check_value` doesn't exist. ([2080](https://github.com/wazuh/wazuh/pull/2080))
- Prevent Rootcheck from looking for invalid link count in agents running on Solaris (by @ecsc-georgew). ([2087](https://github.com/wazuh/wazuh/pull/2087))
- Fixed the warning messages when compiling the agent on AIX. ([2099](https://github.com/wazuh/wazuh/pull/2099))
- Fix missing library when building Wazuh with MySQL support. ([#2108](https://github.com/wazuh/wazuh/pull/2108))
- Fix compile warnings for the Solaris platform. ([#2121](https://github.com/wazuh/wazuh/pull/2121))
- Fixed regular expression for audit.key in audit decoder. ([#2134](https://github.com/wazuh/wazuh/pull/2134))
- Agent's ossec-control stop should wait a bit after killing a process. ([#2149](https://github.com/wazuh/wazuh/pull/2149))
- Fixed error ocurred while monitoring symbolic links in Linux. ([#2152](https://github.com/wazuh/wazuh/pull/2152))
- Fixed some bugs in Logcollector: ([#2154](https://github.com/wazuh/wazuh/pull/2154))
  - If Logcollector picks up a log exceeding 65279 bytes, that log may lose the null-termination.
  - Logcollector crashes if multiple wildcard stanzas resolve the same file.
  - An error getting the internal file position may lead to an undefined condition.
- Execd daemon now runs even if active response is disabled ([#2177](https://github.com/wazuh/wazuh/pull/2177))
- Fix high precision timestamp truncation in rsyslog messages. ([#2128](https://github.com/wazuh/wazuh/pull/2128))
- Fix missing Whodata section to the remote configuration query. ([#2173](https://github.com/wazuh/wazuh/pull/2173))
- Bugfixes in AWS wodle ([#2242](https://github.com/wazuh/wazuh/pull/2242)):
    - Fixed bug in AWS Guard Duty alerts when there were multiple remote IPs.
    - Fixed bug when using flag `remove_from_bucket`.
    - Fixed bug when reading buckets generating more than 1000 logs in the same day.
    - Increase `qty` of `aws.eventNames` and remove usage of `aws.eventSources`.
- Fix bug in cluster configuration when using Kubernetes ([#2227](https://github.com/wazuh/wazuh/pull/2227)).
- Fix network timeout setup in agent running on Windows. ([#2185](https://github.com/wazuh/wazuh/pull/2185))
- Fix default values for the `<auto_ignore>` option. ([#2210](https://github.com/wazuh/wazuh/pull/2210))
- Fix bug that made Modulesd and Remoted crash on ARM architecture. ([#2214](https://github.com/wazuh/wazuh/pull/2214))
- The regex parser included the next character after a group:
  - If the input string just ends after that character. ([#2216](https://github.com/wazuh/wazuh/pull/2216))
  - The regex parser did not accept a group terminated with an escaped byte or a class. ([#2224](https://github.com/wazuh/wazuh/pull/2224))
- Fixed buffer overflow hazard in FIM when performing change report on long paths on macOS platform. ([#2285](https://github.com/wazuh/wazuh/pull/2285))
- Fix sending of the owner attribute when a file is created in Windows. ([#2292](https://github.com/wazuh/wazuh/pull/2292))
- Fix audit reconnection to the Whodata socket ([#2305](https://github.com/wazu2305h/wazuh/pull/2305))
- Fixed agent connection in TCP mode on Windows XP. ([#2329](https://github.com/wazuh/wazuh/pull/2329))
- Fix log shown when a command reaches its timeout and `ignore_output` is enabled. ([#2316](https://github.com/wazuh/wazuh/pull/2316))
- Analysisd and Syscollector did not detect the number of cores on Raspberry Pi. ([#2304](https://github.com/wazuh/wazuh/pull/2304))
- Analysisd and Syscollector did not detect the number of cores on CentOS 5. ([#2340](https://github.com/wazuh/wazuh/pull/2340))


## [v3.7.2] - 2018-12-17

### Changed

- Logcollector will fully read a log file if it reappears after being deleted. ([#2041](https://github.com/wazuh/wazuh/pull/2041))

### Fixed

- Fix some bugs in Logcollector: ([#2041](https://github.com/wazuh/wazuh/pull/2041))
  - Logcollector ceases monitoring any log file containing a binary zero-byte.
  - If a local file defined with wildcards disappears, Logcollector incorrectly shows a negative number of remaining open attempts.
  - Fixed end-of-file detection for text-based file formats.
- Fixed a bug in Analysisd that made it crash when decoding a malformed FIM message. ([#2089](https://github.com/wazuh/wazuh/pull/2089))


## [v3.7.1] - 2018-12-05

### Added

- New internal option `remoted.guess_agent_group` allowing agent group guessing by Remoted to be optional. ([#1890](https://github.com/wazuh/wazuh/pull/1890))
- Added option to configure another audit keys to monitor. ([#1882](https://github.com/wazuh/wazuh/pull/1882))
- Added option to create the SSL certificate and key with the install.sh script. ([#1856](https://github.com/wazuh/wazuh/pull/1856))
- Add IPv6 support to `host-deny.sh` script. (by @iasdeoupxe). ([#1583](https://github.com/wazuh/wazuh/pull/1583))
- Added tracing information (PID, function, file and line number) to logs when debugging is enabled. ([#1866](https://github.com/wazuh/wazuh/pull/1866))

### Changed

- Change errors messages to descriptive warnings in Syscheck when a files is not reachable. ([#1730](https://github.com/wazuh/wazuh/pull/1730))
- Add default values to global options to let the manager start. ([#1894](https://github.com/wazuh/wazuh/pull/1894))
- Improve Remoted performance by reducing interaction between threads. ([#1902](https://github.com/wazuh/wazuh/pull/1902))

### Fixed

- Prevent duplicates entries for denied IP addresses by `host-deny.sh`. (by @iasdeoupxe). ([#1583](https://github.com/wazuh/wazuh/pull/1583))
- Fix issue in Logcollector when reaching the file end before getting a full line. ([#1744](https://github.com/wazuh/wazuh/pull/1744))
- Throw an error when a nonexistent CDB file is added in the ossec.conf file. ([#1783](https://github.com/wazuh/wazuh/pull/1783))
- Fix bug in Remoted that truncated control messages to 1024 bytes. ([#1847](https://github.com/wazuh/wazuh/pull/1847))
- Avoid that the attribute `ignore` of rules silence alerts. ([#1874](https://github.com/wazuh/wazuh/pull/1874))
- Fix race condition when decoding file permissions. ([#1879](https://github.com/wazuh/wazuh/pull/1879)
- Fix to overwrite FIM configuration when directories come in the same tag separated by commas. ([#1886](https://github.com/wazuh/wazuh/pull/1886))
- Fixed issue with hash table handling in FTS and label management. ([#1889](https://github.com/wazuh/wazuh/pull/1889))
- Fixed id's and description of FIM alerts. ([#1891](https://github.com/wazuh/wazuh/pull/1891))
- Fix log flooding by Logcollector when monitored files disappear. ([#1893](https://github.com/wazuh/wazuh/pull/1893))
- Fix bug configuring empty blocks in FIM. ([#1897](https://github.com/wazuh/wazuh/pull/1897))
- Let the Windows agent reset the random generator context if it's corrupt. ([#1898](https://github.com/wazuh/wazuh/pull/1898))
- Prevent Remoted from logging errors if the cluster configuration is missing or invalid. ([#1900](https://github.com/wazuh/wazuh/pull/1900))
- Fix race condition hazard in Remoted when handling control messages. ([#1902](https://github.com/wazuh/wazuh/pull/1902))
- Fix uncontrolled condition in the vulnerability-detector version checker. ([#1932](https://github.com/wazuh/wazuh/pull/1932))
- Restore support for Amazon Linux in vulnerability-detector. ([#1932](https://github.com/wazuh/wazuh/pull/1932))
- Fixed starting wodles after a delay specified in `interval` when `run_on_start` is set to `no`, on the first run of the agent. ([#1906](https://github.com/wazuh/wazuh/pull/1906))
- Prevent `agent-auth` tool from creating the file _client.keys_ outside the agent's installation folder. ([#1924](https://github.com/wazuh/wazuh/pull/1924))
- Fix symbolic links attributes reported by `syscheck` in the alerts. ([#1926](https://github.com/wazuh/wazuh/pull/1926))
- Added some improvements and fixes in Whodata. ([#1929](https://github.com/wazuh/wazuh/pull/1929))
- Fix FIM decoder to accept Windows user containing spaces. ([#1930](https://github.com/wazuh/wazuh/pull/1930))
- Add missing field `restrict` when querying the FIM configuration remotely. ([#1931](https://github.com/wazuh/wazuh/pull/1931))
- Fix values of FIM scan showed in agent_control info. ([#1940](https://github.com/wazuh/wazuh/pull/1940))
- Fix agent group updating in database module. ([#2004](https://github.com/wazuh/wazuh/pull/2004))
- Logcollector prevents vmhgfs from synchronizing the inode. ([#2022](https://github.com/wazuh/wazuh/pull/2022))
- File descriptor leak that may impact agents running on UNIX platforms. ([#2021](https://github.com/wazuh/wazuh/pull/2021))
- CIS-CAT events were being processed by a wrong decoder. ([#2014](https://github.com/wazuh/wazuh/pull/2014))


## [v3.7.0] - 2018-11-10

### Added

- Adding feature to **remotely query agent configuration on demand.** ([#548](https://github.com/wazuh/wazuh/pull/548))
- **Boost Analysisd performance with multithreading.** ([#1039](https://github.com/wazuh/wazuh/pull/1039))
- Adding feature to **let agents belong to multiple groups.** ([#1135](https://github.com/wazuh/wazuh/pull/1135))
  - API support for multiple groups. ([#1300](https://github.com/wazuh/wazuh/pull/1300) [#1135](https://github.com/wazuh/wazuh/pull/1135))
- **Boost FIM decoding performance** by storing data into Wazuh DB using SQLite databases. ([#1333](https://github.com/wazuh/wazuh/pull/1333))
  - FIM database is cleaned after restarting agent 3 times, deleting all entries that left being monitored.
  - Added script to migrate older Syscheck databases to WazuhDB. ([#1504](https://github.com/wazuh/wazuh/pull/1504)) ([#1333](https://github.com/wazuh/wazuh/pull/1333))
- Added rule testing output when restarting manager. ([#1196](https://github.com/wazuh/wazuh/pull/1196))
- New wodle for **Azure environment log and process collection.** ([#1306](https://github.com/wazuh/wazuh/pull/1306))
- New wodle for **Docker container monitoring.** ([#1368](https://github.com/wazuh/wazuh/pull/1368))
- Disconnect manager nodes in cluster if no keep alive is received or sent during two minutes. ([#1482](https://github.com/wazuh/wazuh/pull/1482))
- API requests are forwarded to the proper manager node in cluster. ([#885](https://github.com/wazuh/wazuh/pull/885))
- Centralized configuration pushed from manager overwrite the configuration of directories that exist with the same path in ossec.conf. ([#1740](https://github.com/wazuh/wazuh/pull/1740))

### Changed

- Refactor Python framework code to standardize database requests and support queries. ([#921](https://github.com/wazuh/wazuh/pull/921))
- Replaced the `execvpe` function by `execvp` for the Wazuh modules. ([#1207](https://github.com/wazuh/wazuh/pull/1207))
- Avoid the use of reference ID in Syscollector network tables. ([#1315](https://github.com/wazuh/wazuh/pull/1315))
- Make Syscheck case insensitive on Windows agent. ([#1349](https://github.com/wazuh/wazuh/pull/1349))
- Avoid conflicts with the size of time_t variable in wazuh-db. ([#1366](https://github.com/wazuh/wazuh/pull/1366))
- Osquery integration updated: ([#1369](https://github.com/wazuh/wazuh/pull/1369))
  - Nest the result data into a "osquery" object.
  - Extract the pack name into a new field.
  - Include the query name in the alert description.
  - Minor fixes.
- Increased AWS S3 database entry limit to 5000 to prevent reprocessing repeated events. ([#1391](https://github.com/wazuh/wazuh/pull/1391))
- Increased the limit of concurrent agent requests: 1024 by default, configurable up to 4096. ([#1473](https://github.com/wazuh/wazuh/pull/1473))
- Change the default vulnerability-detector interval from 1 to 5 minutes. ([#1729](https://github.com/wazuh/wazuh/pull/1729))
- Port the UNIX version of Auth client (_agent_auth_) to the Windows agent. ([#1790](https://github.com/wazuh/wazuh/pull/1790))
  - Support of TLSv1.2 through embedded OpenSSL library.
  - Support of SSL certificates for agent and manager validation.
  - Unify Auth client option set.

### Fixed

- Fixed email_alerts configuration for multiple recipients. ([#1193](https://github.com/wazuh/wazuh/pull/1193))
- Fixed manager stopping when no command timeout is allowed. ([#1194](https://github.com/wazuh/wazuh/pull/1194))
- Fixed getting RAM memory information from mac OS X and FreeBSD agents. ([#1203](https://github.com/wazuh/wazuh/pull/1203))
- Fixed mandatory configuration labels check. ([#1208](https://github.com/wazuh/wazuh/pull/1208))
- Fix 0 value at check options from Syscheck. ([1209](https://github.com/wazuh/wazuh/pull/1209))
- Fix bug in whodata field extraction for Windows. ([#1233](https://github.com/wazuh/wazuh/issues/1233))
- Fix stack overflow when monitoring deep files. ([#1239](https://github.com/wazuh/wazuh/pull/1239))
- Fix typo in whodata alerts. ([#1242](https://github.com/wazuh/wazuh/issues/1242))
- Fix bug when running quick commands with timeout of 1 second. ([#1259](https://github.com/wazuh/wazuh/pull/1259))
- Prevent offline agents from generating vulnerability-detector alerts. ([#1292](https://github.com/wazuh/wazuh/pull/1292))
- Fix empty SHA256 of rotated alerts and log files. ([#1308](https://github.com/wazuh/wazuh/pull/1308))
- Fixed service startup on error. ([#1324](https://github.com/wazuh/wazuh/pull/1324))
- Set connection timeout for Auth server ([#1336](https://github.com/wazuh/wazuh/pull/1336))
- Fix the cleaning of the temporary folder. ([#1361](https://github.com/wazuh/wazuh/pull/1361))
- Fix check_mtime and check_inode views in Syscheck alerts. ([#1364](https://github.com/wazuh/wazuh/pull/1364))
- Fixed the reading of the destination address and type for PPP interfaces. ([#1405](https://github.com/wazuh/wazuh/pull/1405))
- Fixed a memory bug in regex when getting empty strings. ([#1430](https://github.com/wazuh/wazuh/pull/1430))
- Fixed report_changes with a big ammount of files. ([#1465](https://github.com/wazuh/wazuh/pull/1465))
- Prevent Logcollector from null-terminating socket output messages. ([#1547](https://github.com/wazuh/wazuh/pull/1547))
- Fix timeout overtaken message using infinite timeout. ([#1604](https://github.com/wazuh/wazuh/pull/1604))
- Prevent service from crashing if _global.db_ is not created. ([#1485](https://github.com/wazuh/wazuh/pull/1485))
- Set new agent.conf template when creating new groups. ([#1647](https://github.com/wazuh/wazuh/pull/1647))
- Fix bug in Wazuh Modules that tried to delete PID folders if a subprocess call failed. ([#1836](https://github.com/wazuh/wazuh/pull/1836))


## [v3.6.1] - 2018-09-07

### Fixed

- Fixed ID field length limit in JSON alerts, by @gandalfn. ([#1052](https://github.com/wazuh/wazuh/pull/1052))
- Fix segmentation fault when the agent version is empty in Vulnerability Detector. ([#1191](https://github.com/wazuh/wazuh/pull/1191))
- Fix bug that removes file extensions in rootcheck. ([#1197](https://github.com/wazuh/wazuh/pull/1197))
- Fixed incoherence in Client Syslog between plain-text and JSON alert input in `<location>` filter option. ([#1204](https://github.com/wazuh/wazuh/pull/1204))
- Fixed missing agent name and invalid predecoded hostname in JSON alerts. ([#1213](https://github.com/wazuh/wazuh/pull/1213))
- Fixed invalid location string in plain-text alerts. ([#1213](https://github.com/wazuh/wazuh/pull/1213))
- Fixed default stack size in threads on AIX and HP-UX. ([#1215](https://github.com/wazuh/wazuh/pull/1215))
- Fix socket error during agent restart due to daemon start/stop order. ([#1221](https://github.com/wazuh/wazuh/issues/1221))
- Fix bug when checking agent configuration in logcollector. ([#1225](https://github.com/wazuh/wazuh/issues/1225))
- Fix bug in folder recursion limit count in FIM real-time mode. ([#1226](https://github.com/wazuh/wazuh/issues/1226))
- Fixed errors when parsing AWS events in Elasticsearch. ([#1229](https://github.com/wazuh/wazuh/issues/1229))
- Fix bug when launching osquery from Wazuh. ([#1230](https://github.com/wazuh/wazuh/issues/1230))


## [v3.6.0] - 2018-08-29

### Added

- Add rescanning of expanded files with wildcards in logcollector ([#332](https://github.com/wazuh/wazuh/pull/332))
- Parallelization of logcollector ([#627](https://github.com/wazuh/wazuh/pull/672))
  - Now the input of logcollector is multithreaded, reading logs in parallel.
  - A thread is created for each type of output socket.
  - Periodically rescan of new files.
  - New options have been added to internal_options.conf file.
- Added statistical functions to remoted. ([#682](https://github.com/wazuh/wazuh/pull/682))
- Rootcheck and Syscheck (FIM) will run independently. ([#991](https://github.com/wazuh/wazuh/pull/991))
- Add hash validation for binaries executed by the wodle `command`. ([#1027](https://github.com/wazuh/wazuh/pull/1027))
- Added a recursion level option to Syscheck to set the directory scanning depth. ([#1081](https://github.com/wazuh/wazuh/pull/1081))
- Added inactive agent filtering option to agent_control, syscheck_control and rootcheck control_tools. ([#1088](https://github.com/wazuh/wazuh/pull/1088))
- Added custom tags to FIM directories and registries. ([#1096](https://github.com/wazuh/wazuh/pull/1096))
- Improved AWS CloudTrail wodle by @UranusBytes ([#913](https://github.com/wazuh/wazuh/pull/913) & [#1105](https://github.com/wazuh/wazuh/pull/1105)).
- Added support to process logs from more AWS services: Guard Duty, IAM, Inspector, Macie and VPC. ([#1131](https://github.com/wazuh/wazuh/pull/1131)).
- Create script for blocking IP's using netsh-advfirewall. ([#1172](https://github.com/wazuh/wazuh/pull/1172)).

### Changed

- The maximum log length has been extended up to 64 KiB. ([#411](https://github.com/wazuh/wazuh/pull/411))
- Changed logcollector analysis message order. ([#675](https://github.com/wazuh/wazuh/pull/675))
- Let hostname field be the name of the agent, without the location part. ([#1080](https://github.com/wazuh/wazuh/pull/1080))
- The internal option `syscheck.max_depth` has been renamed to `syscheck.default_max_depth`. ([#1081](https://github.com/wazuh/wazuh/pull/1081))
- Show warning message when configuring vulnerability-detector for an agent. ([#1130](https://github.com/wazuh/wazuh/pull/1130))
- Increase the minimum waiting time from 0 to 1 seconds in Vulnerability-Detector. ([#1132](https://github.com/wazuh/wazuh/pull/1132))
- Prevent Windows agent from not loading the configuration if an AWS module block is found. ([#1143](https://github.com/wazuh/wazuh/pull/1143))
- Set the timeout to consider an agent disconnected to 1800 seconds in the framework. ([#1155](https://github.com/wazuh/wazuh/pull/1155))

### Fixed

- Fix agent ID zero-padding in alerts coming from Vulnerability Detector. ([#1083](https://github.com/wazuh/wazuh/pull/1083))
- Fix multiple warnings when agent is offline. ([#1086](https://github.com/wazuh/wazuh/pull/1086))
- Fixed minor issues in the Makefile and the sources installer on HP-UX, Solaris on SPARC and AIX systems. ([#1089](https://github.com/wazuh/wazuh/pull/1089))
- Fixed SHA256 changes messages in alerts when it is disabled. ([#1100](https://github.com/wazuh/wazuh/pull/1100))
- Fixed empty configuration blocks for Wazuh modules. ([#1101](https://github.com/wazuh/wazuh/pull/1101))
- Fix broken pipe error in Wazuh DB by Vulnerability Detector. ([#1111](https://github.com/wazuh/wazuh/pull/1111))
- Restored firewall-drop AR script for Linux. ([#1114](https://github.com/wazuh/wazuh/pull/1114))
- Fix unknown severity in Red Hat systems. ([#1118](https://github.com/wazuh/wazuh/pull/1118))
- Added a building flag to compile the SQLite library externally for the API. ([#1119](https://github.com/wazuh/wazuh/issues/1119))
- Fixed variables length when storing RAM information by Syscollector. ([#1124](https://github.com/wazuh/wazuh/pull/1124))
- Fix Red Hat vulnerability database update. ([#1127](https://github.com/wazuh/wazuh/pull/1127))
- Fix allowing more than one wodle command. ([#1128](https://github.com/wazuh/wazuh/pull/1128))
- Fixed `after_regex` offset for the decoding algorithm. ([#1129](https://github.com/wazuh/wazuh/pull/1129))
- Prevents some vulnerabilities from not being checked for Debian. ([#1166](https://github.com/wazuh/wazuh/pull/1166))
- Fixed legacy configuration for `vulnerability-detector`. ([#1174](https://github.com/wazuh/wazuh/pull/1174))
- Fix active-response scripts installation for Windows. ([#1182](https://github.com/wazuh/wazuh/pull/1182)).
- Fixed `open-scap` deadlock when opening large files. ([#1206](https://github.com/wazuh/wazuh/pull/1206)). Thanks to @juergenc for detecting this issue.


### Removed

- The 'T' multiplier has been removed from option `max_output_size`. ([#1089](https://github.com/wazuh/wazuh/pull/1089))


## [v3.5.0] - 2018-08-10

### Added

- Improved configuration of OVAL updates. ([#416](https://github.com/wazuh/wazuh/pull/416))
- Added selective agent software request in vulnerability-detector. ([#404](https://github.com/wazuh/wazuh/pull/404))
- Get Linux packages inventory natively. ([#441](https://github.com/wazuh/wazuh/pull/441))
- Get Windows packages inventory natively. ([#471](https://github.com/wazuh/wazuh/pull/471))
- Supporting AES encryption for manager and agent. ([#448](https://github.com/wazuh/wazuh/pull/448))
- Added Debian and Ubuntu 18 support in vulnerability-detector. ([#470](https://github.com/wazuh/wazuh/pull/470))
- Added Rids Synchronization. ([#459](https://github.com/wazuh/wazuh/pull/459))
- Added option for setting the group that the agent belongs to when registering it with authd ([#460](https://github.com/wazuh/wazuh/pull/460))
- Added option for setting the source IP when the agent registers with authd ([#460](https://github.com/wazuh/wazuh/pull/460))
- Added option to force the vulnerability detection in unsupported OS. ([#462](https://github.com/wazuh/wazuh/pull/462))
- Get network inventory natively. ([#546](https://github.com/wazuh/wazuh/pull/546))
- Add arch check for Red Hat's OVAL in vulnerability-detector. ([#625](https://github.com/wazuh/wazuh/pull/625))
- Integration with Osquery. ([#627](https://github.com/wazuh/wazuh/pull/627))
    - Enrich osquery configuration with pack files aggregation and agent labels as decorators.
    - Launch osquery daemon in background.
    - Monitor results file and send them to the manager.
    - New option in rules `<location>` to filter events by osquery.
    - Support folders in shared configuration. This makes easy to send pack folders to agents.
    - Basic ruleset for osquery events and daemon logs.
- Boost Remoted performance with multithreading. ([#649](https://github.com/wazuh/wazuh/pull/649))
    - Up to 16 parallel threads to decrypt messages from agents.
    - Limit the frequency of agent keys reloading.
    - Message input buffer in Analysisd to prevent control messages starvation in Remoted.
- Module to download shared files for agent groups dinamically. ([#519](https://github.com/wazuh/wazuh/pull/519))
    - Added group creation for files.yml if the group does not exist. ([#1010](https://github.com/wazuh/wazuh/pull/1010))
- Added scheduling options to CIS-CAT integration. ([#586](https://github.com/wazuh/wazuh/pull/586))
- Option to download the wpk using http in `agent_upgrade`. ([#798](https://github.com/wazuh/wazuh/pull/798))
- Add `172.0.0.1` as manager IP when creating `global.db`. ([#970](https://github.com/wazuh/wazuh/pull/970))
- New requests for Syscollector. ([#728](https://github.com/wazuh/wazuh/pull/728))
- `cluster_control` shows an error if the status does not exist. ([#1002](https://github.com/wazuh/wazuh/pull/1002))
- Get Windows hardware inventory natively. ([#831](https://github.com/wazuh/wazuh/pull/831))
- Get processes and ports inventory by the Syscollector module.
- Added an integration with Kaspersky Endpoint Security for Linux via Active Response. ([#1056](https://github.com/wazuh/wazuh/pull/1056))

### Changed

- Add default value for option -x in agent_control tool.
- External libraries moved to an external repository.
- Ignore OverlayFS directories on Rootcheck system scan.
- Extracts agent's OS from the database instead of the agent-info.
- Increases the maximum size of XML parser to 20KB.
- Extract CVE instead of RHSA codes into vulnerability-detector. ([#549](https://github.com/wazuh/wazuh/pull/549))
- Store CIS-CAT results into Wazuh DB. ([#568](https://github.com/wazuh/wazuh/pull/568))
- Add profile information to CIS-CAT reports. ([#658](https://github.com/wazuh/wazuh/pull/658))
- Merge external libraries into a unique shared library. ([#620](https://github.com/wazuh/wazuh/pull/620))
- Cluster log rotation: set correct permissions and store rotations in /logs/ossec. ([#667](https://github.com/wazuh/wazuh/pull/667))
- `Distinct` requests don't allow `limit=0` or `limit>maximun_limit`. ([#1007](https://github.com/wazuh/wazuh/pull/1007))
- Deprecated arguments -i, -F and -r for Authd. ([#1013](https://github.com/wazuh/wazuh/pull/1013))
- Increase the internal memory for real-time from 12 KiB to 64 KiB. ([#1062](https://github.com/wazuh/wazuh/pull/1062))

### Fixed

- Fixed invalid alerts reported by Syscollector when the event contains the word "error". ([#461](https://github.com/wazuh/wazuh/pull/461))
- Silenced Vuls integration starting and ending alerts. ([#541](https://github.com/wazuh/wazuh/pull/541))
- Fix problem comparing releases of ubuntu packages. ([#556](https://github.com/wazuh/wazuh/pull/556))
- Windows delete pending active-responses before reset agent. ([#563](https://github.com/wazuh/wazuh/pull/563))
- Fix bug in Rootcheck for Windows that searches for keys in 32-bit mode only. ([#566](https://github.com/wazuh/wazuh/pull/566))
- Alert when unmerge files fails on agent. ([#731](https://github.com/wazuh/wazuh/pull/731))
- Fixed bugs reading logs in framework. ([#856](https://github.com/wazuh/wazuh/pull/856))
- Ignore uppercase and lowercase sorting an array in framework. ([#814](https://github.com/wazuh/wazuh/pull/814))
- Cluster: reject connection if the client node has a different cluster name. ([#892](https://github.com/wazuh/wazuh/pull/892))
- Prevent `the JSON object must be str, not 'bytes'` error. ([#997](https://github.com/wazuh/wazuh/pull/997))
- Fix long sleep times in vulnerability detector.
- Fix inconsistency in the alerts format for the manager in vulnerability-detector.
- Fix bug when processing the packages in vulnerability-detector.
- Prevent to process Syscollector events by the JSON decoder. ([#674](https://github.com/wazuh/wazuh/pull/674))
- Stop Syscollector data storage into Wazuh DB when an error appears. ([#674](https://github.com/wazuh/wazuh/pull/674))
- Fix bug in Syscheck that reported false positive about removed files. ([#1044](https://github.com/wazuh/wazuh/pull/1044))
- Fix bug in Syscheck that misinterpreted no_diff option. ([#1046](https://github.com/wazuh/wazuh/pull/1046))
- Fixes in file integrity monitoring for Windows. ([#1062](https://github.com/wazuh/wazuh/pull/1062))
  - Fix Windows agent crash if FIM fails to extract the file owner.
  - Prevent FIM real-time mode on Windows from stopping if the internal buffer gets overflowed.
- Prevent large logs from flooding the log file by Logcollector. ([#1067](https://github.com/wazuh/wazuh/pull/1067))
- Fix allowing more than one wodle command and compute command timeout when ignore_output is enabled. ([#1102](https://github.com/wazuh/wazuh/pull/1102))

### Removed

- Deleted Lua language support.
- Deleted integration with Vuls. ([#879](https://github.com/wazuh/wazuh/issues/879))
- Deleted agent_list tool, replaced by agent_control. ([ba0265b](https://github.com/wazuh/wazuh/commit/ba0265b6e9e3fed133d60ef2df3450fdf26f7da4#diff-f57f2991a6aa25fe45d8036c51bf8b4d))

## [v3.4.0] - 2018-07-24

### Added

- Support for SHA256 checksum in Syscheck (by @arshad01). ([#410](https://github.com/wazuh/wazuh/pull/410))
- Added an internal option for Syscheck to tune the RT alerting delay. ([#434](https://github.com/wazuh/wazuh/pull/434))
- Added two options in the tag <auto_ignore> `frequency` and `timeframe` to hide alerts when they are played several times in a given period of time. ([#857](https://github.com/wazuh/wazuh/pull/857))
- Include who-data in Syscheck for file integrity monitoring. ([#756](https://github.com/wazuh/wazuh/pull/756))
  - Linux Audit setup and monitoring to watch directories configured with who-data.
  - Direct communication with Auditd on Linux to catch who-data related events.
  - Setup of SACL for monitored directories on Windows.
  - Windows Audit events monitoring through Windows Event Channel.
  - Auto setup of audit configuration and reset when the agent quits.
- Syscheck in frequency time show alerts from deleted files. ([#857](https://github.com/wazuh/wazuh/pull/857))
- Added an option `target` to customize output format per-target in Logcollector. ([#863](https://github.com/wazuh/wazuh/pull/863))
- New option for the JSON decoder to choose the treatment of NULL values. ([#677](https://github.com/wazuh/wazuh/pull/677))
- Remove old snapshot files for FIM. ([#872](https://github.com/wazuh/wazuh/pull/872))
- Distinct operation in agents. ([#920](https://github.com/wazuh/wazuh/pull/920))
- Added support for unified WPK. ([#865](https://github.com/wazuh/wazuh/pull/865))
- Added missing debug options for modules in the internal options file. ([#901](https://github.com/wazuh/wazuh/pull/901))
- Added recursion limits when reading directories. ([#947](https://github.com/wazuh/wazuh/pull/947))

### Changed

- Renamed cluster _client_ node type to ___worker___ ([#850](https://github.com/wazuh/wazuh/pull/850)).
- Changed a descriptive message in the alert showing what attributes changed. ([#857](https://github.com/wazuh/wazuh/pull/857))
- Change visualization of Syscheck alerts. ([#857](https://github.com/wazuh/wazuh/pull/857))
- Add all the available fields in the Syscheck messages from the Wazuh configuration files. ([#857](https://github.com/wazuh/wazuh/pull/857))
- Now the no_full_log option only affects JSON alerts. ([#881](https://github.com/wazuh/wazuh/pull/881))
- Delete temporary files when stopping Wazuh. ([#732](https://github.com/wazuh/wazuh/pull/732))
- Send OpenSCAP checks results to a FIFO queue instead of temporary files. ([#732](https://github.com/wazuh/wazuh/pull/732))
- Default behavior when starting Syscheck and Rootcheck components. ([#829](https://github.com/wazuh/wazuh/pull/829))
  - They are disabled if not appear in the configuration.
  - They can be set up as empty blocks in the configuration, applying their default values.
  - Improvements of error and information messages when they start.
- Improve output of `DELETE/agents` when no agents were removed. ([#868](https://github.com/wazuh/wazuh/pull/868))
- Include the file owner SID in Syscheck alerts.
- Change no previous checksum error message to information log. ([#897](https://github.com/wazuh/wazuh/pull/897))
- Changed default Syscheck scan speed: 100 files per second. ([#975](https://github.com/wazuh/wazuh/pull/975))
- Show network protocol used by the agent when connecting to the manager. ([#980](https://github.com/wazuh/wazuh/pull/980))

### Fixed

- Syscheck RT process granularized to make frequency option more accurate. ([#434](https://github.com/wazuh/wazuh/pull/434))
- Fixed registry_ignore problem on Syscheck for Windows when arch="both" was used. ([#525](https://github.com/wazuh/wazuh/pull/525))
- Allow more than 256 directories in real-time for Windows agent using recursive watchers. ([#540](https://github.com/wazuh/wazuh/pull/540))
- Fix weird behavior in Syscheck when a modified file returns back to its first state. ([#434](https://github.com/wazuh/wazuh/pull/434))
- Replace hash value xxx (not enabled) for n/a if the hash couldn't be calculated. ([#857](https://github.com/wazuh/wazuh/pull/857))
- Do not report uid, gid or gname on Windows (avoid user=0). ([#857](https://github.com/wazuh/wazuh/pull/857))
- Several fixes generating sha256 hash. ([#857](https://github.com/wazuh/wazuh/pull/857))
- Fixed the option report_changes configuration. ([#857](https://github.com/wazuh/wazuh/pull/857))
- Fixed the 'report_changes' configuration when 'sha1' option is not set. ([#857](https://github.com/wazuh/wazuh/pull/857))
- Fix memory leak reading logcollector config. ([#884](https://github.com/wazuh/wazuh/pull/884))
- Fixed crash in Slack integration for alerts that don't have full log. ([#880](https://github.com/wazuh/wazuh/pull/880))
- Fixed active-responses.log definition path on Windows configuration. ([#739](https://github.com/wazuh/wazuh/pull/739))
- Added warning message when updating Syscheck/Rootcheck database to restart the manager. ([#817](https://github.com/wazuh/wazuh/pull/817))
- Fix PID file creation checking. ([#822](https://github.com/wazuh/wazuh/pull/822))
  - Check that the PID file was created and written.
  - This would prevent service from running multiple processes of the same daemon.
- Fix reading of Windows platform for 64 bits systems. ([#832](https://github.com/wazuh/wazuh/pull/832))
- Fixed Syslog output parser when reading the timestamp from the alerts in JSON format. ([#843](https://github.com/wazuh/wazuh/pull/843))
- Fixed filter for `gpg-pubkey` packages in Syscollector. ([#847](https://github.com/wazuh/wazuh/pull/847))
- Fixed bug in configuration when reading the `repeated_offenders` option in Active Response. ([#873](https://github.com/wazuh/wazuh/pull/873))
- Fixed variables parser when loading rules. ([#855](https://github.com/wazuh/wazuh/pull/855))
- Fixed parser files names in the Rootcheck scan. ([#840](https://github.com/wazuh/wazuh/pull/840))
- Removed frequency offset in rules. ([#827](https://github.com/wazuh/wazuh/pull/827)).
- Fix memory leak reading logcollector config. ([#884](https://github.com/wazuh/wazuh/pull/884))
- Fixed sort agents by status in `GET/agents` API request. ([#810](https://github.com/wazuh/wazuh/pull/810))
- Added exception when no agents are selected to restart. ([#870](https://github.com/wazuh/wazuh/pull/870))
- Prevent files from remaining open in the cluster. ([#874](https://github.com/wazuh/wazuh/pull/874))
- Fix network unreachable error when cluster starts. ([#800](https://github.com/wazuh/wazuh/pull/800))
- Fix empty rules and decoders file check. ([#887](https://github.com/wazuh/wazuh/pull/887))
- Prevent to access an unexisting hash table from 'whodata' thread. ([#911](https://github.com/wazuh/wazuh/pull/911))
- Fix CA verification with more than one 'ca_store' definitions. ([#927](https://github.com/wazuh/wazuh/pull/927))
- Fix error in syscollector API calls when Wazuh is installed in a directory different than `/var/ossec`. ([#942](https://github.com/wazuh/wazuh/pull/942)).
- Fix error in CentOS 6 when `wazuh-cluster` is disabled. ([#944](https://github.com/wazuh/wazuh/pull/944)).
- Fix Remoted connection failed warning in TCP mode due to timeout. ([#958](https://github.com/wazuh/wazuh/pull/958))
- Fix option 'rule_id' in syslog client. ([#979](https://github.com/wazuh/wazuh/pull/979))
- Fixed bug in legacy agent's server options that prevented it from setting port and protocol.

## [v3.3.1] - 2018-06-18

### Added

- Added `total_affected_agents` and `total_failed_ids` to the `DELETE/agents` API request. ([#795](https://github.com/wazuh/wazuh/pull/795))

### Changed

- Management of empty blocks in the configuration files. ([#781](https://github.com/wazuh/wazuh/pull/781))
- Verify WPK with Wazuh CA by default. ([#799](https://github.com/wazuh/wazuh/pull/799))

### Fixed

- Windows prevents agent from renaming file. ([#773](https://github.com/wazuh/wazuh/pull/773))
- Fix manager-agent version comparison in remote upgrades. ([#765](https://github.com/wazuh/wazuh/pull/765))
- Fix log flooding when restarting agent while the merged file is being receiving. ([#788](https://github.com/wazuh/wazuh/pull/788))
- Fix issue when overwriting rotated logs in Windows agents. ([#776](https://github.com/wazuh/wazuh/pull/776))
- Prevent OpenSCAP module from running on Windows agents (incompatible). ([#777](https://github.com/wazuh/wazuh/pull/777))
- Fix issue in file changes report for FIM on Linux when a directory contains a backslash. ([#775](https://github.com/wazuh/wazuh/pull/775))
- Fixed missing `minor` field in agent data managed by the framework. ([#771](https://github.com/wazuh/wazuh/pull/771))
- Fixed missing `build` and `key` fields in agent data managed by the framework. ([#802](https://github.com/wazuh/wazuh/pull/802))
- Fixed several bugs in upgrade agents ([#784](https://github.com/wazuh/wazuh/pull/784)):
    - Error upgrading an agent with status `Never Connected`.
    - Fixed API support.
    - Sockets were not closing properly.
- Cluster exits showing an error when an error occurs. ([#790](https://github.com/wazuh/wazuh/pull/790))
- Fixed bug when cluster control or API cannot request the list of nodes to the master. ([#762](https://github.com/wazuh/wazuh/pull/762))
- Fixed bug when the `agent.conf` contains an unrecognized module. ([#796](https://github.com/wazuh/wazuh/pull/796))
- Alert when unmerge files fails on agent. ([#731](https://github.com/wazuh/wazuh/pull/731))
- Fix invalid memory access when parsing ruleset configuration. ([#787](https://github.com/wazuh/wazuh/pull/787))
- Check version of python in cluster control. ([#760](https://github.com/wazuh/wazuh/pull/760))
- Removed duplicated log message when Rootcheck is disabled. ([#783](https://github.com/wazuh/wazuh/pull/783))
- Avoid infinite attempts to download CVE databases when it fails. ([#792](https://github.com/wazuh/wazuh/pull/792))


## [v3.3.0] - 2018-06-06

### Added

- Supporting multiple socket output in Logcollector. ([#395](https://github.com/wazuh/wazuh/pull/395))
- Allow inserting static field parameters in rule comments. ([#397](https://github.com/wazuh/wazuh/pull/397))
- Added an output format option for Logcollector to build custom logs. ([#423](https://github.com/wazuh/wazuh/pull/423))
- Included millisecond timing in timestamp to JSON events. ([#467](https://github.com/wazuh/wazuh/pull/467))
- Added an option in Analysisd to set input event offset for plugin decoders. ([#512](https://github.com/wazuh/wazuh/pull/512))
- Allow decoders mix plugin and multiregex children. ([#602](https://github.com/wazuh/wazuh/pull/602))
- Added the option to filter by any field in `get_agents_overview`, `get_agent_group` and `get_agents_without_group` functions of the Python framework. ([#743](https://github.com/wazuh/wazuh/pull/743))

### Changed

- Add default value for option -x in agent_upgrade tool.
- Changed output of agents in cluster control. ([#741](https://github.com/wazuh/wazuh/pull/741))

### Fixed

- Fix bug in Logcollector when removing duplicate localfiles. ([#402](https://github.com/wazuh/wazuh/pull/402))
- Fix memory error in Logcollector when using wildcards.
- Prevent command injection in Agentless daemon. ([#600](https://github.com/wazuh/wazuh/pull/600))
- Fixed bug getting the agents in cluster control. ([#741](https://github.com/wazuh/wazuh/pull/741))
- Prevent Logcollector from reporting an error when a path with wildcards matches no files.
- Fixes the feature to group with the option multi-line. ([#754](https://github.com/wazuh/wazuh/pull/754))


## [v3.2.4] - 2018-06-01

### Fixed
- Fixed segmentation fault in maild when `<queue-size>` is included in the global configuration.
- Fixed bug in Framework when retrieving mangers logs. ([#644](https://github.com/wazuh/wazuh/pull/644))
- Fixed bug in clusterd to prevent the synchronization of `.swp` files. ([#694](https://github.com/wazuh/wazuh/pull/694))
- Fixed bug in Framework parsing agent configuration. ([#681](https://github.com/wazuh/wazuh/pull/681))
- Fixed several bugs using python3 with the Python framework. ([#701](https://github.com/wazuh/wazuh/pull/701))


## [v3.2.3] - 2018-05-28

### Added

- New internal option to enable merged file creation by Remoted. ([#603](https://github.com/wazuh/wazuh/pull/603))
- Created alert item for GDPR and GPG13. ([#608](https://github.com/wazuh/wazuh/pull/608))
- Add support for Amazon Linux in vulnerability-detector.
- Created an input queue for Analysisd to prevent Remoted starvation. ([#661](https://github.com/wazuh/wazuh/pull/661))

### Changed

- Set default agent limit to 14.000 and file descriptor limit to 65.536 per process. ([#624](https://github.com/wazuh/wazuh/pull/624))
- Cluster improvements.
    - New protocol for communications.
    - Inverted communication flow: clients start communications with the master.
    - Just the master address is required in the `<nodes>` list configuration.
    - Improved synchronization algorithm.
    - Reduced the number of processes to one: `wazuh-clusterd`.
- Cluster control tool improvements: outputs are the same regardless of node type.
- The default input queue for remote events has been increased to 131072 events. ([#660](https://github.com/wazuh/wazuh/pull/660))
- Disconnected agents will no longer report vulnerabilities. ([#666](https://github.com/wazuh/wazuh/pull/666))

### Fixed

- Fixed agent wait condition and improve logging messages. ([#550](https://github.com/wazuh/wazuh/pull/550))
- Fix race condition in settings load time by Windows agent. ([#551](https://github.com/wazuh/wazuh/pull/551))
- Fix bug in Authd that prevented it from deleting agent-info files when removing agents.
- Fix bug in ruleset that did not overwrite the `<info>` option. ([#584](https://github.com/wazuh/wazuh/issues/584))
- Fixed bad file descriptor error in Wazuh DB ([#588](https://github.com/wazuh/wazuh/issues/588))
- Fixed unpredictable file sorting when creating merged files. ([#599](https://github.com/wazuh/wazuh/issues/599))
- Fixed race condition in Remoted when closing connections.
- Fix epoch check in vulnerability-detector.
- Fixed hash sum in logs rotation. ([#636](https://github.com/wazuh/wazuh/issues/636))
- Fixed cluster CPU usage.
- Fixed invalid deletion of agent timestamp entries. ([#639](https://github.com/wazuh/wazuh/issues/639))
- Fixed segmentation fault in logcollector when multi-line is applied to a remote configuration. ([#641](https://github.com/wazuh/wazuh/pull/641))
- Fixed issue in Syscheck that may leave the process running if the agent is stopped quickly. ([#671](https://github.com/wazuh/wazuh/pull/671))

### Removed

- Removed cluster database and internal cluster daemon.


## [v3.2.2] - 2018-05-07

### Added

- Created an input queue for Remoted to prevent agent connection starvation. ([#509](https://github.com/wazuh/wazuh/pull/509))

### Changed

- Updated Slack integration. ([#443](https://github.com/wazuh/wazuh/pull/443))
- Increased connection timeout for remote upgrades. ([#480](https://github.com/wazuh/wazuh/pull/480))
- Vulnerability-detector does not stop agents detection if it fails to find the software for one of them.
- Improve the version comparator algorithm in vulnerability-detector. ([#508](https://github.com/wazuh/wazuh/pull/508))

### Fixed

- Fixed bug in labels settings parser that may make Agentd or Logcollector crash.
- Fixed issue when setting multiple `<server-ip>` stanzas in versions 3.0 - 3.2.1. ([#433](https://github.com/wazuh/wazuh/pull/433))
- Fixed bug when socket database messages are not sent correctly. ([#435](https://github.com/wazuh/wazuh/pull/435))
- Fixed unexpected stop in the sources installer when overwriting a previous corrupt installation.
- Added a synchronization timeout in the cluster to prevent it from blocking ([#447](https://github.com/wazuh/wazuh/pull/447))
- Fixed issue in CSyslogd when filtering by rule group. ([#446](https://github.com/wazuh/wazuh/pull/446))
- Fixed error on DB daemon when parsing rules with options introduced in version 3.0.0.
- Fixed unrecognizable characters error in Windows version name. ([#478](https://github.com/wazuh/wazuh/pull/478))
- Fix Authd client in old versions of Windows ([#479](https://github.com/wazuh/wazuh/pull/479))
- Cluster's socket management improved to use persistent connections ([#481](https://github.com/wazuh/wazuh/pull/481))
- Fix memory corruption in Syscollector decoder and memory leaks in Vulnerability Detector. ([#482](https://github.com/wazuh/wazuh/pull/482))
- Fixed memory corruption in Wazuh DB autoclosing procedure.
- Fixed dangling db files at DB Sync module folder. ([#489](https://github.com/wazuh/wazuh/pull/489))
- Fixed agent group file deletion when using Authd.
- Fix memory leak in Maild with JSON input. ([#498](https://github.com/wazuh/wazuh/pull/498))
- Fixed remote command switch option. ([#504](https://github.com/wazuh/wazuh/pull/504))

## [v3.2.1] - 2018-03-03

### Added

- Added option in Makefile to disable CIS-CAT module. ([#381](https://github.com/wazuh/wazuh/pull/381))
- Added field `totalItems` to `GET/agents/purgeable/:timeframe` API call. ([#385](https://github.com/wazuh/wazuh/pull/385))

### Changed

- Giving preference to use the selected Java over the default one in CIS-CAT wodle.
- Added delay between message delivery for every module. ([#389](https://github.com/wazuh/wazuh/pull/389))
- Verify all modules for the shared configuration. ([#408](https://github.com/wazuh/wazuh/pull/408))
- Updated OpenSSL library to 1.1.0g.
- Insert agent labels in JSON archives no matter the event matched a rule.
- Support for relative/full/network paths in the CIS-CAT configuration. ([#419](https://github.com/wazuh/wazuh/pull/419))
- Improved cluster control to give more information. ([#421](https://github.com/wazuh/wazuh/pull/421))
- Updated rules for CIS-CAT.
- Removed unnecessary compilation of vulnerability-detector in agents.
- Increased wazuh-modulesd's subprocess pool.
- Improved the agent software recollection by Syscollector.

### Fixed

- Fixed crash in Agentd when testing Syscollector configuration from agent.conf file.
- Fixed duplicate alerts in Vulnerability Detector.
- Fixed compiling issues in Solaris and HP-UX.
- Fixed bug in Framework when listing directories due to permissions issues.
- Fixed error handling in CIS-CAT module. ([#401](https://github.com/wazuh/wazuh/pull/401))
- Fixed some defects reported by Coverity. ([#406](https://github.com/wazuh/wazuh/pull/406))
- Fixed OS name detection in macOS and old Linux distros. ([#409](https://github.com/wazuh/wazuh/pull/409))
- Fixed linked in HP-UX.
- Fixed Red Hat detection in vulnerability-detector.
- Fixed segmentation fault in wazuh-cluster when files path is too long.
- Fixed a bug getting groups and searching by them in `GET/agents` API call. ([#390](https://github.com/wazuh/wazuh/pull/390))
- Several fixes and improvements in cluster.
- Fixed bug in wazuh-db when closing exceeded databases in transaction.
- Fixed bug in vulnerability-detector that discarded valid agents.
- Fixed segmentation fault in Windows agents when getting OS info.
- Fixed memory leaks in vulnerability-detector and CIS-CAT wodle.
- Fixed behavior when working directory is not found in CIS-CAT wodle.

## [v3.2.0] - 2018-02-13

### Added
- Added support to synchronize custom rules and decoders in the cluster.([#344](https://github.com/wazuh/wazuh/pull/344))
- Add field `status` to `GET/agents/groups/:group_id` API call.([#338](https://github.com/wazuh/wazuh/pull/338))
- Added support for Windows to CIS-CAT integration module ([#369](https://github.com/wazuh/wazuh/pull/369))
- New Wazuh Module "aws-cloudtrail" fetching logs from S3 bucket. ([#351](https://github.com/wazuh/wazuh/pull/351))
- New Wazuh Module "vulnerability-detector" to detect vulnerabilities in agents and managers.

### Fixed
- Fixed oscap.py to support new versions of OpenSCAP scanner.([#331](https://github.com/wazuh/wazuh/pull/331))
- Fixed timeout bug when the cluster port was closed. ([#343](https://github.com/wazuh/wazuh/pull/343))
- Improve exception handling in `cluster_control`. ([#343](https://github.com/wazuh/wazuh/pull/343))
- Fixed bug in cluster when receive an error response from client. ([#346](https://github.com/wazuh/wazuh/pull/346))
- Fixed bug in framework when the manager is installed in different path than /var/ossec. ([#335](https://github.com/wazuh/wazuh/pull/335))
- Fixed predecoder hostname field in JSON event output.
- Several fixes and improvements in cluster.

## [v3.1.0] - 2017-12-22

### Added

- New Wazuh Module "command" for asynchronous command execution.
- New field "predecoder.timestamp" for JSON alerts including timestamp from logs.
- Added reload action to ossec-control in local mode.
- Add duration control of a cluster database synchronization.
- New internal option for agents to switch applying shared configuration.
- Added GeoIP address finding for input logs in JSON format.
- Added alert and archive output files rotation capabilities.
- Added rule option to discard field "firedtimes".
- Added VULS integration for running vulnerability assessments.
- CIS-CAT Wazuh Module to scan CIS policies.

### Changed

- Keepping client.keys file permissions when modifying it.
- Improve Rootcheck formula to select outstanding defects.
- Stop related daemon when disabling components in ossec-control.
- Prevented cluster daemon from starting on RHEL 5 or older.
- Let Syscheck report file changes on first scan.
- Allow requests by node name in cluster_control binary.
- Improved help of cluster_control binary.
- Integrity control of files in the cluster.

### Fixed

- Fixed netstat command in localfile configuration.
- Fixed error when searching agents by ID.
- Fixed syslog format pre-decoder for logs with missing (optional) space after tag.
- Fixed alert ID when plain-text alert output disabled.
- Fixed Monitord freezing when a sendmail-like executable SMTP server is set.
- Fixed validation of Active Response used by agent_control.
- Allow non-ASCII characters in Windows version string.

## [v3.0.0] - 2017-12-12

### Added

- Added group property for agents to customize shared files set.
- Send shared files to multiple agents in parallel.
- New decoder plugin for logs in JSON format with dynamic fields definition.
- Brought framework from API to Wazuh project.
- Show merged files MD5 checksum by agent_control and framework.
- New reliable request protocol for manager-agent communication.
- Remote agent upgrades with signed WPK packages.
- Added option for Remoted to prevent it from writing shared merged file.
- Added state for Agentd and Windows agent to notify connection state and metrics.
- Added new JSON log format for local file monitoring.
- Added OpenSCAP SSG datastream content for Ubuntu Trusty Tahr.
- Field "alert_id" in JSON alerts (by Dan Parriott).
- Added support of "any" IP address to OSSEC batch manager (by Jozef Reisinger).
- Added ossec-agent SElinux module (by kreon).
- Added previous output to JSON output (by João Soares).
- Added option for Authd to specify the allowed cipher list (by James Le Cuirot).
- Added option for cipher suites in Authd settings.
- Added internal option for Remoted to set the shared configuration reloading time.
- Auto restart agents when new shared configuration is pushed from the manager.
- Added native support for Systemd.
- Added option to register unlimited agents in Authd.
- New internal option to limit the number of file descriptors in Analysisd and Remoted.
- Added new state "pending" for agents.
- Added internal option to disable real-time DB synchronization.
- Allow multiple manager stanzas in Agentd settings.
- New internal option to limit the receiving time in TCP mode.
- Added manager hostname data to agent information.
- New option for rotating internal logs by size.
- Added internal option to enable or disable daily rotation of internal logs.
- Added command option for Monitord to overwrite 'day_wait' parameter.
- Adding templates and sample alert for Elasticsearch 6.0.
- Added option to enable/disable Authd on install and auto-generate certificates.
- Pack secure TCP messages into a single packet.
- Added function to install SCAP policies depending on OS version.
- Added integration with Virustotal.
- Added timeout option for TCP sockets in Remoted and Agentd.
- Added option to start the manager after installing.
- Added a cluster of managers (`wazuh-clusterd`) and a script to control it (`cluster_control`).

### Changed

- Increased shared file delivery speed when using TCP.
- Increased TCP listening socket backlog.
- Changed Windows agent UI panel to show revision number instead of installation date.
- Group every decoded field (static and dynamic fields) into a data object for JSON alerts.
- Reload shared files by Remoted every 10 minutes.
- Increased string size limit for XML reader to 4096 bytes.
- Updated Logstash configuration and Elasticsearch mappings.
- Changed template fields structure for Kibana dashboards.
- Increased dynamic field limit to 1024, and default to 256.
- Changed agent buffer 'length' parameter to 'queue_size'.
- Changed some Rootcheck error messages to verbose logs.
- Removed unnecessary message by manage_agents advising to restart Wazuh manager.
- Update PF tables Active response (by d31m0).
- Create the users and groups as system users and groups in specs (by Dan Parriott).
- Show descriptive errors when an agent loses the connection using TCP.
- Prevent agents with the same name as the manager host from getting added.
- Changed 'message' field to 'data' for successful agent removing response in Authd API.
- Changed critical error to standard error in Syslog Remoted when no access list has been configured.
- Ignore hidden files in shared folder for merged file.
- Changed agent notification time values: notify time to 1 minute and reconnect time to 5 minutes.
- Prevent data field from being inserted into JSON alerts when it's empty.
- Spelling corrections (by Josh Soref).
- Moved debug messages when updating shared files to level 2.
- Do not create users ossecm or ossecr on agents.
- Upgrade netstat command in Logcollector.
- Prevent Monitord and DB sync module from dealing with agent files on local installations.
- Speed up DB syncing by keeping databases opened and an inotify event queue.
- Merge server's IP and hostname options to one setting.
- Enabled Active Response by default in both Windows and UNIX.
- Make Monitord 'day_wait' internal option affect log rotation.
- Extend Monitord 'day_wait' internal option range.
- Prevent Windows agent from log error when the manager disconnected.
- Improve Active Response filtering options.
- Use init system (Systemd/SysVinit) to restart Wazuh when upgrading.
- Added possibility of filtering agents by manager hostname in the Framework.
- Prevent installer from overwriting agent.conf file.
- Cancel file sending operation when agent socket is closed.
- Clean up agent shared folder before unmerging shared configuration.
- Print descriptive error when request socket refuses connection due to AR disabled.
- Extend Logcollector line burst limit range.
- Fix JSON alert file reloading when the file is rotated.
- Merge IP and Hostname server configuration into "Address" field.
- Improved TCP transmission performance by packing secure messages.

### Fixed

- Fixed wrong queries to get last Syscheck and Rootcheck date.
- Prevent Logcollector keep-alives from being stored on archives.json.
- Fixed length of random message within keep-alives.
- Fixed Windows version detection for Windows 8 and newer.
- Fixed incorrect CIDR writing on client.keys by Authd.
- Fixed missing buffer flush by Analysisd when updating Rootcheck database.
- Stop Wazuh service before removing folder to reinstall.
- Fixed Remoted service for Systemd (by Phil Porada).
- Fixed Administrator account mapping in Windows agent installation (by andrewm0374@gmail.com).
- Fixed MySQL support in dbd (by andrewm0374@gmail.com).
- Fixed incorrect warning when unencrypting messages (by Dan Parriott).
- Fixed Syslog mapping for alerts via Csyslogd (by Dan Parriott).
- Fixed syntax error in the creation of users in Solaris 11.2 (by Pedro Flor).
- Fixed some warnings that appeared when compiling on Fedora 26.
- Fixed permission issue in logs folder.
- Fixed issue in Remoted that prevented it from send shared configuration when it changed.
- Fixed Windows agent compilation compability with CentOS.
- Supporting different case from password prompt in Agentless (by Jesus Fidalgo).
- Fix bad detection of inotify queue overflowed.
- Fix repetitive error when a rule's diff file is empty.
- Fixed log group permission when created by a daemon running as root.
- Prevented Agentd from logging too many errors when restarted while receiving the merged file.
- Prevented Remoted from sending data to disconnected agents in TCP mode.
- Fixed alerts storage in PostgreSQL databases.
- Fixed invalid previous output data in JSON alerts.
- Fixed memory error in modulesd for invalid configurations.
- Fixed default Auth configuration to support custom install directory.
- Fixed directory transversal vulnerability in Active response commands.
- Fixed Active response timeout accuracy.
- Fixed race conditions in concurrent transmissions over TCP.

### Removed

- Removed Picviz support (by Dan Parriott).


## [v2.1.1] - 2017-09-21

### Changed

- Improved errors messages related to TCP connection queue.
- Changed info log about unsupported FS checking in Rootcheck scan to debug messages.
- Prevent Modules daemon from giving critical error when no wodles are enabled.

### Fixed

- Fix endianess incompatibility in agents on SPARC when connecting via TCP.
- Fix bug in Authd that made it crash when removing keys.
- Fix race condition in Remoted when writing logs.
- Avoid repeated errors by Remoted when sending data to a disconnected agent.
- Prevented Monitord from rotating non-existent logs.
- Some fixes to support HP-UX.
- Prevent processes from sending events when TCP connection is lost.
- Fixed output header by Syslog client when reading JSON alerts.
- Fixed bug in Integrator settings parser when reading rules list.

## [v2.1.0] - 2017-08-14

### Added

- Rotate and compress log feature.
- Labeling data for agents to be shown in alerts.
- New 'auth' configuration template.
- Make manage_agents capable of add and remove agents via Authd.
- Implemented XML configuration for Authd.
- Option -F for Authd to force insertion if it finds duplicated name.
- Local auth client to manage agent keys.
- Added OS name and version into global.db.
- Option for logging in JSON format.
- Allow maild to send through a sendmail-like executable (by James Le Cuirot).
- Leaky bucket-like buffer for agents to prevent network flooding.
- Allow Syslog client to read JSON alerts.
- Allow Mail reporter to read JSON alerts.
- Added internal option to tune Rootcheck sleep time.
- Added route-null Active Response script for Windows 2012 (by @CrazyLlama).

### Changed

- Updated SQLite library to 3.19.2.
- Updated zlib to 1.2.11.
- Updated cJSON library to 1.4.7.
- Change some manage_agents option parameters.
- Run Auth in background by default.
- Log classification as debug, info, warning, error and critical.
- Limit number of reads per cycle by Logcollector to prevent log starvation.
- Limit OpenSCAP module's event forwarding speed.
- Increased debug level of repeated Rootcheck messages.
- Send events when OpenSCAP starts and finishes scans.
- Delete PID files when a process exits not due to a signal.
- Change error messages due to SSL handshake failure to debug messages.
- Force group addition on installation for compatibility with LDAP (thanks to Gary Feltham).

### Fixed

- Fixed compiling error on systems with no OpenSSL.
- Fixed compiling warning at manage_agents.
- Fixed ossec-control enable/disable help message.
- Fixed unique aperture of random device on Unix.
- Fixed file sum comparison bug at Syscheck realtime engine. (Thanks to Arshad Khan)
- Close analysisd if alert outputs are disabled for all formats.
- Read Windows version name for versions newer than Windows 8 / Windows Server 2012.
- Fixed error in Analysisd that wrote Syscheck and Rootcheck databases of re-added agents on deleted files.
- Fixed internal option to configure the maximum labels' cache time.
- Fixed Auth password parsing on client side.
- Fix bad agent ID assignation in Authd on i686 architecture.
- Fixed Logcollector misconfiguration in Windows agents.

### Removed

- Remove unused message queue to send alerts from Authd.


## [v2.0.1] - 2017-07-19

### Changed

- Changed random data generator for a secure OS-provided generator.
- Changed Windows installer file name (depending on version).
- Linux distro detection using standard os-release file.
- Changed some URLs to documentation.
- Disable synchronization with SQLite databases for Syscheck by default.
- Minor changes at Rootcheck formatter for JSON alerts.
- Added debugging messages to Integrator logs.
- Show agent ID when possible on logs about incorrectly formatted messages.
- Use default maximum inotify event queue size.
- Show remote IP on encoding format errors when unencrypting messages.
- Remove temporary files created by Syscheck changes reports.
- Remove temporary Syscheck files for changes reporting by Windows installer when upgrading.

### Fixed

- Fixed resource leaks at rules configuration parsing.
- Fixed memory leaks at rules parser.
- Fixed memory leaks at XML decoders parser.
- Fixed TOCTOU condition when removing directories recursively.
- Fixed insecure temporary file creation for old POSIX specifications.
- Fixed missing agentless devices identification at JSON alerts.
- Fixed FIM timestamp and file name issue at SQLite database.
- Fixed cryptographic context acquirement on Windows agents.
- Fixed debug mode for Analysisd.
- Fixed bad exclusion of BTRFS filesystem by Rootcheck.
- Fixed compile errors on macOS.
- Fixed option -V for Integrator.
- Exclude symbolic links to directories when sending FIM diffs (by Stephan Joerrens).
- Fixed daemon list for service reloading at ossec-control.
- Fixed socket waiting issue on Windows agents.
- Fixed PCI_DSS definitions grouping issue at Rootcheck controls.
- Fixed segmentation fault bug when stopping on CentOS 5.
- Fixed compatibility with AIX.
- Fixed race conditions in ossec-control script.
- Fixed compiling issue on Windows.
- Fixed compatibility with Solaris.
- Fixed XML parsing error due to byte stashing issue.
- Fixed false error by Syscheck when creating diff snapshots of empty files.
- Fixed segmentation fault in Authd on i386 platform.
- Fixed agent-auth exit code for controlled server's errors.
- Fixed incorrect OVAL patch results classification.

## [v2.0.0] - 2017-03-14

### Added

- Wazuh modules manager.
- Wazuh module for OpenSCAP.
- Ruleset for OpenSCAP alerts.
- Kibana dashboards for OpenSCAP.
- Option at agent_control to restart all agents.
- Dynamic fields to rules and decoders.
- Dynamic fields to JSON in alerts/archives.
- CDB list lookup with dynamic fields.
- FTS for dynamic fields.
- Logcollector option to set the frequency of file checking.
- GeoIP support in Alerts (by Scott R Shinn).
- Internal option to output GeoIP data on JSON alerts.
- Matching pattern negation (by Daniel Cid).
- Syscheck and Rootcheck events on SQLite databases.
- Data migration tool to SQLite databases.
- Jenkins QA.
- 64-bit Windows registry keys support.
- Complete FIM data output to JSON and alerts.
- Username, date and inode attributes to FIM events on Unix.
- Username attribute to FIM events on Windows.
- Report changes (FIM file diffs) to Windows agent.
- File diffs to JSON output.
- Elastic mapping updated for new FIM events.
- Title and file fields extracted at Rootcheck alerts.
- Rule description formatting with dynamic field referencing.
- Multithreaded design for Authd server for fast and reliable client dispatching, with key caching and write scheduling.
- Auth registration client for Windows (by Gael Muller).
- Auth password authentication for Windows client.
- New local decoder file by default.
- Show server certificate and key paths at Authd help.
- New option for Authd to verify agent's address.
- Added support for new format at predecoder (by Brad Lhotsky).
- Agentless passlist encoding to Base64.
- New Auditd-specific log format for Logcollector.
- Option for Authd to auto-choose TLS/SSL method.
- Compile option for Authd to make it compatible with legacy OSs.
- Added new templates layout to auto-compose configuration file.
- New wodle for SQLite database syncing (agent information and fim/pm data).
- Added XML settings options to exclude some rules or decoders files.
- Option for agent_control to broadcast AR on all agents.
- Extended FIM event information forwarded by csyslogd (by Sivakumar Nellurandi).
- Report Syscheck's new file events on real time.

### Changed

- Isolated logtest directory from analysisd.
- Remoted informs Analysisd about agent ID.
- Updated Kibana dashboards.
- Syscheck FIM attributes to dynamic fields.
- Force services to exit if PID file creation fails.
- Atomic writing of client.keys through temporary files.
- Disabled remote message ID verification by default.
- Show actual IP on debug message when agents get connected.
- Enforce rules IDs to max 6 digits.
- OSSEC users and group as system (UI-hidden) users (by Dennis Golden).
- Increases Authd connection pool size.
- Use general-purpose version-flexible SSL/TLS methods for Authd registration.
- Enforce minimum 3-digit agent ID format.
- Exclude BTRFS from Rootcheck searching for hidden files inside directories (by Stephan Joerrens).
- Moved OSSEC and Wazuh decoders to one directory.
- Prevent manage_agents from doing invalid actions (such methods for manager at agent).
- Disabled capturing of security events 5145 and 5156 on Windows agent.
- Utilities to rename an agent or change the IP address (by Antonio Querubin).
- Added quiet option for Logtest (by Dan Parriott).
- Output decoder information onto JSON alerts.
- Enable mail notifications by default for server installation.
- Agent control option to restart all agents' Syscheck will also restart manager's Syscheck.
- Make ossec-control to check Authd PID.
- Enforce every rule to contain a description.
- JSON output won't contain field "agentip" if tis value is "any".
- Don't broadcast Active Response messages to disconnected agents.
- Don't print Syscheck logs if it's disabled.
- Set default Syscheck and Rootcheck frequency to 12 hours.
- Generate FIM new file alert by default.
- Added option for Integrator to set the maximum log length.
- JSON output nested objects modelling through dynamic fields.
- Disable TCP for unsupported OSs.
- Show previous log on JSON alert.
- Removed confirmation prompt when importing an agent key successfully.
- Made Syscheck not to ignore files that change more than 3 times by default.
- Enabled JSON output by default.
- Updated default syscheck configuration for Windows agents.
- Limited agent' maximum connection time for notification time.
- Improved client.keys changing detection method by remoted: use date and inode.
- Changed boot service name to Wazuh.
- Active response enabled on Windows agents by default.
- New folder structure for rules and decoders.
- More descriptive logs about syscheck real-time monitoring.
- Renamed XML tags related to rules and decoders inclusion.
- Set default maximum agents to 8000.
- Removed FTS numeric bitfield from JSON output.
- Fixed ID misassignment by manage_agents when the greatest ID exceeds 32512.
- Run Windows Registry Syscheck scan on first stage when scan_on_start enabled.
- Set all Syscheck delay stages to a multiple of internal_options.conf/syscheck.sleep value.
- Changed JSON timestamp format to ISO8601.
- Overwrite @timestamp field from Logstash with the alert timestamp.
- Moved timestamp JSON field to the beginning of the object.
- Changed random data generator for a secure OS-provided generator.

### Fixed

- Logcollector bug that inhibited alerts about file reduction.
- Memory issue on string manipulation at JSON.
- Memory bug at JSON alerts.
- Fixed some CLang warnings.
- Issue on marching OSSEC user on installing.
- Memory leaks at configuration.
- Memory leaks at Analysisd.
- Bugs and memory errors at agent management.
- Mistake with incorrect name for PID file (by Tickhon Clearscale).
- Agent-auth name at messages (it appeared to be the server).
- Avoid Monitord to log errors when the JSON alerts file doesn't exists.
- Agents numbering issue (minimum 3 digits).
- Avoid no-JSON message at agent_control when client.keys empty.
- Memory leaks at manage_agents.
- Authd error messages about connection to queue passed to warning.
- Issue with Authd password checking.
- Avoid ossec-control to use Dash.
- Fixed false error about disconnected agent when trying to send it the shared files.
- Avoid Authd to close when it reaches the maximum concurrency.
- Fixed memory bug at event diff execution.
- Fixed resource leak at file operations.
- Hide help message by useadd and groupadd on OpenBSD.
- Fixed error that made Analysisd to crash if it received a missing FIM file entry.
- Fixed compile warnings at cJSON library.
- Fixed bug that made Active Response to disable all commands if one of them was disabled (by Jason Thomas).
- Fixed segmentation fault at logtest (by Dan Parriott).
- Fixed SQL injection vulnerability at Database.
- Fixed Active Response scripts for Slack and Twitter.
- Fixed potential segmentation fault at file queue operation.
- Fixed file permissions.
- Fixed failing test for Apache 2.2 logs (by Brad Lhotsky).
- Fixed memory error at net test.
- Limit agent waiting time for retrying to connect.
- Fixed compile warnings on i386 architecture.
- Fixed Monitord crash when sending daily report email.
- Fixed script to null route an IP address on Windows Server 2012+ (by Theresa Meiksner).
- Fixed memory leak at Logtest.
- Fixed manager with TCP support on FreeBSD (by Dave Stoddard).
- Fixed Integrator launching at local-mode installation.
- Fixed issue on previous alerts counter (rules with if_matched_sid option).
- Fixed compile and installing error on Solaris.
- Fixed segmentation fault on syscheck when no configuration is defined.
- Fixed bug that prevented manage_agents from removing syscheck/rootcheck database.
- Fixed bug that made agents connected on TCP to hang if they are rejected by the manager.
- Fixed segmentation fault on remoted due to race condition on managing keystore.
- Fixed data lossing at remoted when reloading keystore.
- Fixed compile issue on MacOS.
- Fixed version reading at ruleset updater.
- Fixed detection of BSD.
- Fixed memory leak (by Byron Golden).
- Fixed misinterpretation of octal permissions given by Agentless (by Stephan Leemburg).
- Fixed mistake incorrect openssl flag at Makefile (by Stephan Leemburg).
- Silence Slack integration transmission messages (by Dan Parriott).
- Fixed OpenSUSE Systemd misconfiguration (By Stephan Joerrens).
- Fixed case issue on JSON output for Rootcheck alerts.
- Fixed potential issue on duplicated agent ID detection.
- Fixed issue when creating agent backups.
- Fixed hanging problem on Windows Auth client when negotiation issues.
- Fixed bug at ossec-remoted that mismatched agent-info files.
- Fixed resource leaks at rules configuration parsing.
- Fixed memory leaks at rules parser.
- Fixed memory leaks at XML decoders parser.
- Fixed TOCTOU condition when removing directories recursively.
- Fixed insecure temporary file creation for old POSIX specifications.
- Fixed missing agentless devices identification at JSON alerts.

### Removed

- Deleted link to LUA sources.
- Delete ZLib generated files on cleaning.
- Removed maximum lines limit from diff messages (that remain limited by length).

## [v1.1.1] - 2016-05-12

### Added

- agent_control: maximum number of agents can now be extracted using option "-m".
- maild: timeout limitation, preventing it from hang in some cases.
- Updated decoders, ruleset and rootchecks from Wazuh Ruleset v1.0.8.
- Updated changes from ossec-hids repository.

### Changed

- Avoid authd to rename agent if overplaced.
- Changed some log messages.
- Reordered directories for agent backups.
- Don't exit when client.keys is empty by default.
- Improved client.keys reloading capabilities.

### Fixed

- Fixed JSON output at rootcheck_control.
- Fixed agent compilation on OS X.
- Fixed memory issue on removing timestamps.
- Fixed segmentation fault at reported.
- Fixed segmentation fault at logcollector.

### Removed

- Removed old rootcheck options.

## [v1.1.0] - 2016-04-06

### Added

- Re-usage of agent ID in manage_agents and authd, with time limit.
- Added option to avoid manager from exiting when there are no keys.
- Backup of the information about an agent that's going to be deleted.
- Alerting if Authd can't add an agent because of a duplicated IP.
- Integrator with Slack and PagerDuty.
- Simplified keywords for the option "frequency".
- Added custom Reply-to e-mail header.
- Added option to syscheck to avoid showing diffs on some files.
- Created agents-timestamp file to save the agents' date of adding.

### Changed

- client.keys: No longer overwrite the name of an agent with "#-#-#-" to mark it as deleted. Instead, the name will appear with a starting "!".
- API: Distinction between duplicated and invalid name for agent.
- Stop the "ERROR: No such file or directory" for Apache.
- Changed defaults to analysisd event counter.
- Authd won't use password by default.
- Changed name of fields at JSON output from binaries.
- Upgraded rules to Wazuh Ruleset v1.07

### Fixed

- Fixed merged.mg push on Windows Agent
- Fixed Windows agent compilation issue
- Fixed glob broken implementation.
- Fixed memory corruption on the OSSEC alert decoder.
- Fixed command "useradd" on OpenBSD.
- Fixed some PostgreSQL issues.
- Allow to disable syscheck:check_perm after enable check_all.

## [v1.0.4] - 2016-02-24
​
### Added

- JSON output for manage_agents.
- Increased analysis daemon's memory size.
- Authd: Added password authorization.
- Authd: Boost speed performance at assignation of ID for agents
- Authd: New option -f *sec*. Force addding new agent (even with duplicated IP) if it was not active for the last *sec* seconds.
- manage_agents: new option -d. Force adding new agent (even with duplicated IP)
- manage_agents: Printing new agent ID on adding.

### Changed

- Authd and manage_agents won't add agents with duplicated IP.

### Fixed

- Solved duplicate IP conflicts on client.keys which prevented the new agent to connect.
- Hashing files in binary mode. Solved some problems related to integrity checksums on Windows.
- Fixed issue that made console programs not to work on Windows.

### Removed

- RESTful API no longer included in extensions/api folder. Available now at https://github.com/wazuh/wazuh-api


## [v1.0.3] - 2016-02-11

### Added

- JSON CLI outputs: ossec-control, rootcheck_control, syscheck_control, ossec-logtest and more.
- Preparing integration with RESTful API
- Upgrade version scripts
- Merge commits from ossec-hids
- Upgraded rules to Wazuh Ruleset v1.06

### Fixed

- Folders are no longer included on etc/shared
- Fixes typos on rootcheck files
- Kibana dashboards fixes

## [v1.0.2] - 2016-01-29

### Added

- Added Wazuh Ruleset updater
- Added extensions files to support ELK Stack latest versions (ES 2.x, LS 2.1, Kibana 4.3)

### Changed

- Upgraded rules to Wazuh Ruleset v1.05
- Fixed crash in reportd
- Fixed Windows EventChannel syntaxis issue
- Fixed manage_agents bulk option bug. No more "randombytes" errors.
- Windows deployment script improved

## [v1.0.1] - 2015-12-10

### Added

- Wazuh version info file
- ossec-init.conf now includes wazuh version
- Integrated with wazuh OSSEC ruleset updater
- Several new fields at JSON output (archives and alerts)
- Wazuh decoders folder

### Changed

- Decoders are now splitted in differents files.
- jsonout_out enable by default
- JSON groups improvements
- Wazuh ruleset updated to 1.0.2
- Extensions: Improved Kibana dashboards
- Extensions: Improved Windows deployment script

## [v1.0.0] - 2015-11-23
- Initial Wazuh version v1.0<|MERGE_RESOLUTION|>--- conflicted
+++ resolved
@@ -1,18 +1,10 @@
 # Change Log
 All notable changes to this project will be documented in this file.
 
-<<<<<<< HEAD
 ## [v4.13.0]
 
 
-## [v4.12.0]
-
-### Manager
-
-#### Added
-=======
 ## [v4.12.1]
->>>>>>> cbf3be15
 
 
 ## [v4.12.0]
